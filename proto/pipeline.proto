/* 
 * Copyright 2021 Matrix Origin
 *
 * Licensed under the Apache License, Version 2.0 (the "License");
 * you may not use this file except in compliance with the License.
 * You may obtain a copy of the License at
 *
 *      http://www.apache.org/licenses/LICENSE-2.0
 *
 * Unless required by applicable law or agreed to in writing, software
 * distributed under the License is distributed on an "AS IS" BASIS,
 * WITHOUT WARRANTIES OR CONDITIONS OF ANY KIND, either express or implied.
 * See the License for the specific language governing permissions and
 * limitations under the License.
 */

syntax = "proto3";
package pipeline;

import "github.com/gogo/protobuf/gogoproto/gogo.proto";
option go_package = "github.com/matrixorigin/matrixone/pkg/pb/pipeline";
option (gogoproto.sizer_all) = false;
option (gogoproto.protosizer_all) = true;

import "plan.proto";
import "timestamp.proto";

message Message {
  uint64  sid = 1;
  uint64  cmd = 2;
  bytes   err = 3;
  bytes   data = 4;
  bytes   proc_info_data = 5;
  bytes   analyse = 6;
  uint64  id = 7;
  bytes   uuid = 8;
  uint64  batch_cnt = 9;
  uint32  checksum = 10;
  uint64  sequence = 11;
}

message Connector {
  int32 pipeline_id = 1;
  int32 connector_index = 2;
}

message Dispatch {
  int32 func_id = 1;
  repeated Connector local_connector = 2;
  repeated WrapNode remote_connector = 3;
}

message MultiArguemnt{
  bool Dist = 1;
  repeated plan.Expr GroupExpr = 2;
  repeated plan.Expr OrderByExpr = 3;
  string Separator = 4;
  int32 OrderId = 5;
}

message Aggregate {
  int32 op = 1;
  bool dist = 2;
  plan.Expr expr = 3;
}

message Group {
  bool need_eval = 1;
  uint64 ibucket = 2;
  uint64 nbucket = 3;
  repeated plan.Expr  exprs = 4;
  repeated plan.Type  types = 5;
  repeated Aggregate  aggs = 6;
  repeated MultiArguemnt MultiAggs = 7;
}

message Insert{
  uint64 affected   = 1;
  bool IsRemote     = 2;
  bool add_affected_rows = 3;
  plan.ObjectRef ref     = 4;
  repeated string attrs          = 5;
}

message PreInsert {
  string             schema_name = 1;
  plan.TableDef      table_def   = 2;
<<<<<<< HEAD
  repeated   int32        idx    = 3;
  repeated   string     attrs    = 4;
=======
  repeated int32  idx            = 3;
  repeated string attrs          = 4;
>>>>>>> 7eaa8cfd
}

message PreInsertUnique {
  plan.PreInsertUkCtx pre_insert_uk_ctx = 1;
}

message OnDuplicateKey{
  plan.TableDef table_def                   = 1;
  repeated int32 on_duplicate_idx           = 2;
  map<string, plan.Expr> on_duplicate_expr  = 3;
}

message Join {
  uint64 ibucket = 1;
  uint64 nbucket = 2;
  repeated int32 rel_list = 3;
  repeated int32 col_list = 4;
  plan.Expr  expr = 5;
  repeated plan.Type  types = 6;
  repeated plan.Expr left_cond = 7;
  repeated plan.Expr right_cond = 8;
}

message AntiJoin{
  uint64 ibucket = 1;
  uint64 nbucket = 2;
  repeated int32 result = 3;
  plan.Expr  expr = 4;
  repeated plan.Type  types = 5;
  repeated plan.Expr left_cond = 6;
  repeated plan.Expr right_cond = 7;
}

message InnerJoin {
  uint64 ibucket = 1;
  uint64 nbucket = 2;
  repeated int32 rel_list = 3;
  repeated int32 col_list = 4;
  plan.Expr  expr = 5;
  repeated plan.Type  types = 6;
  repeated plan.Expr left_cond = 7;
  repeated plan.Expr right_cond = 8;
}

message LeftJoin {
  uint64 ibucket = 1;
  uint64 nbucket = 2;
  repeated int32 rel_list = 3;
  repeated int32 col_list = 4;
  plan.Expr  expr = 5;
  repeated plan.Type  types = 6;
  repeated plan.Expr left_cond = 7;
  repeated plan.Expr right_cond = 8;
}

message RightJoin {
  uint64 ibucket = 1;
  uint64 nbucket = 2;
  repeated int32 rel_list = 3;
  repeated int32 col_list = 4;
  plan.Expr  expr = 5;
  repeated plan.Type  left_types = 6;
  repeated plan.Type  right_types = 7;
  repeated plan.Expr left_cond = 8;
  repeated plan.Expr right_cond = 9;
}

message RightSemiJoin {
  uint64 ibucket = 1;
  uint64 nbucket = 2;
  repeated int32 result = 3;
  plan.Expr  expr = 4;
  repeated plan.Type right_types = 5;
  repeated plan.Expr left_cond = 6;
  repeated plan.Expr right_cond = 7;
}

message RightAntiJoin {
  uint64 ibucket = 1;
  uint64 nbucket = 2;
  repeated int32 result = 3;
  plan.Expr  expr = 4;
  repeated plan.Type right_types = 5;
  repeated plan.Expr left_cond = 6;
  repeated plan.Expr right_cond = 7;
}

message SemiJoin {
  uint64 ibucket = 1;
  uint64 nbucket = 2;
  repeated int32 result = 3;
  plan.Expr  expr = 4;
  repeated plan.Type  types = 5;
  repeated plan.Expr left_cond = 6;
  repeated plan.Expr right_cond = 7;
}

message SingleJoin {
  uint64 ibucket = 1;
  uint64 nbucket = 2;
  repeated int32 rel_list = 3;
  repeated int32 col_list = 4;
  plan.Expr  expr = 5;
  repeated plan.Type  types = 6;
  repeated plan.Expr left_cond = 7;
  repeated plan.Expr right_cond = 8;
}

message MarkJoin {
  uint64 ibucket = 1;
  uint64 nbucket = 2;
  repeated int32 result = 3;
  plan.Expr expr = 4;
  repeated plan.Type types = 5;
  repeated plan.Expr left_cond = 6;
  repeated plan.Expr right_cond = 7;
  repeated plan.Expr on_list = 8;
}

message Product {
  repeated int32 rel_list = 1;
  repeated int32 col_list = 2;
  repeated plan.Type  types = 3;
}

message TableFunction {
  repeated string attrs = 1;
  repeated plan.ColDef rets = 2;
  repeated plan.Expr args = 3;
  bytes params = 4;
  string name = 5;
}

message HashBuild {
  bool need_expr = 1;
  bool need_hash = 2;
  uint64 ibucket = 3;
  uint64 nbucket = 4;
  repeated plan.Type types = 5;
  repeated plan.Expr conds = 6;
}

message ExternalName2ColIndex {
  string name = 1;
  int32 index = 2;
}

message file_offset {
  repeated int64 offset = 1;
}

message ExternalScan {
  repeated string attrs = 1;
  repeated int64 file_size = 2;
  repeated file_offset file_offset_total = 3;
  repeated plan.ColDef cols = 4;
  repeated ExternalName2ColIndex name2_col_index = 5;
  string create_sql = 6;
  repeated string file_list = 7;
  repeated plan.ColDef origin_cols = 8;
  plan.Expr    filter = 9;
}

message Instruction{
  // Op specified the operator code of an instruction.
  int32 op = 1;
  // Idx specified the anaylze information index.
  int32 idx = 2;
  AntiJoin  anti = 3;
  Connector   connect = 4;
  Dispatch  dispatch = 5;
  Group     agg = 6;
  InnerJoin inner_join = 7;
  LeftJoin  left_join = 8;
  SemiJoin  semi_join = 9;
  SingleJoin single_join = 10;
  MarkJoin    mark_join = 11;
  Join    join = 12;
  Product    product = 13;
  TableFunction table_function = 14;
  HashBuild hash_build = 15;
  ExternalScan external_scan = 16;
  Insert insert = 17;
  OnDuplicateKey on_duplicate_key = 18;
  PreInsert pre_insert               = 19;
  PreInsertUnique pre_insert_unique  = 20;
  repeated plan.OrderBySpec order_by = 21;
  repeated plan.Expr    project_list = 22;
  plan.Expr    filter = 23;
  uint64    limit = 24;
  uint64    offset = 25;
  // isFirst identifies whether it is the first instruction of analyzeInfo corresponding to idx
  bool isFirst = 26;
  // isLast identifies whether it is the last instruction of analyzeInfo corresponding to idx
  bool isLast = 27;
  
  RightJoin right_join = 28;
  RightSemiJoin right_semi_join = 29;
  RightAntiJoin right_anti_join = 30;

}

message AnalysisList {
  repeated plan.AnalyzeInfo list = 1;
}

message Source {
  string schema_name = 1;
  string table_name = 2;
  repeated string col_list = 3;
  string    block = 4;
  uint64    pushdown_id = 5;
  string    pushdown_addr = 6;
  plan.Expr  expr = 7;
  plan.TableDef tableDef = 8;
  timestamp.Timestamp timestamp = 9;
}

message NodeInfo {
  int32 mcpu = 1;
  string id = 2;
  string addr = 3;
  repeated string payload = 4;
}

message ProcessLimitation {
  int64 size = 1;
  int64 batch_rows = 2;
  int64 batch_size = 3;
  int64 partition_rows = 4;
  int64 reader_size = 5;
}

message ProcessInfo {
  string id = 1;
  ProcessLimitation lim = 2;
  int64 unix_time = 3;
  string snapshot = 4;
  SessionInfo session_info = 5;
  repeated int32 analysis_node_list = 6;
}

message SessionInfo {
  string user = 1;
  string host = 2;
  string role = 3;
  uint64 connection_id = 4;
  string database = 5;
  string version = 6;
  bytes  time_zone = 7;
  string  account = 8;
}

message Pipeline {
  enum PipelineType{
    Merge = 0;
    Normal = 1;
    Remote = 2;
    Parallel = 3;
  }

  PipelineType pipeline_type = 1;
  int32 pipeline_id = 2;
  plan.Plan qry = 3;
  Source data_source = 4;
  repeated Pipeline children = 5;
  repeated Instruction instruction_list = 6;

  bool is_end = 7;
  bool is_join = 8;
  bool is_load = 9;
  NodeInfo node = 10;
  int32 push_down_info = 11;
  int32 children_count = 12;

  repeated UuidToRegIdx uuids_to_reg_idx = 13;
}

message WrapNode {
  string node_addr = 1;
  bytes uuid = 2;
}

message UuidToRegIdx {
  int32 idx = 1;
  bytes uuid = 2;
  string from_addr = 3;
}<|MERGE_RESOLUTION|>--- conflicted
+++ resolved
@@ -85,13 +85,8 @@
 message PreInsert {
   string             schema_name = 1;
   plan.TableDef      table_def   = 2;
-<<<<<<< HEAD
   repeated   int32        idx    = 3;
   repeated   string     attrs    = 4;
-=======
-  repeated int32  idx            = 3;
-  repeated string attrs          = 4;
->>>>>>> 7eaa8cfd
 }
 
 message PreInsertUnique {
