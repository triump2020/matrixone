// Copyright 2022 Matrix Origin
//
// Licensed under the Apache License, Version 2.0 (the "License");
// you may not use this file except in compliance with the License.
// You may obtain a copy of the License at
//
//      http://www.apache.org/licenses/LICENSE-2.0
//
// Unless required by applicable law or agreed to in writing, software
// distributed under the License is distributed on an "AS IS" BASIS,
// WITHOUT WARRANTIES OR CONDITIONS OF ANY KIND, either express or implied.
// See the License for the specific language governing permissions and
// limitations under the License.

package disttae

import (
	"context"
<<<<<<< HEAD
	"github.com/matrixorigin/matrixone/pkg/container/vector"
	"github.com/matrixorigin/matrixone/pkg/vm/engine/tae/index"
	"github.com/panjf2000/ants/v2"
=======
>>>>>>> 3d2f8b38
	"math"
	"sync"
	"sync/atomic"
	"time"

	"github.com/matrixorigin/matrixone/pkg/container/vector"
	"github.com/panjf2000/ants/v2"

	"github.com/matrixorigin/matrixone/pkg/vm/engine/tae/index"

	"github.com/matrixorigin/matrixone/pkg/catalog"
	"github.com/matrixorigin/matrixone/pkg/common/mpool"
	"github.com/matrixorigin/matrixone/pkg/container/batch"
	"github.com/matrixorigin/matrixone/pkg/container/types"
	"github.com/matrixorigin/matrixone/pkg/fileservice"
	"github.com/matrixorigin/matrixone/pkg/lockservice"
	"github.com/matrixorigin/matrixone/pkg/logservice"
	"github.com/matrixorigin/matrixone/pkg/logutil"
	"github.com/matrixorigin/matrixone/pkg/objectio"
	"github.com/matrixorigin/matrixone/pkg/pb/metadata"
	"github.com/matrixorigin/matrixone/pkg/pb/plan"
	"github.com/matrixorigin/matrixone/pkg/pb/timestamp"
	qclient "github.com/matrixorigin/matrixone/pkg/queryservice/client"
	"github.com/matrixorigin/matrixone/pkg/txn/client"
	"github.com/matrixorigin/matrixone/pkg/txn/trace"
	"github.com/matrixorigin/matrixone/pkg/udf"
	v2 "github.com/matrixorigin/matrixone/pkg/util/metric/v2"
	"github.com/matrixorigin/matrixone/pkg/vm/engine"
	"github.com/matrixorigin/matrixone/pkg/vm/engine/disttae/cache"
	"github.com/matrixorigin/matrixone/pkg/vm/engine/disttae/logtailreplay"
	"github.com/matrixorigin/matrixone/pkg/vm/engine/tae/blockio"
	"github.com/matrixorigin/matrixone/pkg/vm/process"
)

const (
	PREFETCH_THRESHOLD  = 256
	PREFETCH_ROUNDS     = 24
	SMALLSCAN_THRESHOLD = 100
	LARGESCAN_THRESHOLD = 1500
)

const (
	INSERT = iota
	DELETE
	COMPACTION_CN
	UPDATE
	ALTER
	INSERT_TXN // Only for CN workspace consumption, not sent to DN
	DELETE_TXN // Only for CN workspace consumption, not sent to DN
)

const (
	SMALL = iota
	NORMAL
	LARGE
)

const (
	MO_DATABASE_ID_NAME_IDX       = 1
	MO_DATABASE_ID_ACCOUNT_IDX    = 2
	MO_DATABASE_LIST_ACCOUNT_IDX  = 1
	MO_TABLE_ID_NAME_IDX          = 1
	MO_TABLE_ID_DATABASE_ID_IDX   = 2
	MO_TABLE_ID_ACCOUNT_IDX       = 3
	MO_TABLE_LIST_DATABASE_ID_IDX = 1
	MO_TABLE_LIST_ACCOUNT_IDX     = 2
	MO_PRIMARY_OFF                = 2
	INIT_ROWID_OFFSET             = math.MaxUint32
)

const (
	WorkspaceThreshold uint64 = 1 * mpool.MB
	GCBatchOfFileCount int    = 1000
	GCPoolSize         int    = 5
)

var (
	_ client.Workspace = (*Transaction)(nil)
)

var GcCycle = 10 * time.Second

type DNStore = metadata.TNService

type IDGenerator interface {
	AllocateID(ctx context.Context) (uint64, error)
	// AllocateIDByKey allocate a globally unique ID by key.
	AllocateIDByKey(ctx context.Context, key string) (uint64, error)
}

type Engine struct {
	sync.RWMutex
	mp         *mpool.MPool
	fs         fileservice.FileService
	ls         lockservice.LockService
	qc         qclient.QueryClient
	hakeeper   logservice.CNHAKeeperClient
	us         udf.Service
	cli        client.TxnClient
	idGen      IDGenerator
	catalog    *cache.CatalogCache
	tnID       string
	partitions map[[2]uint64]*logtailreplay.Partition
	packerPool *fileservice.Pool[*types.Packer]

	gcPool *ants.Pool

	// XXX related to cn push model
	pClient PushClient

	// globalStats is the global stats information, which is updated
	// from logtail updates.
	globalStats *GlobalStats
}

// Transaction represents a transaction
type Transaction struct {
	sync.Mutex
	engine *Engine
	// readOnly default value is true, once a write happen, then set to false
	readOnly atomic.Bool
	// db       *DB
	// blockId starts at 0 and keeps incrementing,
	// this is used to name the file on s3 and then give it to tae to use
	// not-used now
	// blockId uint64

	// local timestamp for workspace operations
	//meta     *txn.TxnMeta
	op       client.TxnOperator
	sqlCount atomic.Uint64

	// writes cache stores any writes done by txn
	writes []Entry
	// txn workspace size
	workspaceSize uint64

	// the last snapshot write offset
	snapshotWriteOffset int

	tnStores []DNStore
	proc     *process.Process

	idGen IDGenerator

	// interim incremental rowid
	rowId [6]uint32
	segId types.Uuid
	// use to cache opened tables on snapshot by current txn.
	tableCache struct {
		cachedIndex int
		tableMap    *sync.Map
	}
	// use to cache databases created by current txn.
	databaseMap *sync.Map
	// use to cache tables created by current txn.
	createMap *sync.Map
	/*
		for deleted table
		CORNER CASE
		create table t1(a int);
		begin;
		drop table t1; // t1 does not exist
		select * from t1; // can not access t1
		create table t2(a int); // new table
		drop table t2;
		create table t2(a int,b int); //new table
		commit;
		show tables; //no table t1; has table t2(a,b)
	*/
	deletedTableMap *sync.Map

	//deletes for uncommitted blocks generated by CN writing S3.
	deletedBlocks *deletedBlocks

	// map uncommitted data block generated by CN writing S3 to block's meta location.
	// notice that it's guarded by txn.Lock() and has the same lifecycle as transaction.
	cnBlkId_Pos map[types.Blockid]Pos
	// committed block belongs to txn's snapshot data -> delta locations for committed block's deletes.
	blockId_tn_delete_metaLoc_batch struct {
		sync.RWMutex
		data map[types.Blockid][]*batch.Batch
	}
	//select list for raw batch comes from txn.writes.batch.
	batchSelectList map[*batch.Batch][]int64
	toFreeBatches   map[tableKey][]*batch.Batch

	rollbackCount int
	//current statement id
	statementID int
	//offsets of the txn.writes for statements in a txn.
	offsets []int

	hasS3Op              atomic.Bool
	removed              bool
	startStatementCalled bool
	incrStatementCalled  bool
	syncCommittedTSCount uint64
	pkCount              int
}

type Pos struct {
	bat       *batch.Batch
	accountId uint32
	tbName    string
	dbName    string
	offset    int64
	blkInfo   objectio.BlockInfo
}

// FIXME: The map inside this one will be accessed concurrently, using
// a mutex, not sure if there will be performance issues
type deletedBlocks struct {
	sync.RWMutex

	// used to store cn block's deleted rows
	// blockId => deletedOffsets
	offsets map[types.Blockid][]int64
}

func (b *deletedBlocks) addDeletedBlocks(blockID *types.Blockid, offsets []int64) {
	b.Lock()
	defer b.Unlock()
	b.offsets[*blockID] = append(b.offsets[*blockID], offsets...)
}

func (b *deletedBlocks) hasDeletes(blockID *types.Blockid) bool {
	b.RLock()
	defer b.RUnlock()
	_, ok := b.offsets[*blockID]
	return ok
}

func (b *deletedBlocks) isEmpty() bool {
	b.RLock()
	defer b.RUnlock()
	return len(b.offsets) == 0
}

func (b *deletedBlocks) getDeletedOffsetsByBlock(blockID *types.Blockid, offsets *[]int64) {
	b.RLock()
	defer b.RUnlock()
	res := b.offsets[*blockID]
	*offsets = append(*offsets, res...)
}

func (b *deletedBlocks) clean() {
	b.Lock()
	defer b.Unlock()
	b.offsets = make(map[types.Blockid][]int64)
}

func (b *deletedBlocks) iter(fn func(*types.Blockid, []int64) bool) {
	b.RLock()
	defer b.RUnlock()
	for id, offsets := range b.offsets {
		if !fn(&id, offsets) {
			return
		}
	}
}

func (txn *Transaction) PutCnBlockDeletes(blockId *types.Blockid, offsets []int64) {
	txn.deletedBlocks.addDeletedBlocks(blockId, offsets)
}

func (txn *Transaction) StartStatement() {
	if txn.startStatementCalled {
		logutil.Fatal("BUG: StartStatement called twice")
	}
	txn.startStatementCalled = true
	txn.incrStatementCalled = false
}

func (txn *Transaction) EndStatement() {
	if !txn.startStatementCalled {
		logutil.Fatal("BUG: StartStatement not called")
	}

	txn.startStatementCalled = false
	txn.incrStatementCalled = false
}

func (txn *Transaction) IncrStatementID(ctx context.Context, commit bool) error {
	if !commit {
		if !txn.startStatementCalled {
			logutil.Fatal("BUG: StartStatement not called")
		}
		if txn.incrStatementCalled {
			logutil.Fatal("BUG: IncrStatementID called twice")
		}
		txn.incrStatementCalled = true
	}

	txn.Lock()
	defer txn.Unlock()
	//free batches
	for key := range txn.toFreeBatches {
		for _, bat := range txn.toFreeBatches[key] {
			txn.proc.PutBatch(bat)
		}
		delete(txn.toFreeBatches, key)
	}
	//merge writes for the last statement
	if err := txn.mergeTxnWorkspaceLocked(); err != nil {
		return err
	}
<<<<<<< HEAD
	//flushing writes into S3 for the last statement
=======
	// dump batch to s3, starting from 0 (begining of the workspace)
>>>>>>> 3d2f8b38
	if err := txn.dumpBatchLocked(0); err != nil {
		return err
	}
	txn.offsets = append(txn.offsets, len(txn.writes))
	txn.statementID++

	return txn.handleRCSnapshot(ctx, commit)
}

// writeOffset returns the offset of the first write in the workspace
func (txn *Transaction) WriteOffset() uint64 {
	txn.Lock()
	defer txn.Unlock()
	return uint64(len(txn.writes))
}

// Adjust adjust writes order after the current statement finished.
func (txn *Transaction) Adjust(writeOffset uint64) error {
	txn.Lock()
	defer txn.Unlock()
	if err := txn.adjustUpdateOrderLocked(writeOffset); err != nil {
		return err
	}
	//FIXME:: Do merge the workspace here, is it a must ?
	//        since it has been called already in IncrStatementID.
	if err := txn.mergeTxnWorkspaceLocked(); err != nil {
		return err
	}
	return nil
}

// The current implementation, update's delete and insert are executed concurrently, inside workspace it
// may be the order of insert+delete that needs to be adjusted.
func (txn *Transaction) adjustUpdateOrderLocked(writeOffset uint64) error {
	if txn.statementID > 0 {
		writes := make([]Entry, 0, len(txn.writes[writeOffset:]))
		for i := writeOffset; i < uint64(len(txn.writes)); i++ {
			if !txn.writes[i].isCatalog() && txn.writes[i].typ == DELETE {
				writes = append(writes, txn.writes[i])
			}
		}
		for i := writeOffset; i < uint64(len(txn.writes)); i++ {
			if txn.writes[i].isCatalog() || txn.writes[i].typ != DELETE {
				writes = append(writes, txn.writes[i])
			}
		}
		txn.writes = append(txn.writes[:writeOffset], writes...)
	}
	return nil
}

func (txn *Transaction) gcObjs(start int, ctx context.Context) error {
	objsToGC := make(map[string]struct{})
	var objsName []string
	for i := start; i < len(txn.writes); i++ {
		if txn.writes[i].bat == nil {
			continue
		}
		//1. Remove blocks from txn.cnBlkId_Pos lazily till txn commits or rollback.
		//2. Remove the segments generated by this statement lazily till txn commits or rollback.
		//3. Now, GC the s3 objects(data objects and tombstone objects) asynchronously.
		if txn.writes[i].fileName != "" {
			vs := vector.MustStrCol(txn.writes[i].bat.GetVector(0))
			for _, s := range vs {
				loc, _ := blockio.EncodeLocationFromString(s)
				if _, ok := objsToGC[loc.Name().String()]; !ok {
					objsToGC[loc.Name().String()] = struct{}{}
					objsName = append(objsName, loc.Name().String())
				}
			}
		}
	}
	//gc the objects asynchronously.
	//TODO:: to handle the failure when CN is down.
	step := GCBatchOfFileCount
	if len(objsName) > 0 && len(objsName) < step {
		if err := txn.engine.gcPool.Submit(func() {
			if err := txn.engine.fs.Delete(
				context.Background(),
				objsName...); err != nil {
				logutil.Warnf("failed to delete objects:%v, err:%v",
					objsName,
					err)

			}
		}); err != nil {
			return err
		}
		return nil
	}
	for i := 0; i < len(objsName); i += step {
		if i+step > len(objsName) {
			step = len(objsName) - i
		}
		start := i
		end := i + step
		if err := txn.engine.gcPool.Submit(func() {
			//notice that the closure can't capture the loop variable i, so we need to use start and end.
			if err := txn.engine.fs.Delete(
				context.Background(),
				objsName[start:end]...); err != nil {
				logutil.Warnf("failed to delete objects:%v, err:%v",
					objsName[i:i+step],
					err)

			}
		}); err != nil {
			return err
		}
	}
	return nil
}

func (txn *Transaction) RollbackLastStatement(ctx context.Context) error {
	txn.Lock()
	defer txn.Unlock()

	txn.rollbackCount++
	if txn.statementID > 0 {
		txn.clearTableCache()
		txn.rollbackCreateTableLocked()

		txn.statementID--
		end := txn.offsets[txn.statementID]
		if err := txn.gcObjs(end, ctx); err != nil {
			panic("to gc objects generated by CN failed")
		}
		for i := end; i < len(txn.writes); i++ {
			if txn.writes[i].bat == nil {
				continue
			}
			txn.writes[i].bat.Clean(txn.proc.Mp())
		}
		txn.writes = txn.writes[:end]
		txn.offsets = txn.offsets[:txn.statementID]
	}
	// rollback current statement's writes info
	for b := range txn.batchSelectList {
		delete(txn.batchSelectList, b)
	}
	//rollback the deleted blocks for the current statement.
	txn.deletedBlocks.clean()

	// current statement has been rolled back, make can call IncrStatementID again.
	txn.incrStatementCalled = false
	return nil
}
func (txn *Transaction) resetSnapshot() error {
	txn.tableCache.tableMap.Range(func(key, value interface{}) bool {
		value.(*txnTable).resetSnapshot()
		return true
	})
	return nil
}

func (txn *Transaction) IncrSQLCount() {
	n := txn.sqlCount.Add(1)
	v2.TxnLifeCycleStatementsTotalHistogram.Observe(float64(n))
}

func (txn *Transaction) GetSQLCount() uint64 {
	return txn.sqlCount.Load()
}

// For RC isolation, update the snapshot TS of transaction for each statement.
// only 2 cases need to reset snapshot
// 1. cn sync latest commit ts from mo_ctl
// 2. not first sql
func (txn *Transaction) handleRCSnapshot(ctx context.Context, commit bool) error {
	needResetSnapshot := false
	newTimes := txn.proc.TxnClient.GetSyncLatestCommitTSTimes()
	if newTimes > txn.syncCommittedTSCount {
		txn.syncCommittedTSCount = newTimes
		needResetSnapshot = true
	}
	if !commit && txn.op.Txn().IsRCIsolation() &&
		(txn.GetSQLCount() > 1 || needResetSnapshot) {
		trace.GetService().TxnUpdateSnapshot(
			txn.op,
			0,
			"before execute")
		if err := txn.op.UpdateSnapshot(
			ctx,
			timestamp.Timestamp{}); err != nil {
			return err
		}
		txn.resetSnapshot()
	}
	return nil
}

// Entry represents a delete/insert
type Entry struct {
	typ int
	//the tenant owns the tableId and databaseId
	accountId    uint32
	tableId      uint64
	databaseId   uint64
	tableName    string
	databaseName string
	// blockName for s3 file
	fileName string
	//tuples would be applied to the table which belongs to the tenant(accountId)
	bat       *batch.Batch
	tnStore   DNStore
	pkChkByTN int8
	/*
		if truncate is true,it denotes the Entry with typ DELETE
		on mo_tables is generated by the Truncate operation.
	*/
	truncate bool
}

// isGeneratedByTruncate denotes the entry is yielded by the truncate operation.
func (e *Entry) isGeneratedByTruncate() bool {
	return e.typ == DELETE &&
		e.databaseId == catalog.MO_CATALOG_ID &&
		e.tableId == catalog.MO_TABLES_ID &&
		e.truncate
}

// isCatalog denotes the entry is apply the tree tables
func (e *Entry) isCatalog() bool {
	return e.tableId == catalog.MO_TABLES_ID ||
		e.tableId == catalog.MO_COLUMNS_ID ||
		e.tableId == catalog.MO_DATABASE_ID
}

// txnDatabase represents an opened database in a transaction
type txnDatabase struct {
	databaseId        uint64
	databaseName      string
	databaseType      string
	databaseCreateSql string
	txn               *Transaction
}

type tableKey struct {
	accountId  uint32
	databaseId uint64
	dbName     string
	name       string
}

type databaseKey struct {
	accountId uint32
	id        uint64
	name      string
}

// txnTable represents an opened table in a transaction
type txnTable struct {
	sync.Mutex

	accountId uint32
	tableId   uint64
	version   uint32
	tableName string
	tnList    []int
	db        *txnDatabase
	//	insertExpr *plan.Expr
	defs       []engine.TableDef
	tableDef   *plan.TableDef
	seqnums    []uint16
	typs       []types.Type
	_partState *logtailreplay.PartitionState

	// objInofs stores all the data object infos for this table of this transaction
	// it is only generated when the table is not created by this transaction
	// it is initialized by updateObjectInfos and once it is initialized, it will not be updated
	//objInfos []logtailreplay.ObjectEntry

	// specify whether the objInfos is updated. once it is updated, it will not be updated again
	//TODO::remove it in next PR.
	objInfosUpdated bool
	// specify whether the logtail is updated. once it is updated, it will not be updated again
	logtailUpdated bool

	primaryIdx    int // -1 means no primary key
	primarySeqnum int // -1 means no primary key
	clusterByIdx  int // -1 means no clusterBy key
	viewdef       string
	comment       string
	partitioned   int8   //1 : the table has partitions ; 0 : no partition
	partition     string // the info about partitions when the table has partitions
	relKind       string
	createSql     string
	constraint    []byte

	// timestamp of the last operation on this table
	lastTS timestamp.Timestamp

	// this should be the statement id
	// but seems that we're not maintaining it at the moment
	// localTS timestamp.Timestamp
	//rowid in mo_tables
	rowid types.Rowid
	//rowids in mo_columns
	rowids []types.Rowid
	//the old table id before truncate
	oldTableId uint64

	// process for statement
	//proc *process.Process
	proc atomic.Pointer[process.Process]

	createByStatementID int
}

type column struct {
	accountId  uint32
	tableId    uint64
	databaseId uint64
	// column name
	name            string
	tableName       string
	databaseName    string
	typ             []byte
	typLen          int32
	num             int32
	comment         string
	notNull         int8
	hasDef          int8
	defaultExpr     []byte
	constraintType  string
	isClusterBy     int8
	isHidden        int8
	isAutoIncrement int8
	hasUpdate       int8
	updateExpr      []byte
	seqnum          uint16
	enumValues      string
}

type withFilterMixin struct {
	ctx      context.Context
	fs       fileservice.FileService
	ts       timestamp.Timestamp
	proc     *process.Process
	tableDef *plan.TableDef

	// columns used for reading
	columns struct {
		seqnums  []uint16
		colTypes []types.Type
		// colNulls []bool

		compPKPositions []uint16 // composite primary key pos in the columns

		pkPos    int // -1 means no primary key in columns
		rowidPos int // -1 means no rowid in columns

		indexOfFirstSortedColumn int
	}

	filterState struct {
		evaluated bool
		//point select for primary key
		expr     *plan.Expr
		filter   blockio.ReadFilter
		seqnums  []uint16 // seqnums of the columns in the filter
		colTypes []types.Type
		hasNull  bool
	}

	sels []int32
}

type blockSortHelper struct {
	blk *objectio.BlockInfo
	zm  index.ZM
}

type blockReader struct {
	withFilterMixin

	// used for prefetch
	dontPrefetch bool
	infos        [][]*objectio.BlockInfo
	steps        []int
	currentStep  int

	scanType int
	// block list to scan
	blks []*objectio.BlockInfo
	//buffer for block's deletes
	buffer []int64

	// for ordered scan
	desc     bool
	blockZMS []index.ZM
	OrderBy  []*plan.OrderBySpec
	sorted   bool // blks need to be sorted by zonemap
	filterZM objectio.ZoneMap
}

type blockMergeReader struct {
	*blockReader
	table *txnTable

	encodedPrimaryKey []byte

	//for perfetch deletes
	loaded     bool
	pkidx      int
	deletaLocs map[string][]objectio.Location
}

type mergeReader struct {
	rds []engine.Reader
}

type emptyReader struct {
}<|MERGE_RESOLUTION|>--- conflicted
+++ resolved
@@ -16,12 +16,6 @@
 
 import (
 	"context"
-<<<<<<< HEAD
-	"github.com/matrixorigin/matrixone/pkg/container/vector"
-	"github.com/matrixorigin/matrixone/pkg/vm/engine/tae/index"
-	"github.com/panjf2000/ants/v2"
-=======
->>>>>>> 3d2f8b38
 	"math"
 	"sync"
 	"sync/atomic"
@@ -329,11 +323,7 @@
 	if err := txn.mergeTxnWorkspaceLocked(); err != nil {
 		return err
 	}
-<<<<<<< HEAD
-	//flushing writes into S3 for the last statement
-=======
 	// dump batch to s3, starting from 0 (begining of the workspace)
->>>>>>> 3d2f8b38
 	if err := txn.dumpBatchLocked(0); err != nil {
 		return err
 	}
