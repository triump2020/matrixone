--- conflicted
+++ resolved
@@ -120,7 +120,6 @@
 
 type Engine struct {
 	sync.RWMutex
-<<<<<<< HEAD
 	mp          *mpool.MPool
 	fs          fileservice.FileService
 	ls          lockservice.LockService
@@ -135,22 +134,6 @@
 	partitions  map[[2]uint64]*logtailreplay.Partition
 	snapParts   map[[2]uint64][]*logtailreplay.Partition
 	packerPool  *fileservice.Pool[*types.Packer]
-=======
-	mp       *mpool.MPool
-	fs       fileservice.FileService
-	ls       lockservice.LockService
-	qc       qclient.QueryClient
-	hakeeper logservice.CNHAKeeperClient
-	us       udf.Service
-	cli      client.TxnClient
-	idGen    IDGenerator
-	//TODO::cache multiple snapshot databases and tables.
-	catalog *cache.CatalogCache
-	tnID    string
-	//TODO::table maybe contains multiple snapshot partition state.
-	partitions map[[2]uint64]*logtailreplay.Partition
-	packerPool *fileservice.Pool[*types.Packer]
->>>>>>> 90f816f5
 
 	gcPool *ants.Pool
 
