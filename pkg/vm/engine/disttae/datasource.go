// Copyright 2021-2024 Matrix Origin
//
// Licensed under the Apache License, Version 2.0 (the "License");
// you may not use this file except in compliance with the License.
// You may obtain a copy of the License at
//
//	http://www.apache.org/licenses/LICENSE-2.0
//
// Unless required by applicable law or agreed to in writing, software
// distributed under the License is distributed on an "AS IS" BASIS,
// WITHOUT WARRANTIES OR CONDITIONS OF ANY KIND, either express or implied.
// See the License for the specific language governing permissions and
// limitations under the License.

package disttae

import (
	"bytes"
	"context"
	"fmt"
	"github.com/matrixorigin/matrixone/pkg/catalog"
	"github.com/matrixorigin/matrixone/pkg/common/moerr"
	"github.com/matrixorigin/matrixone/pkg/common/mpool"
	"github.com/matrixorigin/matrixone/pkg/container/batch"
	"github.com/matrixorigin/matrixone/pkg/container/nulls"
	"github.com/matrixorigin/matrixone/pkg/container/types"
	"github.com/matrixorigin/matrixone/pkg/container/vector"
	"github.com/matrixorigin/matrixone/pkg/fileservice"
	"github.com/matrixorigin/matrixone/pkg/logutil"
	"github.com/matrixorigin/matrixone/pkg/objectio"
	"github.com/matrixorigin/matrixone/pkg/pb/plan"
	"github.com/matrixorigin/matrixone/pkg/pb/timestamp"
	"github.com/matrixorigin/matrixone/pkg/vm/engine"
	"github.com/matrixorigin/matrixone/pkg/vm/engine/disttae/logtailreplay"
	"github.com/matrixorigin/matrixone/pkg/vm/engine/tae/blockio"
	"github.com/matrixorigin/matrixone/pkg/vm/engine/tae/index"
	"github.com/matrixorigin/matrixone/pkg/vm/engine/tae/options"
	"github.com/matrixorigin/matrixone/pkg/vm/process"
	"math"
	"slices"
	"sort"
)

type tombstoneDataWithDeltaLoc struct {
	//in memory tombstones
	inMemTombstones map[types.Blockid][]int32

	//persisted tombstones
	// uncommitted tombstones, written by CN, one block maybe respond to multi deltaLocs.
	blk2UncommitLoc map[types.Blockid][]objectio.Location
	//committed tombstones.
	blk2CommitLoc map[types.Blockid]logtailreplay.BlockDeltaInfo
}

func buildTombstoneWithDeltaLoc() *tombstoneDataWithDeltaLoc {
	return &tombstoneDataWithDeltaLoc{
		inMemTombstones: make(map[types.Blockid][]int32),
		blk2UncommitLoc: make(map[types.Blockid][]objectio.Location),
		blk2CommitLoc:   make(map[types.Blockid]logtailreplay.BlockDeltaInfo),
	}
}

func (tomb *tombstoneDataWithDeltaLoc) String() string {
	return tomb.StringWithPrefix("")
}

func (tomb *tombstoneDataWithDeltaLoc) StringWithPrefix(prefix string) string {
	var w bytes.Buffer
	w.WriteString(fmt.Sprintf("%sTombstone[%d]<\n", prefix, tomb.Type()))
	w.WriteString(fmt.Sprintf("\t%sInMemTombstones: \n", prefix))
	for bid, offsets := range tomb.inMemTombstones {
		w.WriteString(fmt.Sprintf("\t\t%sblk:%s, offsets:%v\n", prefix, bid.String(), offsets))
	}
	w.WriteString(fmt.Sprintf("\t%sBlk2UncommitLoc: \n", prefix))
	for bid, locs := range tomb.blk2UncommitLoc {
		w.WriteString(fmt.Sprintf("\t\t%sblk:%s, locs:%v\n", prefix, bid.String(), locs))
	}
	w.WriteString(fmt.Sprintf("\t%sBlk2CommitLoc: \n", prefix))
	for bid, loc := range tomb.blk2CommitLoc {
		w.WriteString(fmt.Sprintf("\t\t%sblk:%s, loc:%v, cts:%d\n", prefix, bid.String(), loc.Loc, loc.Cts))
	}
	w.WriteString(fmt.Sprintf("%s>\n", prefix))
	return w.String()
}

func (tomb *tombstoneDataWithDeltaLoc) HasTombstones() bool {
	if len(tomb.inMemTombstones) == 0 &&
		len(tomb.blk2UncommitLoc) == 0 &&
		len(tomb.blk2CommitLoc) == 0 {
		return false
	}
	return true
}

func (tomb *tombstoneDataWithDeltaLoc) UnmarshalBinary(buf []byte) error {
	typ := engine.TombstoneType(types.DecodeUint8(buf))
	if typ != engine.TombstoneWithDeltaLoc {
		return moerr.NewInternalErrorNoCtx("UnmarshalBinary TombstoneWithDeltaLoc with %v", typ)
	}
	buf = buf[1:]

	cnt := types.DecodeUint32(buf)
	buf = buf[4:]

	tomb.inMemTombstones = make(map[types.Blockid][]int32, int(cnt))
	for i := 0; i < int(cnt); i++ {
		bid := types.DecodeFixed[types.Blockid](buf[:types.BlockidSize])
		buf = buf[types.BlockidSize:]

		offsetLen := types.DecodeUint32(buf)
		buf = buf[4:]
		if offsetLen > 0 {
			tomb.inMemTombstones[bid] = types.DecodeSlice[int32](buf[:offsetLen])
			buf = buf[offsetLen:]
		}
	}

	cnt = types.DecodeUint32(buf)
	buf = buf[4:]
	tomb.blk2UncommitLoc = make(map[types.Blockid][]objectio.Location, int(cnt))
	for i := 0; i < int(cnt); i++ {
		bid := types.DecodeFixed[types.Blockid](buf[:types.BlockidSize])
		buf = buf[types.BlockidSize:]
		locLen := types.DecodeUint32(buf)
		buf = buf[4:]
		if locLen > 0 {
			locs := make([]objectio.Location, int(locLen)/objectio.LocationLen)
			for j := range locs {
				locs[j] = buf[:objectio.LocationLen]
				buf = buf[objectio.LocationLen:]
			}
			tomb.blk2UncommitLoc[bid] = locs
		}
	}

	cnt = types.DecodeUint32(buf)
	buf = buf[4:]
	tomb.blk2CommitLoc = make(map[types.Blockid]logtailreplay.BlockDeltaInfo, int(cnt))

	for i := 0; i < int(cnt); i++ {
		bid := types.DecodeFixed[types.Blockid](buf[:types.BlockidSize])
		buf = buf[types.BlockidSize:]

		loc := buf[:objectio.LocationLen]
		buf = buf[objectio.LocationLen:]

		cts := types.DecodeFixed[types.TS](buf[:types.TxnTsSize])
		buf = buf[types.TxnTsSize:]

		tomb.blk2CommitLoc[bid] = logtailreplay.BlockDeltaInfo{
			Cts: cts,
			Loc: loc,
		}
	}

	return nil
}

func (tomb *tombstoneDataWithDeltaLoc) MarshalBinaryWithBuffer(w *bytes.Buffer) (err error) {
	typ := uint8(tomb.Type())
	if _, err = w.Write(types.EncodeUint8(&typ)); err != nil {
		return
	}

	length := uint32(len(tomb.inMemTombstones))
	if _, err = w.Write(types.EncodeUint32(&length)); err != nil {
		return
	}

	w.Grow(int(length * types.BlockidSize))

	for bid, offsets := range tomb.inMemTombstones {
		if _, err = w.Write(bid[:]); err != nil {
			return
		}

		buf := types.EncodeSlice[int32](offsets)
		bufLen := uint32(len(buf))
		if _, err = w.Write(types.EncodeUint32(&bufLen)); err != nil {
			return
		}
		if _, err = w.Write(buf); err != nil {
			return
		}
	}

	length = uint32(len(tomb.blk2UncommitLoc))
	if _, err = w.Write(types.EncodeUint32(&length)); err != nil {
		return
	}

	w.Grow(int(length * types.BlockidSize))

	for bid, locs := range tomb.blk2UncommitLoc {
		if _, err = w.Write(bid[:]); err != nil {
			return
		}

		bufLen := uint32(len(locs) * objectio.LocationLen)
		if _, err = w.Write(types.EncodeUint32(&bufLen)); err != nil {
			return
		}
		for _, loc := range locs {
			if _, err = w.Write(loc[:]); err != nil {
				return
			}
		}
	}

	length = uint32(len(tomb.blk2CommitLoc))
	if _, err = w.Write(types.EncodeUint32(&length)); err != nil {
		return
	}
	w.Grow(int(length) * (types.BlockidSize + objectio.LocationLen + types.TxnTsSize))

	for bid, loc := range tomb.blk2CommitLoc {
		if _, err = w.Write(bid[:]); err != nil {
			return
		}

		if _, err = w.Write(loc.Loc[:]); err != nil {
			return
		}

		if _, err = w.Write(types.EncodeTxnTS(&loc.Cts)); err != nil {
			return
		}
	}

	return
}

func (tomb *tombstoneDataWithDeltaLoc) ApplyInMemTombstones(
	bid types.Blockid,
	rowsOffset []int32,
	deleted *nulls.Nulls,
) (left []int32) {
	left = rowsOffset

	if rowOffsets, ok := tomb.inMemTombstones[bid]; ok {
		for _, o := range rowOffsets {
			left = fastApplyDeletedRows(left, deleted, uint32(o))
		}
	}

	return
}

func (tomb *tombstoneDataWithDeltaLoc) ApplyPersistedTombstones(
	ctx context.Context,
	bid types.Blockid,
	rowsOffset []int32,
	mask *nulls.Nulls,
	apply func(
		ctx context.Context,
		loc objectio.Location,
		cts types.TS,
		rowsOffset []int32,
		deleted *nulls.Nulls,
	) (left []int32, err error),
) (left []int32, err error) {

	if locs, ok := tomb.blk2UncommitLoc[bid]; ok {
		for _, loc := range locs {
			left, err = apply(ctx, loc, types.TS{}, rowsOffset, mask)
			if err != nil {
				return
			}
		}
	}

	if loc, ok := tomb.blk2CommitLoc[bid]; ok {
		left, err = apply(ctx, loc.Loc, loc.Cts, rowsOffset, mask)
		if err != nil {
			return
		}
	}

	return
}

func rowIdsToOffset(rowIds []types.Rowid, wantedType any) any {
	switch wantedType.(type) {
	case int32:
		var ret []int32
		for _, rowId := range rowIds {
			_, offset := rowId.Decode()
			ret = append(ret, int32(offset))
		}
		return ret

	case uint32:
		var ret []uint32
		for _, rowId := range rowIds {
			_, offset := rowId.Decode()
			ret = append(ret, uint32(offset))
		}
		return ret

	case uint64:
		var ret []uint64
		for _, rowId := range rowIds {
			_, offset := rowId.Decode()
			ret = append(ret, uint64(offset))
		}
		return ret

	case int64:
		var ret []int64
		for _, rowId := range rowIds {
			_, offset := rowId.Decode()
			ret = append(ret, int64(offset))
		}
		return ret
	}

	return nil
}

func (tomb *tombstoneDataWithDeltaLoc) Type() engine.TombstoneType {
	return engine.TombstoneWithDeltaLoc
}

func (tomb *tombstoneDataWithDeltaLoc) Merge(other engine.Tombstoner) error {
	if v, ok := other.(*tombstoneDataWithDeltaLoc); ok {
		for blkID, rows := range v.inMemTombstones {
			tomb.inMemTombstones[blkID] = append(tomb.inMemTombstones[blkID], rows...)
		}
		for blkID, locs := range v.blk2UncommitLoc {
			tomb.blk2UncommitLoc[blkID] = append(tomb.blk2UncommitLoc[blkID], locs...)
		}
		for blkID, loc := range v.blk2CommitLoc {
			tomb.blk2CommitLoc[blkID] = loc
		}
	}
	return moerr.NewInternalErrorNoCtx("tombstone type mismatch")
}

func UnmarshalTombstoneData(data []byte) (engine.Tombstoner, error) {
	typ := engine.TombstoneType(data[0])
	switch typ {
	case engine.TombstoneWithDeltaLoc:
		tomb := buildTombstoneWithDeltaLoc()
		if err := tomb.UnmarshalBinary(data); err != nil {
			return nil, err
		}
		return tomb, nil
	default:
		return nil, moerr.NewInternalErrorNoCtx("unsupported tombstone type")
	}
}

func UnmarshalRelationData(data []byte) (engine.RelData, error) {
	typ := engine.RelDataType(data[0])
	switch typ {
	case engine.RelDataBlockList:
		relData := buildBlockListRelationData()
		if err := relData.UnmarshalBinary(data); err != nil {
			return nil, err
		}
		return relData, nil
	default:
		return nil, moerr.NewInternalErrorNoCtx("unsupported relation data type")
	}
}

var _ engine.RelData = new(blockListRelData)

type blockListRelData struct {
	//blkList[0] is a empty block info
	//blkList []*objectio.BlockInfoInProgress
	blklist objectio.BlockInfoSliceInProgress

	//tombstones
	tombstones engine.Tombstoner
}

func buildBlockListRelationData() *blockListRelData {
	return &blockListRelData{
		blklist: objectio.BlockInfoSliceInProgress{},
	}
}

func (relData *blockListRelData) String() string {
	var w bytes.Buffer
	w.WriteString(fmt.Sprintf("RelData[%d]<\n", relData.GetType()))
	if relData.blklist != nil {
		w.WriteString(fmt.Sprintf("\tBlockList: %s\n", relData.blklist.String()))
	} else {
		w.WriteString("\tBlockList: nil\n")
	}
	if relData.tombstones != nil {
		w.WriteString(relData.tombstones.StringWithPrefix("\t"))
	} else {
		w.WriteString("\tTombstones: nil\n")
	}
	return w.String()
}

func (relData *blockListRelData) GetShardIDList() []uint64 {
	panic("not supported")
}
func (relData *blockListRelData) GetShardID(i int) uint64 {
	panic("not supported")
}
func (relData *blockListRelData) SetShardID(i int, id uint64) {
	panic("not supported")
}
func (relData *blockListRelData) AppendShardID(id uint64) {
	panic("not supported")
}

func (relData *blockListRelData) GetBlockInfoSlice() objectio.BlockInfoSliceInProgress {
	return relData.blklist.GetAllBytes()
}

func (relData *blockListRelData) GetBlockInfo(i int) objectio.BlockInfoInProgress {
	return *relData.blklist.Get(i)
}

func (relData *blockListRelData) SetBlockInfo(i int, blk objectio.BlockInfoInProgress) {
	relData.blklist.Set(i, &blk)
}

func (relData *blockListRelData) AppendBlockInfo(blk objectio.BlockInfoInProgress) {
	relData.blklist.AppendBlockInfo(blk)
}

func (relData *blockListRelData) UnmarshalBinary(data []byte) (err error) {
	typ := engine.RelDataType(types.DecodeUint8(data))
	if typ != engine.RelDataBlockList {
		return moerr.NewInternalErrorNoCtx("UnmarshalBinary RelDataBlockList with %v", typ)
	}
	data = data[1:]

	sizeofblks := types.DecodeUint32(data)
	data = data[4:]

	relData.blklist = data[:sizeofblks]
	data = data[sizeofblks:]

	tombstoneLen := types.DecodeUint32(data)
	data = data[4:]

	if tombstoneLen == 0 {
		return
	}

	relData.tombstones, err = UnmarshalTombstoneData(data[:tombstoneLen])
	return
}

func (relData *blockListRelData) MarshalBinaryWithBuffer(w *bytes.Buffer) (err error) {
	typ := uint8(relData.GetType())
	if _, err = w.Write(types.EncodeUint8(&typ)); err != nil {
		return
	}

	sizeofblks := uint32(relData.blklist.Size())
	if _, err = w.Write(types.EncodeUint32(&sizeofblks)); err != nil {
		return
	}

	// marshal blk list
	if _, err = w.Write(relData.blklist); err != nil {
		return
	}

	// marshal tombstones
	offset := w.Len()
	tombstoneLen := uint32(0)
	if _, err = w.Write(types.EncodeUint32(&tombstoneLen)); err != nil {
		return
	}
	if relData.tombstones != nil {
		if err = relData.tombstones.MarshalBinaryWithBuffer(w); err != nil {
			return
		}
		tombstoneLen = uint32(w.Len() - offset)
		buf := w.Bytes()
		copy(buf[offset:], types.EncodeUint32(&tombstoneLen))
	}
	return
}

func (relData *blockListRelData) GetType() engine.RelDataType {
	return engine.RelDataBlockList
}

func (relData *blockListRelData) MarshalBinary() ([]byte, error) {
	var w bytes.Buffer
	if err := relData.MarshalBinaryWithBuffer(&w); err != nil {
		return nil, err
	}
	buf := w.Bytes()
	return buf, nil
}

func (relData *blockListRelData) AttachTombstones(tombstones engine.Tombstoner) error {
	relData.tombstones = tombstones
	return nil
}

func (relData *blockListRelData) GetTombstones() engine.Tombstoner {
	return relData.tombstones
}

func (relData *blockListRelData) DataSlice(i, j int) engine.RelData {
	blist := objectio.BlockInfoSliceInProgress(relData.blklist.Slice(i, j))
	return &blockListRelData{
		blklist:    blist,
		tombstones: relData.tombstones,
	}
}

func (relData *blockListRelData) GroupByPartitionNum() map[int16]engine.RelData {
	ret := make(map[int16]engine.RelData)

	blks := relData.GetBlockInfoSlice()
	blksLen := blks.Len()
	for idx := range blksLen {
		blkInfo := blks.Get(idx)
		if blkInfo.IsMemBlk() {
			return nil
		}
		partitionNum := blkInfo.PartitionNum
		if _, ok := ret[partitionNum]; !ok {
			ret[partitionNum] = &blockListRelData{
				tombstones: relData.tombstones,
			}
			ret[partitionNum].AppendBlockInfo(objectio.EmptyBlockInfoInProgress)
		}
		ret[partitionNum].AppendBlockInfo(*blkInfo)
	}

	return ret
}

func (relData *blockListRelData) BuildEmptyRelData() engine.RelData {
	return &blockListRelData{
		blklist: objectio.BlockInfoSliceInProgress{},
	}
}

func (relData *blockListRelData) DataCnt() int {
	return relData.blklist.Len()
}

type RemoteDataSource struct {
	ctx  context.Context
	proc *process.Process

	fs fileservice.FileService
	ts types.TS

	cursor int
	data   engine.RelData
}

func NewRemoteDataSource(
	ctx context.Context,
	proc *process.Process,
	fs fileservice.FileService,
	snapshotTS timestamp.Timestamp,
	relData engine.RelData,
) (source *RemoteDataSource) {
	return &RemoteDataSource{
		data: relData,
		ctx:  ctx,
		proc: proc,
		fs:   fs,
		ts:   types.TimestampToTS(snapshotTS),
	}
}

func (rs *RemoteDataSource) Next(
	_ context.Context,
	_ []string,
	_ []types.Type,
	_ []uint16,
	_ any,
	_ *mpool.MPool,
	_ engine.VectorPool,
	_ *batch.Batch) (*objectio.BlockInfoInProgress, engine.DataState, error) {

	if rs.cursor >= rs.data.DataCnt() {
		return nil, engine.End, nil
	}
	rs.cursor++
	cur := rs.data.GetBlockInfo(rs.cursor - 1)
	return &cur, engine.Persisted, nil
}

func (rs *RemoteDataSource) Close() {
	rs.cursor = 0
}

func (rs *RemoteDataSource) applyInMemTombstones(
	bid types.Blockid,
	rowsOffset []int32,
	deletedRows *nulls.Nulls,
) (leftRows []int32) {
	if rs.data.GetTombstones() == nil {
		return rowsOffset
	}
	return rs.data.GetTombstones().ApplyInMemTombstones(
		bid,
		rowsOffset,
		deletedRows)
}

func (rs *RemoteDataSource) applyPersistedTombstones(
	ctx context.Context,
	bid types.Blockid,
	rowsOffset []int32,
	mask *nulls.Nulls,
) (leftRows []int32, err error) {

	apply := func(
		ctx context.Context,
		loc objectio.Location,
		cts types.TS,
		rowsOffset []int32,
		deleted *nulls.Nulls) (left []int32, err error) {

		deletes, err := loadBlockDeletesByDeltaLoc(ctx, rs.fs, bid, loc, rs.ts, cts)
		if err != nil {
			return nil, err
		}

		if rowsOffset != nil {
			for _, offset := range rowsOffset {
				if deletes.Contains(uint64(offset)) {
					continue
				}
				left = append(left, offset)
			}
		} else if deleted != nil {
			deleted.Merge(deletes)
		}

		return
	}

	if rs.data.GetTombstones() == nil {
		return rowsOffset, nil
	}
	return rs.data.GetTombstones().ApplyPersistedTombstones(
		ctx,
		bid,
		rowsOffset,
		mask,
		apply)
}

func (rs *RemoteDataSource) ApplyTombstonesInProgress(
	ctx context.Context,
	bid objectio.Blockid,
	rowsOffset []int32,
) (left []int32, err error) {

	slices.SortFunc(rowsOffset, func(a, b int32) int {
		return int(a - b)
	})

	left = rs.applyInMemTombstones(bid, rowsOffset, nil)

	left, err = rs.applyPersistedTombstones(ctx, bid, left, nil)
	if err != nil {
		return
	}
	return
}

func (rs *RemoteDataSource) GetTombstonesInProgress(
	ctx context.Context, bid objectio.Blockid,
) (mask *nulls.Nulls, err error) {

	mask = &nulls.Nulls{}
	mask.InitWithSize(8192)

	rs.applyInMemTombstones(bid, nil, mask)

	_, err = rs.applyPersistedTombstones(ctx, bid, nil, mask)
	if err != nil {
		return
	}

	return mask, nil
}

func (rs *RemoteDataSource) SetOrderBy(_ []*plan.OrderBySpec) {

}

func (rs *RemoteDataSource) GetOrderBy() []*plan.OrderBySpec {
	return nil
}

func (rs *RemoteDataSource) SetFilterZM(_ objectio.ZoneMap) {

}

// local data source

type LocalDataSource struct {
	rangeSlice objectio.BlockInfoSliceInProgress
	pState     *logtailreplay.PartitionState

	memPKFilter *MemPKFilter
	pStateRows  struct {
		insIter logtailreplay.RowsIter
	}

	table     *txnTable
	wsCursor  int
	txnOffset int

	// runtime config
	rc struct {
		batchPrefetchCursor int
		WorkspaceLocked     bool
		SkipPStateDeletes   bool
	}

	mp  *mpool.MPool
	ctx context.Context
	fs  fileservice.FileService

	rangesCursor int
	snapshotTS   types.TS
	iteratePhase engine.DataState

	//TODO:: It's so ugly, need to refactor
	//for order by
	desc     bool
	blockZMS []index.ZM
	sorted   bool // blks need to be sorted by zonemap
	OrderBy  []*plan.OrderBySpec

	filterZM    objectio.ZoneMap
	checkPolicy SkipCheckPolicy
}

type SkipCheckPolicy uint64

const (
	SkipUncommitedInMemory = 1 << iota
	SkipCommittedInMemory
	SkipUncommitedS3
	SkipCommittedS3
)

const (
	CheckAll             = 0
	CheckCommittedS3Only = SkipUncommitedInMemory | SkipCommittedInMemory | SkipUncommitedS3
)

func NewLocalDataSource(
	ctx context.Context,
	table *txnTable,
	txnOffset int,
	rangesSlice objectio.BlockInfoSliceInProgress,
	skipReadMem bool,
	policy SkipCheckPolicy,
) (source *LocalDataSource, err error) {

	source = &LocalDataSource{}
	source.fs = table.getTxn().engine.fs
	source.ctx = ctx
	source.mp = table.proc.Load().Mp()
	source.checkPolicy = policy

	if rangesSlice != nil && rangesSlice.Len() > 0 {
		if bytes.Equal(
			objectio.EncodeBlockInfoInProgress(*rangesSlice.Get(0)),
			objectio.EmptyBlockInfoInProgressBytes) {
			rangesSlice = rangesSlice.Slice(1, rangesSlice.Len())
		}

		source.rangeSlice = rangesSlice
	}

	state, err := table.getPartitionState(ctx)
	if err != nil {
		return nil, err
	}

	source.table = table
	source.pState = state
	source.txnOffset = txnOffset
	source.snapshotTS = types.TimestampToTS(table.getTxn().op.SnapshotTS())

	source.iteratePhase = engine.InMem
	if skipReadMem {
		source.iteratePhase = engine.Persisted
	}

	return source, nil
}

func (ls *LocalDataSource) String() string {
	blks := make([]*objectio.BlockInfoInProgress, ls.rangeSlice.Len())
	for i := range blks {
		blks[i] = ls.rangeSlice.Get(i)
	}

	return fmt.Sprintf("snapshot: %s, phase: %v, txnOffset: %d, rangeCursor: %d, blk list: %v",
		ls.snapshotTS.ToString(),
		ls.iteratePhase,
		ls.txnOffset,
		ls.rangesCursor,
		blks)
}

func (ls *LocalDataSource) SetOrderBy(orderby []*plan.OrderBySpec) {
	ls.OrderBy = orderby
}

func (ls *LocalDataSource) GetOrderBy() []*plan.OrderBySpec {
	return ls.OrderBy
}

func (ls *LocalDataSource) SetFilterZM(zm objectio.ZoneMap) {
	if !ls.filterZM.IsInited() {
		ls.filterZM = zm.Clone()
		return
	}
	if ls.desc && ls.filterZM.CompareMax(zm) < 0 {
		ls.filterZM = zm.Clone()
		return
	}
	if !ls.desc && ls.filterZM.CompareMin(zm) > 0 {
		ls.filterZM = zm.Clone()
		return
	}
}

func (ls *LocalDataSource) needReadBlkByZM(i int) bool {
	zm := ls.blockZMS[i]
	if !ls.filterZM.IsInited() || !zm.IsInited() {
		return true
	}
	if ls.desc {
		return ls.filterZM.CompareMax(zm) <= 0
	} else {
		return ls.filterZM.CompareMin(zm) >= 0
	}
}

func (ls *LocalDataSource) getBlockZMs() {
	orderByCol, _ := ls.OrderBy[0].Expr.Expr.(*plan.Expr_Col)

	def := ls.table.tableDef
	orderByColIDX := int(def.Cols[int(orderByCol.Col.ColPos)].Seqnum)

	sliceLen := ls.rangeSlice.Len()
	ls.blockZMS = make([]index.ZM, sliceLen)
	var objDataMeta objectio.ObjectDataMeta
	var location objectio.Location
	for i := ls.rangesCursor; i < sliceLen; i++ {
		location = ls.rangeSlice.Get(i).MetaLocation()
		if !objectio.IsSameObjectLocVsMeta(location, objDataMeta) {
			objMeta, err := objectio.FastLoadObjectMeta(ls.ctx, &location, false, ls.fs)
			if err != nil {
				panic("load object meta error when ordered scan!")
			}
			objDataMeta = objMeta.MustDataMeta()
		}
		blkMeta := objDataMeta.GetBlockMeta(uint32(location.ID()))
		ls.blockZMS[i] = blkMeta.ColumnMeta(uint16(orderByColIDX)).ZoneMap()
	}
}

func (ls *LocalDataSource) sortBlockList() {
	sliceLen := ls.rangeSlice.Len()
	helper := make([]*blockSortHelperInProgress, sliceLen)
	for i := range sliceLen {
		helper[i] = &blockSortHelperInProgress{}
		helper[i].blk = ls.rangeSlice.Get(i)
		helper[i].zm = ls.blockZMS[i]
	}
	ls.rangeSlice = make(objectio.BlockInfoSliceInProgress, ls.rangeSlice.Size())

	if ls.desc {
		sort.Slice(helper, func(i, j int) bool {
			zm1 := helper[i].zm
			if !zm1.IsInited() {
				return true
			}
			zm2 := helper[j].zm
			if !zm2.IsInited() {
				return false
			}
			return zm1.CompareMax(zm2) > 0
		})
	} else {
		sort.Slice(helper, func(i, j int) bool {
			zm1 := helper[i].zm
			if !zm1.IsInited() {
				return true
			}
			zm2 := helper[j].zm
			if !zm2.IsInited() {
				return false
			}
			return zm1.CompareMin(zm2) < 0
		})
	}

	for i := range helper {
		ls.rangeSlice.Set(i, helper[i].blk)
		//ls.ranges[i] = helper[i].blk
		ls.blockZMS[i] = helper[i].zm
	}
}

func (ls *LocalDataSource) deleteFirstNBlocks(n int) {
	ls.rangesCursor += n
	//ls.rangeSlice = ls.rangeSlice.Slice(n, ls.rangeSlice.Len())
	//ls.ranges = ls.ranges[n:]
	//if len(ls.OrderBy) > 0 {
	//	ls.blockZMS = ls.blockZMS[n:]
	//}
}

func (ls *LocalDataSource) Close() {
	if ls.pStateRows.insIter != nil {
		ls.pStateRows.insIter.Close()
		ls.pStateRows.insIter = nil
	}
}

func (ls *LocalDataSource) Next(
	ctx context.Context,
	cols []string,
	types []types.Type,
	seqNums []uint16,
	filter any,
	mp *mpool.MPool,
	vp engine.VectorPool,
	bat *batch.Batch,
) (*objectio.BlockInfoInProgress, engine.DataState, error) {

	if ls.memPKFilter == nil {
		ff := filter.(MemPKFilter)
		ls.memPKFilter = &ff
	}

	if len(cols) == 0 {
		return nil, engine.End, nil
	}

	// bathed prefetch block data and deletes
	ls.batchPrefetch(seqNums)

	for {
		switch ls.iteratePhase {
		case engine.InMem:
			err := ls.iterateInMemData(ctx, cols, types, seqNums, bat, mp, vp)
			if err != nil {
				return nil, engine.InMem, err
			}

			if bat.RowCount() == 0 {
				ls.iteratePhase = engine.Persisted
				continue
			}

			return nil, engine.InMem, nil

		case engine.Persisted:
			if ls.rangesCursor >= ls.rangeSlice.Len() {
				return nil, engine.End, nil
			}

			ls.handleOrderBy()

			if ls.rangesCursor >= ls.rangeSlice.Len() {
				return nil, engine.End, nil
			}

			blk := ls.rangeSlice.Get(ls.rangesCursor)
			ls.rangesCursor++

			return blk, engine.Persisted, nil

		case engine.End:
			return nil, ls.iteratePhase, nil
		}
	}
}

func (ls *LocalDataSource) handleOrderBy() {
	// for ordered scan, sort blocklist by zonemap info, and then filter by zonemap
	if len(ls.OrderBy) > 0 {
		if !ls.sorted {
			ls.desc = ls.OrderBy[0].Flag&plan.OrderBySpec_DESC != 0
			ls.getBlockZMs()
			ls.sortBlockList()
			ls.sorted = true
		}
		i := ls.rangesCursor
		sliceLen := ls.rangeSlice.Len()
		for i < sliceLen {
			if ls.needReadBlkByZM(i) {
				break
			}
			i++
		}
		ls.rangesCursor = i

		if ls.table.tableName == "statement_info" {
			logutil.Infof("xxxx txn:%s, handle order by,delete blks:%d, rest blks:%d",
				ls.table.db.op.Txn().DebugString(),
				i,
				ls.rangeSlice.Len()-ls.rangesCursor)
		}
	}
}

func (ls *LocalDataSource) iterateInMemData(
	ctx context.Context,
	cols []string,
	colTypes []types.Type,
	seqNums []uint16,
	bat *batch.Batch,
	mp *mpool.MPool,
	vp engine.VectorPool,
) (err error) {

	bat.SetRowCount(0)

	if err = ls.filterInMemUnCommittedInserts(seqNums, mp, bat); err != nil {
		return err
	}

	if err = ls.filterInMemCommittedInserts(colTypes, seqNums, mp, bat); err != nil {
		return err
	}

	return nil
}

const (
	batRowsAllDeleted  = DELETE
	batRowsAllRetained = INSERT
	batRowsHaveDeletes = math.MaxInt32
)

func checkWorkspaceEntryType(tbl *txnTable, entry Entry) int {
	if entry.DatabaseId() != tbl.db.databaseId || entry.TableId() != tbl.tableId {
		return -1
	}

	// within a txn, the later statement could delete the previous
	// inserted rows, the left rows will be recorded in `batSelectList`.
	// if no rows left, this bat can be seen deleted.
	//
	// Note that: some row have been deleted, but some left
	if left, ok := tbl.getTxn().batchSelectList[entry.bat]; ok {
		// all rows have deleted in this bat
		if len(left) == 0 {
			return batRowsAllDeleted
		} else {
			return batRowsHaveDeletes
		}
	}

	if entry.typ == INSERT {
		if entry.bat == nil || entry.bat.IsEmpty() {
			return -1
		}
		if entry.bat.Attrs[0] == catalog.BlockMeta_MetaLoc {
			return -1
		}

		return batRowsAllRetained
	}

	if (entry.typ == DELETE) && entry.fileName == "" {
		return batRowsAllDeleted
	}

	return -1
}

func (ls *LocalDataSource) filterInMemUnCommittedInserts(
	seqNums []uint16,
	mp *mpool.MPool,
	bat *batch.Batch,
) error {

	if ls.wsCursor >= ls.txnOffset {
		return nil
	}

	ls.table.getTxn().Lock()
	ls.rc.WorkspaceLocked = true
	defer func() {
		ls.table.getTxn().Unlock()
		ls.rc.WorkspaceLocked = false
	}()

	rows := 0
	writes := ls.table.getTxn().writes
	maxRows := int(options.DefaultBlockMaxRows)
	if len(writes) == 0 {
		return nil
	}

	var retainedRowIds []types.Rowid

	for ; ls.wsCursor < ls.txnOffset; ls.wsCursor++ {
		if writes[ls.wsCursor].bat == nil {
			continue
		}

<<<<<<< HEAD
		if rows+writes[ls.wsCursor].bat.RowCount() > maxRows {
			break
		}

		entry := ls.table.getTxn().writes[ls.wsCursor]

=======
>>>>>>> f074ace7
		if t := checkWorkspaceEntryType(ls.table, entry); t == batRowsHaveDeletes {
			leftInserts := ls.table.getTxn().batchSelectList[entry.bat]
			retainedRowIds = make([]types.Rowid, len(leftInserts))
			for i := range leftInserts {
				rowId := vector.GetFixedAt[types.Rowid](entry.bat.Vecs[0], int(leftInserts[i]))
				retainedRowIds[i] = rowId
			}

		} else if t == batRowsAllRetained {
			retainedRowIds = vector.MustFixedCol[types.Rowid](entry.bat.Vecs[0])
		} else {
			continue
		}

		offsets := rowIdsToOffset(retainedRowIds, int32(0)).([]int32)

		b, _ := retainedRowIds[0].Decode()
		sels, err := ls.ApplyTombstonesInProgress(ls.ctx, b, offsets)
		if err != nil {
			return err
		}

		if len(sels) == 0 {
			continue
		}

		rows += len(sels)

		for i, destVec := range bat.Vecs {
			uf := vector.GetUnionOneFunction(*destVec.GetType(), mp)

			colIdx := int(seqNums[i])
			if colIdx != objectio.SEQNUM_ROWID {
				colIdx++
			} else {
				colIdx = 0
			}

			for j := range sels {
				if err = uf(destVec, entry.bat.Vecs[colIdx], int64(j)); err != nil {
					return err
				}
			}
		}
	}

	bat.SetRowCount(bat.Vecs[0].Length())
	return nil
}

func (ls *LocalDataSource) filterInMemCommittedInserts(
	colTypes []types.Type, seqNums []uint16, mp *mpool.MPool, bat *batch.Batch,
) error {

	// in meme committed insert only need to apply deletes that exists
	// in workspace and flushed to s3 but not commit.
	ls.rc.SkipPStateDeletes = true
	defer func() {
		ls.rc.SkipPStateDeletes = false
	}()

	if bat.RowCount() >= int(options.DefaultBlockMaxRows) {
		return nil
	}

	var (
		err          error
		sel          []int32
		appendedRows = bat.RowCount()
	)

	appendFunctions := make([]func(*vector.Vector, *vector.Vector, int64) error, len(bat.Attrs))
	for i := range bat.Attrs {
		appendFunctions[i] = vector.GetUnionOneFunction(colTypes[i], mp)
	}

	if ls.pStateRows.insIter == nil {
		if ls.memPKFilter.SpecFactory == nil {
			ls.pStateRows.insIter = ls.pState.NewRowsIter(ls.snapshotTS, nil, false)
		} else {
			ls.pStateRows.insIter = ls.pState.NewPrimaryKeyIter(
				ls.memPKFilter.TS, ls.memPKFilter.SpecFactory(ls.memPKFilter))
		}
	}

	for appendedRows < int(options.DefaultBlockMaxRows) && ls.pStateRows.insIter.Next() {
		entry := ls.pStateRows.insIter.Entry()
		b, o := entry.RowID.Decode()

		sel, err = ls.ApplyTombstonesInProgress(ls.ctx, b, []int32{int32(o)})
		if err != nil {
			return err
		}

		if len(sel) == 0 {
			continue
		}

		for i, name := range bat.Attrs {
			if name == catalog.Row_ID {
				if err = vector.AppendFixed(
					bat.Vecs[i],
					entry.RowID,
					false,
					mp); err != nil {
					return err
				}
			} else {
				idx := 2 /*rowid and commits*/ + seqNums[i]
				if int(idx) >= len(entry.Batch.Vecs) /*add column*/ ||
					entry.Batch.Attrs[idx] == "" /*drop column*/ {
					err = vector.AppendAny(
						bat.Vecs[i],
						nil,
						true,
						mp)
				} else {
					err = appendFunctions[i](
						bat.Vecs[i],
						entry.Batch.Vecs[int(2+seqNums[i])],
						entry.Offset,
					)
				}
				if err != nil {
					return err
				}
			}
		}
		appendedRows++
	}

	bat.SetRowCount(bat.Vecs[0].Length())

	return nil
}

func loadBlockDeletesByDeltaLoc(
	ctx context.Context,
	fs fileservice.FileService,
	blockId types.Blockid,
	deltaLoc objectio.Location,
	snapshotTS, blockCommitTS types.TS,
) (deleteMask *nulls.Nulls, err error) {

	var (
		rows *nulls.Nulls
		//bisect           time.Duration
		release          func()
		persistedByCN    bool
		persistedDeletes *batch.Batch
	)

	if !deltaLoc.IsEmpty() {
		//t1 := time.Now()

		if persistedDeletes, persistedByCN, release, err = blockio.ReadBlockDelete(ctx, deltaLoc, fs); err != nil {
			return nil, err
		}
		defer release()

		//readCost := time.Since(t1)

		if persistedByCN {
			rows = blockio.EvalDeleteRowsByTimestampForDeletesPersistedByCN(persistedDeletes, snapshotTS, blockCommitTS)
		} else {
			//t2 := time.Now()
			rows = blockio.EvalDeleteRowsByTimestamp(persistedDeletes, snapshotTS, &blockId)
			//bisect = time.Since(t2)
		}

		if rows != nil {
			deleteMask = rows
		}

		//readTotal := time.Since(t1)
		//blockio.RecordReadDel(readTotal, readCost, bisect)
	}

	return deleteMask, nil
}

// ApplyTombstonesInProgress check if any deletes exist in
//  1. unCommittedInmemDeletes:
//     a. workspace writes
//     b. flushed to s3
//     c. raw rowId offset deletes (not flush yet)
//  3. committedInmemDeletes
//  4. committedPersistedTombstone
func (ls *LocalDataSource) ApplyTombstonesInProgress(
	ctx context.Context,
	bid objectio.Blockid,
	rowsOffset []int32,
) ([]int32, error) {

	slices.SortFunc(rowsOffset, func(a, b int32) int {
		return int(a - b)
	})

	var err error

	rowsOffset = ls.applyWorkspaceEntryDeletes(bid, rowsOffset, nil)
	rowsOffset, err = ls.applyWorkspaceFlushedS3Deletes(bid, rowsOffset, nil)
	if err != nil {
		return nil, err
	}

	rowsOffset = ls.applyWorkspaceRawRowIdDeletes(bid, rowsOffset, nil)
	rowsOffset = ls.applyPStateInMemDeletes(bid, rowsOffset, nil)
	rowsOffset, err = ls.applyPStatePersistedDeltaLocation(bid, rowsOffset, nil)
	if err != nil {
		return nil, err
	}

	return rowsOffset, nil
}

func (ls *LocalDataSource) GetTombstonesInProgress(
	ctx context.Context, bid objectio.Blockid,
) (deletedRows *nulls.Nulls, err error) {

	deletedRows = &nulls.Nulls{}
	deletedRows.InitWithSize(8192)

	if ls.checkPolicy&SkipUncommitedInMemory == 0 {
		ls.applyWorkspaceEntryDeletes(bid, nil, deletedRows)
	}
	if ls.checkPolicy&SkipUncommitedS3 == 0 {
		_, err = ls.applyWorkspaceFlushedS3Deletes(bid, nil, deletedRows)
		if err != nil {
			return nil, err
		}
	}

	if ls.checkPolicy&SkipUncommitedInMemory == 0 {
		ls.applyWorkspaceRawRowIdDeletes(bid, nil, deletedRows)
	}

	if ls.checkPolicy&SkipCommittedInMemory == 0 {
		ls.applyPStateInMemDeletes(bid, nil, deletedRows)
	}

	_, err = ls.applyPStatePersistedDeltaLocation(bid, nil, deletedRows)
	if err != nil {
		return nil, err
	}

	return deletedRows, nil
}

// will return the rows which applied deletes if the `leftRows` is not empty,
// or the deletes will only record into the `deleteRows` bitmap.
func fastApplyDeletedRows(
	leftRows []int32,
	deletedRows *nulls.Nulls,
	o uint32,
) []int32 {
	if len(leftRows) != 0 {
		if x, found := sort.Find(len(leftRows), func(i int) int {
			return int(int32(o) - leftRows[i])
		}); found {
			leftRows = append(leftRows[:x], leftRows[x+1:]...)
		}
	} else if deletedRows != nil {
		deletedRows.Add(uint64(o))
	}

	return leftRows
}

func (ls *LocalDataSource) applyWorkspaceEntryDeletes(
	bid objectio.Blockid,
	offsets []int32,
	deletedRows *nulls.Nulls,
) (leftRows []int32) {

	leftRows = offsets

	// may have locked in `filterInMemUnCommittedInserts`
	if !ls.rc.WorkspaceLocked {
		ls.table.getTxn().Lock()
		defer ls.table.getTxn().Unlock()
	}

	done := false
	writes := ls.table.getTxn().writes[:ls.txnOffset]

	var delRowIds []types.Rowid

	for idx := range writes {
		if t := checkWorkspaceEntryType(ls.table, writes[idx]); t == batRowsHaveDeletes {
			rowIds := vector.MustFixedCol[types.Rowid](writes[idx].bat.Vecs[0])
			left := ls.table.getTxn().batchSelectList[writes[idx].bat]
			delRowIds = make([]types.Rowid, 0, len(rowIds)-len(left))

			for i := range rowIds {
				dd := true
				for j := range left {
					if int64(i) == left[j] {
						dd = false
						break
					}
				}

				if dd {
					delRowIds = append(delRowIds, rowIds[i])
				}
			}

		} else if t == batRowsAllDeleted {
			delRowIds = vector.MustFixedCol[types.Rowid](writes[idx].bat.Vecs[0])
		} else {
			continue
		}

		for _, delRowId := range delRowIds {
			b, o := delRowId.Decode()
			if bid.Compare(b) != 0 {
				continue
			}

			leftRows = fastApplyDeletedRows(leftRows, deletedRows, o)
			if leftRows != nil && len(leftRows) == 0 {
				done = true
				break
			}
		}

		if done {
			break
		}
	}

	return leftRows
}

// if blks comes from unCommitted flushed s3 deletes, the
// blkCommitTS can be zero.
func applyDeletesWithinDeltaLocations(
	ctx context.Context,
	fs fileservice.FileService,
	bid objectio.Blockid,
	snapshotTS types.TS,
	blkCommitTS types.TS,
	offsets []int32,
	deletedRows *nulls.Nulls,
	locations ...objectio.Location,
) (leftRows []int32, err error) {

	if offsets != nil {
		leftRows = make([]int32, 0, len(offsets))
	}

	var mask *nulls.Nulls

	for _, loc := range locations {
		if mask, err = loadBlockDeletesByDeltaLoc(
			ctx, fs, bid, loc[:], snapshotTS, blkCommitTS); err != nil {
			return nil, err
		}

		if offsets != nil {
			for _, offset := range offsets {
				if mask.Contains(uint64(offset)) {
					continue
				}
				leftRows = append(leftRows, offset)
			}
		} else if deletedRows != nil {
			deletedRows.Merge(mask)
		}
	}

	return leftRows, nil
}

func (ls *LocalDataSource) applyWorkspaceFlushedS3Deletes(
	bid objectio.Blockid,
	offsets []int32,
	deletedRows *nulls.Nulls,
) (leftRows []int32, err error) {

	leftRows = offsets
	var locations []objectio.Location

	// cannot hold the lock too long
	{
		s3FlushedDeletes := &ls.table.getTxn().blockId_tn_delete_metaLoc_batch
		s3FlushedDeletes.RWMutex.Lock()
		defer s3FlushedDeletes.RWMutex.Unlock()

		if len(s3FlushedDeletes.data[bid]) == 0 || ls.pState.BlockPersisted(bid) {
			return
		}

		locations = make([]objectio.Location, 0, len(s3FlushedDeletes.data[bid]))

		for _, bat := range s3FlushedDeletes.data[bid] {
			vs, area := vector.MustVarlenaRawData(bat.GetVector(0))
			for i := range vs {
				loc, err := blockio.EncodeLocationFromString(vs[i].UnsafeGetString(area))
				if err != nil {
					return nil, err
				}

				locations = append(locations, loc)
			}
		}
	}

	return applyDeletesWithinDeltaLocations(
		ls.ctx,
		ls.fs,
		bid,
		ls.snapshotTS,
		types.TS{},
		offsets,
		deletedRows,
		locations...)
}

func (ls *LocalDataSource) applyWorkspaceRawRowIdDeletes(
	bid objectio.Blockid,
	offsets []int32,
	deletedRows *nulls.Nulls,
) (leftRows []int32) {

	leftRows = offsets

	rawRowIdDeletes := ls.table.getTxn().deletedBlocks
	rawRowIdDeletes.RWMutex.RLock()
	defer rawRowIdDeletes.RWMutex.RUnlock()

	for _, o := range rawRowIdDeletes.offsets[bid] {
		leftRows = fastApplyDeletedRows(leftRows, deletedRows, uint32(o))
		if leftRows != nil && len(leftRows) == 0 {
			break
		}
	}

	return leftRows
}

func (ls *LocalDataSource) applyPStateInMemDeletes(
	bid objectio.Blockid,
	offsets []int32,
	deletedRows *nulls.Nulls,
) (leftRows []int32) {

	if ls.rc.SkipPStateDeletes {
		return offsets
	}

	var delIter logtailreplay.RowsIter

	if ls.memPKFilter == nil || ls.memPKFilter.SpecFactory == nil {
		delIter = ls.pState.NewRowsIter(ls.snapshotTS, &bid, true)
	} else {
		delIter = ls.pState.NewPrimaryKeyDelIter(
			ls.memPKFilter.TS,
			ls.memPKFilter.SpecFactory(ls.memPKFilter), bid)
	}

	leftRows = offsets

	for delIter.Next() {
		_, o := delIter.Entry().RowID.Decode()
		leftRows = fastApplyDeletedRows(leftRows, deletedRows, o)
		if leftRows != nil && len(leftRows) == 0 {
			break
		}
	}

	delIter.Close()

	return leftRows
}

func (ls *LocalDataSource) applyPStatePersistedDeltaLocation(
	bid objectio.Blockid,
	offsets []int32,
	deletedRows *nulls.Nulls,
) (leftRows []int32, err error) {

	if ls.rc.SkipPStateDeletes {
		return offsets, nil
	}

	deltaLoc, commitTS, ok := ls.pState.GetBockDeltaLoc(bid)
	if !ok {
		return offsets, nil
	}

	return applyDeletesWithinDeltaLocations(
		ls.ctx,
		ls.fs,
		bid,
		ls.snapshotTS,
		commitTS,
		offsets,
		deletedRows,
		deltaLoc[:])
}

func (ls *LocalDataSource) batchPrefetch(seqNums []uint16) {
	if ls.rc.batchPrefetchCursor >= ls.rangeSlice.Len() ||
		ls.rangesCursor < ls.rc.batchPrefetchCursor {
		return
	}

	batchSize := min(1000, ls.rangeSlice.Len()-ls.rangesCursor)

	begin := ls.rangesCursor
	end := ls.rangesCursor + batchSize

	blks := make([]*objectio.BlockInfoInProgress, end-begin)
	for idx := begin; idx < end; idx++ {
		blks[idx-begin] = ls.rangeSlice.Get(idx)
	}

	// prefetch blk data
	err := blockio.BlockPrefetch(
		ls.table.proc.Load().GetService(), seqNums, ls.fs, blks, true)
	if err != nil {
		logutil.Errorf("pefetch block data: %s", err.Error())
	}

	// prefetch blk delta location
	for idx := begin; idx < end; idx++ {
		if loc, _, ok := ls.pState.GetBockDeltaLoc(ls.rangeSlice.Get(idx).BlockID); ok {
			if err = blockio.PrefetchTombstone(
				ls.table.proc.Load().GetService(), []uint16{0, 1, 2},
				[]uint16{objectio.Location(loc[:]).ID()}, ls.fs, objectio.Location(loc[:])); err != nil {
				logutil.Errorf("prefetch block delta location: %s", err.Error())
			}
		}
	}

	ls.table.getTxn().blockId_tn_delete_metaLoc_batch.RLock()
	defer ls.table.getTxn().blockId_tn_delete_metaLoc_batch.RUnlock()

	// prefetch cn flushed but not committed deletes
	var ok bool
	var bats []*batch.Batch
	var locs []objectio.Location = make([]objectio.Location, 0)

	pkColIdx := ls.table.tableDef.Pkey.PkeyColId

	for idx := begin; idx < end; idx++ {
		if bats, ok = ls.table.getTxn().blockId_tn_delete_metaLoc_batch.data[ls.rangeSlice.Get(idx).BlockID]; !ok {
			continue
		}

		locs = locs[:0]
		for _, bat := range bats {
			vs, area := vector.MustVarlenaRawData(bat.GetVector(0))
			for i := range vs {
				location, err := blockio.EncodeLocationFromString(vs[i].UnsafeGetString(area))
				if err != nil {
					logutil.Errorf("prefetch cn flushed s3 deletes: %s", err.Error())
				}
				locs = append(locs, location)
			}
		}

		if len(locs) == 0 {
			continue
		}

		pref, err := blockio.BuildPrefetchParams(ls.fs, locs[0])
		if err != nil {
			logutil.Errorf("prefetch cn flushed s3 deletes: %s", err.Error())
		}

		for _, loc := range locs {
			//rowId + pk
			pref.AddBlockWithType([]uint16{0, uint16(pkColIdx)}, []uint16{loc.ID()}, uint16(objectio.SchemaTombstone))
		}

		if err = blockio.PrefetchWithMerged(ls.table.proc.Load().GetService(), pref); err != nil {
			logutil.Errorf("prefetch cn flushed s3 deletes: %s", err.Error())
		}
	}

	ls.rc.batchPrefetchCursor = end
}<|MERGE_RESOLUTION|>--- conflicted
+++ resolved
@@ -1116,18 +1116,16 @@
 			continue
 		}
 
-<<<<<<< HEAD
 		if rows+writes[ls.wsCursor].bat.RowCount() > maxRows {
 			break
 		}
 
 		entry := ls.table.getTxn().writes[ls.wsCursor]
 
-=======
->>>>>>> f074ace7
+		retainedRowIds = retainedRowIds[:0]
+
 		if t := checkWorkspaceEntryType(ls.table, entry); t == batRowsHaveDeletes {
 			leftInserts := ls.table.getTxn().batchSelectList[entry.bat]
-			retainedRowIds = make([]types.Rowid, len(leftInserts))
 			for i := range leftInserts {
 				rowId := vector.GetFixedAt[types.Rowid](entry.bat.Vecs[0], int(leftInserts[i]))
 				retainedRowIds[i] = rowId
