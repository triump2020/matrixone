// Copyright 2022 Matrix Origin
//
// Licensed under the Apache License, Version 2.0 (the "License");
// you may not use this file except in compliance with the License.
// You may obtain a copy of the License at
//
//      http://www.apache.org/licenses/LICENSE-2.0
//
// Unless required by applicable law or agreed to in writing, software
// distributed under the License is distributed on an "AS IS" BASIS,
// WITHOUT WARRANTIES OR CONDITIONS OF ANY KIND, either express or implied.
// See the License for the specific language governing permissions and
// limitations under the License.

package disttae

import (
	"context"
	"math"
	"strings"
	"time"

	"github.com/matrixorigin/matrixone/pkg/catalog"
	"github.com/matrixorigin/matrixone/pkg/container/batch"
	"github.com/matrixorigin/matrixone/pkg/container/types"
	"github.com/matrixorigin/matrixone/pkg/container/vector"
	"github.com/matrixorigin/matrixone/pkg/objectio"
	"github.com/matrixorigin/matrixone/pkg/pb/plan"
	"github.com/matrixorigin/matrixone/pkg/sql/colexec"
	plan2 "github.com/matrixorigin/matrixone/pkg/sql/plan"
	"github.com/matrixorigin/matrixone/pkg/util/errutil"
	"github.com/matrixorigin/matrixone/pkg/vm/engine"
	"github.com/matrixorigin/matrixone/pkg/vm/engine/tae/blockio"
	"github.com/matrixorigin/matrixone/pkg/vm/process"
)

func (txn *Transaction) getBlockInfos(
	ctx context.Context,
	tbl *txnTable,
) (blocks [][]catalog.BlockInfo, err error) {
	blocks = make([][]catalog.BlockInfo, len(txn.dnStores))
	ts := types.TimestampToTS(txn.meta.SnapshotTS)
	states, err := tbl.getParts(ctx)
	if err != nil {
		return nil, err
	}
	for i := range txn.dnStores {
		if i >= len(states) {
			continue
		}
		var objectName objectio.ObjectNameShort
		state := states[i]
		blocks[i] = make([]catalog.BlockInfo, 0, state.Blocks.Len())
		iter := state.Blocks.Iter()
		for ok := iter.First(); ok; ok = iter.Next() {
			entry := iter.Item()
			if !entry.Visible(ts) {
				continue
			}
			location := entry.BlockInfo.MetaLocation()
			if !objectio.IsSameObjectLocVsShort(location, &objectName) {
				// Prefetch object meta
				if err = blockio.PrefetchMeta(txn.proc.FileService, location); err != nil {
					return
				}
				objectName = *location.Name().Short()
			}
			blocks[i] = append(blocks[i], entry.BlockInfo)
		}
		iter.Release()
	}
	return
}

// detecting whether a transaction is a read-only transaction
func (txn *Transaction) ReadOnly() bool {
	return txn.readOnly
}

// Write used to write data to the transaction buffer
// insert/delete/update all use this api
// insertBatchHasRowId : it denotes the batch has Rowid when the typ is INSERT.
// if typ is not INSERT, it is always false.
// truncate : it denotes the batch with typ DELETE on mo_tables is generated when Truncating
// a table.
func (txn *Transaction) WriteBatch(
	typ int,
	databaseId uint64,
	tableId uint64,
	databaseName string,
	tableName string,
	bat *batch.Batch,
	dnStore DNStore,
	primaryIdx int, // pass -1 to indicate no primary key or disable primary key checking
<<<<<<< HEAD
) error {
	bat.Cnt = 1
	txn.Lock()
	txn.readOnly = false
	if typ == INSERT {
=======
	insertBatchHasRowId bool,
	truncate bool) error {
	txn.readOnly = false
	bat.Cnt = 1
	if typ == INSERT && !insertBatchHasRowId {
>>>>>>> 19df9784
		txn.genBlock()
		len := bat.Length()
		vec := vector.NewVec(types.T_Rowid.ToType())
		for i := 0; i < len; i++ {
			if err := vector.AppendFixed(vec, txn.genRowId(), false,
				txn.proc.Mp()); err != nil {
				return err
			}
		}
		bat.Vecs = append([]*vector.Vector{vec}, bat.Vecs...)
		bat.Attrs = append([]string{catalog.Row_ID}, bat.Attrs...)
		// for TestPrimaryKeyCheck
		if txn.blockId_raw_batch != nil {
			txn.blockId_raw_batch[*txn.getCurrentBlockId()] = bat
		}
		txn.workspaceSize += uint64(bat.Size())
	}
	txn.writes = append(txn.writes, Entry{
		typ:          typ,
		bat:          bat,
		tableId:      tableId,
		databaseId:   databaseId,
		tableName:    tableName,
		databaseName: databaseName,
		dnStore:      dnStore,
		truncate:     truncate,
	})
	txn.Unlock()
	return nil
}

func (txn *Transaction) CleanNilBatch() {
	for i := 0; i < len(txn.writes); i++ {
		if txn.writes[i].bat == nil || txn.writes[i].bat.Length() == 0 {
			txn.writes = append(txn.writes[:i], txn.writes[i+1:]...)
			i--
		}
	}
}

func (txn *Transaction) DumpBatch(force bool, offset int) error {
	var size uint64

	if !(offset > 0 || txn.workspaceSize >= colexec.WriteS3Threshold ||
		(force && txn.workspaceSize >= colexec.TagS3Size)) {
		return nil
	}
	txn.Lock()
	for i := offset; i < len(txn.writes); i++ {
		if txn.writes[i].bat == nil {
			continue
		}
		if txn.writes[i].typ == INSERT && txn.writes[i].fileName == "" {
			size += uint64(txn.writes[i].bat.Size())
		}
	}
	if offset > 0 && size < txn.workspaceSize {
		txn.Unlock()
		return nil
	}
	mp := make(map[[2]string][]*batch.Batch)
	for i := offset; i < len(txn.writes); i++ {
		// TODO: after shrink, we should update workspace size
		if txn.writes[i].bat == nil || txn.writes[i].bat.Length() == 0 {
			continue
		}
		if txn.writes[i].typ == INSERT && txn.writes[i].fileName == "" {
			key := [2]string{txn.writes[i].databaseName, txn.writes[i].tableName}
			bat := txn.writes[i].bat
			// skip rowid
			bat.Attrs = bat.Attrs[1:]
			bat.Vecs = bat.Vecs[1:]
			mp[key] = append(mp[key], bat)
			// DON'T MODIFY THE IDX OF AN ENTRY IN LOG
			// THIS IS VERY IMPORTANT FOR CN BLOCK COMPACTION
			// maybe this will cause that the log imcrements unlimitly
			// txn.writes = append(txn.writes[:i], txn.writes[i+1:]...)
			// i--
			txn.writes[i].bat = nil
		}
	}
	txn.Unlock()
	for key := range mp {
		s3Writer, tbl, err := txn.getS3Writer(key)
		if err != nil {
			return err
		}
		s3Writer.InitBuffers(mp[key][0])
		for i := 0; i < len(mp[key]); i++ {
			s3Writer.Put(mp[key][i], txn.proc)
		}
		err = s3Writer.MergeBlock(len(s3Writer.Bats), txn.proc, false)

		if err != nil {
			return err
		}
		metaLoc := s3Writer.GetMetaLocBat()

		lenVecs := len(metaLoc.Attrs)
		// only remain the metaLoc col
		metaLoc.Vecs = metaLoc.Vecs[lenVecs-1:]
		metaLoc.Attrs = metaLoc.Attrs[lenVecs-1:]
		metaLoc.SetZs(metaLoc.Vecs[0].Length(), txn.proc.GetMPool())
		err = tbl.Write(txn.proc.Ctx, metaLoc)
		if err != nil {
			return err
		}
		// free batches
		for _, bat := range mp[key] {
			bat.Clean(txn.proc.GetMPool())
		}
	}
	txn.workspaceSize -= size
	return nil
}

func (txn *Transaction) getS3Writer(key [2]string) (*colexec.S3Writer, engine.Relation, error) {
	sortIdx, attrs, tbl, err := txn.getSortIdx(key)
	if err != nil {
		return nil, nil, err
	}
	s3Writer := &colexec.S3Writer{}
	s3Writer.SetSortIdx(-1)
	s3Writer.Init()
	s3Writer.SetMp(attrs)
	if sortIdx != -1 {
		s3Writer.SetSortIdx(sortIdx)
	}
	return s3Writer, tbl, nil
}

func (txn *Transaction) getSortIdx(key [2]string) (int, []*engine.Attribute, engine.Relation, error) {
	databaseName := key[0]
	tableName := key[1]

	database, err := txn.engine.Database(txn.proc.Ctx, databaseName, txn.proc.TxnOperator)
	if err != nil {
		return -1, nil, nil, err
	}
	tbl, err := database.Relation(txn.proc.Ctx, tableName)
	if err != nil {
		return -1, nil, nil, err
	}
	attrs, err := tbl.TableColumns(txn.proc.Ctx)
	if err != nil {
		return -1, nil, nil, err
	}
	for i := 0; i < len(attrs); i++ {
		if attrs[i].ClusterBy ||
			(attrs[i].Primary && !attrs[i].IsHidden) {
			return i, attrs, tbl, err
		}
	}
	return -1, attrs, tbl, nil
}

func (txn *Transaction) updatePosForCNBlock(vec *vector.Vector, idx int) error {
	metaLocs := vector.MustStrCol(vec)
	for i, metaLoc := range metaLocs {
		if location, err := blockio.EncodeLocationFromString(metaLoc); err != nil {
			return err
		} else {
			sid := location.Name().SegmentId()
			blkid := objectio.NewBlockid(&sid, location.Name().Num(), uint16(location.ID()))
			txn.cnBlkId_Pos[*blkid] = Pos{idx: idx, offset: int64(i)}
		}
	}
	return nil
}

// WriteFile used to add a s3 file information to the transaction buffer
// insert/delete/update all use this api
func (txn *Transaction) WriteFile(typ int, databaseId, tableId uint64,
	databaseName, tableName string, fileName string, bat *batch.Batch, dnStore DNStore) error {
	idx := len(txn.writes)
	// used for cn block compaction (next pr)
	if typ == COMPACTION_CN {
		typ = INSERT
	} else if typ == INSERT {
		txn.updatePosForCNBlock(bat.GetVector(0), idx)
	}
	txn.readOnly = false
	txn.writes = append(txn.writes, Entry{
		typ:          typ,
		tableId:      tableId,
		databaseId:   databaseId,
		tableName:    tableName,
		databaseName: databaseName,
		fileName:     fileName,
		bat:          bat,
		dnStore:      dnStore,
	})

	if uid, err := types.ParseUuid(strings.Split(fileName, "_")[0]); err != nil {
		panic("fileName parse Uuid error")
	} else {
		// get uuid string
		if typ == INSERT {
			colexec.Srv.PutCnSegment(&uid, colexec.CnBlockIdType)
		}
	}
	return nil
}

func (txn *Transaction) deleteBatch(bat *batch.Batch,
	databaseId, tableId uint64) *batch.Batch {
	mp := make(map[types.Rowid]uint8)
	deleteBlkId := make(map[types.Blockid]bool)
	rowids := vector.MustFixedCol[types.Rowid](bat.GetVector(0))
	min1 := uint32(math.MaxUint32)
	max1 := uint32(0)
	cnRowIdOffsets := make([]int64, 0, len(rowids))
	for i, rowid := range rowids {
		// process cn block deletes
		uid := rowid.GetSegid()
		blkid := *rowid.GetBlockid()
		deleteBlkId[blkid] = true
		mp[rowid] = 0
		rowOffset := rowid.GetRowOffset()
		if colexec.Srv != nil && colexec.Srv.GetCnSegmentType(uid) == colexec.CnBlockIdType {
			txn.deletedBlocks.addDeletedBlocks(&blkid, []int64{int64(rowOffset)})
			cnRowIdOffsets = append(cnRowIdOffsets, int64(i))
			continue
		}
		if rowOffset < (min1) {
			min1 = rowOffset
		}

		if rowOffset > max1 {
			max1 = rowOffset
		}
		// update workspace
	}
	// cn rowId antiShrink
	bat.AntiShrink(cnRowIdOffsets)
	if bat.Length() == 0 {
		return bat
	}
	sels := txn.proc.Mp().GetSels()
	txn.Lock()
	// txn worksapce will have four batch type:
	// 1.RawBatch 2.DN Block RowId(mixed rowid from different block)
	// 3.CN block Meta batch(record block meta generated by cn insert write s3)
	// 4.DN delete Block Meta batch(record block meta generated by cn delete write s3)
	for _, e := range txn.writes {
		// nil batch will generated by comapction or dumpBatch
		if e.bat == nil {
			continue
		}
		// for 3 and 4 above.
		if e.bat.Attrs[0] == catalog.BlockMeta_MetaLoc {
			continue
		}
		sels = sels[:0]
		if e.tableId == tableId && e.databaseId == databaseId {
			vs := vector.MustFixedCol[types.Rowid](e.bat.GetVector(0))
			if len(vs) == 0 {
				continue
			}
			// skip 2 above
			if !vs[0].GetSegid().Eq(txn.segId) {
				continue
			}
			// current batch is not be deleted
			if !deleteBlkId[*vs[0].GetBlockid()] {
				continue
			}
			min2 := vs[0].GetRowOffset()
			max2 := vs[len(vs)-1].GetRowOffset()
			if min1 > max2 || max1 < min2 {
				continue
			}
			for k, v := range vs {
				if _, ok := mp[v]; !ok {
					sels = append(sels, int64(k))
				} else {
					mp[v]++
				}
			}
			if len(sels) != len(vs) {
				e.bat.Shrink(sels)
				rowIds := vector.MustFixedCol[types.Rowid](e.bat.GetVector(0))
				for i := range rowIds {
					(&rowIds[i]).SetRowOffset(uint32(i))
				}
			}
		}
	}
	txn.Unlock()
	sels = sels[:0]
	for k, rowid := range rowids {
		if mp[rowid] == 0 {
			sels = append(sels, int64(k))
		}
	}
	bat.Shrink(sels)
	txn.proc.Mp().PutSels(sels)
	return bat
}

func (txn *Transaction) allocateID(ctx context.Context) (uint64, error) {
	ctx, cancel := context.WithTimeout(ctx, time.Minute)
	defer cancel()
	return txn.idGen.AllocateID(ctx)
}

func (txn *Transaction) genBlock() {
	txn.rowId[4]++
	txn.rowId[5] = INIT_ROWID_OFFSET
}

func (txn *Transaction) getCurrentBlockId() *types.Blockid {
	rowId := types.DecodeFixed[types.Rowid](types.EncodeSlice(txn.rowId[:]))
	return rowId.GetBlockid()
}

func (txn *Transaction) genRowId() types.Rowid {
	if txn.rowId[5] != INIT_ROWID_OFFSET {
		txn.rowId[5]++
	} else {
		txn.rowId[5] = 0
	}
	return types.DecodeFixed[types.Rowid](types.EncodeSlice(txn.rowId[:]))
}

// needRead determine if a block needs to be read
func needRead(
	ctx context.Context,
	expr *plan.Expr,
	meta objectio.ObjectMeta,
	blkInfo catalog.BlockInfo,
	tableDef *plan.TableDef,
	columnMap map[int]int,
	defCols, exprCols []int,
	maxCol int,
	proc *process.Process) bool {
	var err error
	if expr == nil {
		return true
	}
	notReportErrCtx := errutil.ContextWithNoReport(ctx, true)

	// if expr match no columns, just eval expr
	if len(columnMap) == 0 {
		bat := batch.NewWithSize(0)
		defer bat.Clean(proc.Mp())
		ifNeed, err := plan2.EvalFilterExpr(notReportErrCtx, expr, bat, proc)
		if err != nil {
			return true
		}
		return ifNeed
	}

	buildVectors, err := buildColumnsZMVectors(meta, int(blkInfo.MetaLocation().ID()), defCols, tableDef, proc.Mp())
	if err != nil || len(buildVectors) == 0 {
		return true
	}
	bat := batch.NewWithSize(maxCol + 1)
	defer bat.Clean(proc.Mp())
	for i := range defCols {
		bat.SetVector(int32(exprCols[i]), buildVectors[i])
	}
	bat.SetZs(buildVectors[0].Length(), proc.Mp())

	ifNeed, err := plan2.EvalFilterExpr(notReportErrCtx, expr, bat, proc)
	if err != nil {
		return true
	}

	return ifNeed
}

/* used by multi-dn
func needSyncDnStores(ctx context.Context, expr *plan.Expr, tableDef *plan.TableDef,
	priKeys []*engine.Attribute, dnStores []DNStore, proc *process.Process) []int {
	var pk *engine.Attribute

	fullList := func() []int {
		dnList := make([]int, len(dnStores))
		for i := range dnStores {
			dnList[i] = i
		}
		return dnList
	}
	if len(dnStores) == 1 {
		return []int{0}
	}
	for _, key := range priKeys {
		// If it is a composite primary key, skip
		if key.Name == catalog.CPrimaryKeyColName {
			continue
		}
		pk = key
		break
	}
	// have no PrimaryKey, return all the list
	if expr == nil || pk == nil || tableDef == nil {
		return fullList()
	}
	if pk.Type.IsIntOrUint() {
		canComputeRange, intPkRange := computeRangeByIntPk(expr, pk.Name, "")
		if !canComputeRange {
			return fullList()
		}
		if intPkRange.isRange {
			r := intPkRange.ranges
			if r[0] == math.MinInt64 || r[1] == math.MaxInt64 || r[1]-r[0] > MAX_RANGE_SIZE {
				return fullList()
			}
			intPkRange.isRange = false
			for i := intPkRange.ranges[0]; i <= intPkRange.ranges[1]; i++ {
				intPkRange.items = append(intPkRange.items, i)
			}
		}
		return getListByItems(dnStores, intPkRange.items)
	}
	canComputeRange, hashVal := computeRangeByNonIntPk(ctx, expr, pk.Name, proc)
	if !canComputeRange {
		return fullList()
	}
	listLen := uint64(len(dnStores))
	idx := hashVal % listLen
	return []int{int(idx)}
}
*/<|MERGE_RESOLUTION|>--- conflicted
+++ resolved
@@ -92,19 +92,12 @@
 	bat *batch.Batch,
 	dnStore DNStore,
 	primaryIdx int, // pass -1 to indicate no primary key or disable primary key checking
-<<<<<<< HEAD
-) error {
-	bat.Cnt = 1
-	txn.Lock()
-	txn.readOnly = false
-	if typ == INSERT {
-=======
 	insertBatchHasRowId bool,
 	truncate bool) error {
+	txn.Lock()
 	txn.readOnly = false
 	bat.Cnt = 1
 	if typ == INSERT && !insertBatchHasRowId {
->>>>>>> 19df9784
 		txn.genBlock()
 		len := bat.Length()
 		vec := vector.NewVec(types.T_Rowid.ToType())
