--- conflicted
+++ resolved
@@ -161,30 +161,16 @@
 			size += uint64(bat.Size())
 
 			// skip rowid
-<<<<<<< HEAD
 			//it's dangerous.
 			//bat.Attrs = bat.Attrs[1:]
 			//bat.Vecs = bat.Vecs[1:]
 			//mp[key] = append(mp[key], bat)
-
-=======
-			//It's dangerous to modify the bat directly, because the bat may be used by readers.
-			//bat.Attrs = bat.Attrs[1:]
-			//bat.Vecs = bat.Vecs[1:]
-
-			//skip rowid
->>>>>>> f14e5363
 			newBat := batch.NewWithSize(len(bat.Vecs) - 1)
 			newBat.SetAttributes(bat.Attrs[1:])
 			newBat.Vecs = bat.Vecs[1:]
 			newBat.SetRowCount(bat.Vecs[0].Length())
 			mp[key] = append(mp[key], newBat)
-<<<<<<< HEAD
 			txn.toFreeBatches[key] = append(txn.toFreeBatches[key], bat)
-
-=======
-			toFree[key] = append(toFree[key], bat)
->>>>>>> f14e5363
 			// DON'T MODIFY THE IDX OF AN ENTRY IN LOG
 			// THIS IS VERY IMPORTANT FOR CN BLOCK COMPACTION
 			// maybe this will cause that the log increments unlimitedly
@@ -240,21 +226,9 @@
 		if err != nil {
 			return err
 		}
-<<<<<<< HEAD
-=======
-		// free batches
-		//for _, bat := range mp[key] {
-		//	txn.proc.PutBatch(bat)
-		//}
-	}
-	//free batches
-	for key := range toFree {
-		for _, bat := range toFree[key] {
-			txn.proc.PutBatch(bat)
-		}
->>>>>>> f14e5363
-	}
-	if offset == 0 {
+	}
+
+ if offset == 0 {
 		txn.workspaceSize = 0
 		writes := txn.writes[:0]
 		for i, write := range txn.writes {
