// Copyright 2022 Matrix Origin
//
// Licensed under the Apache License, Version 2.0 (the "License");
// you may not use this file except in compliance with the License.
// You may obtain a copy of the License at
//
//      http://www.apache.org/licenses/LICENSE-2.0
//
// Unless required by applicable law or agreed to in writing, software
// distributed under the License is distributed on an "AS IS" BASIS,
// WITHOUT WARRANTIES OR CONDITIONS OF ANY KIND, either express or implied.
// See the License for the specific language governing permissions and
// limitations under the License.

package disttae

import (
	"context"
	"math"
	"time"

	"github.com/matrixorigin/matrixone/pkg/common/moerr"
	"github.com/matrixorigin/matrixone/pkg/logutil"
	"github.com/matrixorigin/matrixone/pkg/pb/plan"
	v2 "github.com/matrixorigin/matrixone/pkg/util/metric/v2"
	"github.com/matrixorigin/matrixone/pkg/vm/engine/tae/common"

	"github.com/matrixorigin/matrixone/pkg/catalog"
	"github.com/matrixorigin/matrixone/pkg/container/batch"
	"github.com/matrixorigin/matrixone/pkg/container/types"
	"github.com/matrixorigin/matrixone/pkg/container/vector"
	"github.com/matrixorigin/matrixone/pkg/objectio"
	"github.com/matrixorigin/matrixone/pkg/pb/timestamp"
	"github.com/matrixorigin/matrixone/pkg/pb/txn"
	"github.com/matrixorigin/matrixone/pkg/sql/colexec"
	"github.com/matrixorigin/matrixone/pkg/vm/engine"
	"github.com/matrixorigin/matrixone/pkg/vm/engine/disttae/cache"
)

//func (txn *Transaction) getObjInfos(
//	ctx context.Context,
//	tbl *txnTable,
//) (objs []logtailreplay.ObjectEntry, err error) {
//	ts := types.TimestampToTS(txn.op.SnapshotTS())
//	state, err := tbl.getPartitionState(ctx)
//	if err != nil {
//		return nil, err
//	}
//	iter, err := state.NewObjectsIter(ts)
//	if err != nil {
//		return nil, err
//	}
//	for iter.Next() {
//		entry := iter.Entry()
//		objs = append(objs, entry)
//	}
//	iter.Close()
//	return
//}

// detecting whether a transaction is a read-only transaction
func (txn *Transaction) ReadOnly() bool {
	return txn.readOnly.Load()
}

// WriteBatch used to write data to the transaction buffer
// insert/delete/update all use this api
// insertBatchHasRowId : it denotes the batch has Rowid when the typ is INSERT.
// if typ is not INSERT, it is always false.
// truncate : it denotes the batch with typ DELETE on mo_tables is generated when Truncating
// a table.
func (txn *Transaction) WriteBatch(
	typ int,
	accountId uint32,
	databaseId uint64,
	tableId uint64,
	databaseName string,
	tableName string,
	bat *batch.Batch,
	tnStore DNStore,
	primaryIdx int, // pass -1 to indicate no primary key or disable primary key checking
	insertBatchHasRowId bool,
	truncate bool) error {
	txn.readOnly.Store(false)
	bat.Cnt = 1
	txn.Lock()
	defer txn.Unlock()
	if typ == INSERT || typ == INSERT_TXN {
		if !insertBatchHasRowId {
			txn.genBlock()
			len := bat.RowCount()
			vec := txn.proc.GetVector(types.T_Rowid.ToType())
			for i := 0; i < len; i++ {
				if err := vector.AppendFixed(vec, txn.genRowId(), false,
					txn.proc.Mp()); err != nil {
					return err
				}
			}
			bat.Vecs = append([]*vector.Vector{vec}, bat.Vecs...)
			bat.Attrs = append([]string{catalog.Row_ID}, bat.Attrs...)
		}
		if tableId != catalog.MO_DATABASE_ID &&
			tableId != catalog.MO_TABLES_ID && tableId != catalog.MO_COLUMNS_ID {
			txn.workspaceSize += uint64(bat.Size())
		}
	}
	e := Entry{
		typ:          typ,
		accountId:    accountId,
		bat:          bat,
		tableId:      tableId,
		databaseId:   databaseId,
		tableName:    tableName,
		databaseName: databaseName,
		tnStore:      tnStore,
		truncate:     truncate,
	}
	txn.writes = append(txn.writes, e)
	txn.pkCount += bat.RowCount()
	return nil
}

func (txn *Transaction) dumpBatch(offset int) error {
	txn.Lock()
	defer txn.Unlock()
	return txn.dumpBatchLocked(offset)
}

func checkPKDupGeneric[T comparable](
	mp map[any]bool,
	t *types.Type,
	attr string,
	vals []T,
	start, count int) error {
	for _, v := range vals[start : start+count] {
		if _, ok := mp[v]; ok {
			entry := common.TypeStringValue(*t, v, false)
			return moerr.NewDuplicateEntryNoCtx(entry, attr)
		}
		mp[v] = true
	}
	return nil
}

func checkPKDup(
	mp map[any]bool,
	pk *vector.Vector,
	attr string,
	start, count int) error {
	colType := pk.GetType()
	switch colType.Oid {
	case types.T_bool:
		vs := vector.MustFixedCol[bool](pk)
		return checkPKDupGeneric[bool](mp, colType, attr, vs, start, count)
	case types.T_bit:
		vs := vector.MustFixedCol[uint64](pk)
		return checkPKDupGeneric[uint64](mp, colType, attr, vs, start, count)
	case types.T_int8:
		vs := vector.MustFixedCol[int8](pk)
		return checkPKDupGeneric[int8](mp, colType, attr, vs, start, count)
	case types.T_int16:
		vs := vector.MustFixedCol[int16](pk)
		return checkPKDupGeneric[int16](mp, colType, attr, vs, start, count)
	case types.T_int32:
		vs := vector.MustFixedCol[int32](pk)
		return checkPKDupGeneric[int32](mp, colType, attr, vs, start, count)
	case types.T_int64:
		vs := vector.MustFixedCol[int64](pk)
		return checkPKDupGeneric[int64](mp, colType, attr, vs, start, count)
	case types.T_uint8:
		vs := vector.MustFixedCol[uint8](pk)
		return checkPKDupGeneric[uint8](mp, colType, attr, vs, start, count)
	case types.T_uint16:
		vs := vector.MustFixedCol[uint16](pk)
		return checkPKDupGeneric[uint16](mp, colType, attr, vs, start, count)
	case types.T_uint32:
		vs := vector.MustFixedCol[uint32](pk)
		return checkPKDupGeneric[uint32](mp, colType, attr, vs, start, count)
	case types.T_uint64:
		vs := vector.MustFixedCol[uint64](pk)
		return checkPKDupGeneric[uint64](mp, colType, attr, vs, start, count)
	case types.T_decimal64:
		vs := vector.MustFixedCol[types.Decimal64](pk)
		return checkPKDupGeneric[types.Decimal64](mp, colType, attr, vs, start, count)
	case types.T_decimal128:
		vs := vector.MustFixedCol[types.Decimal128](pk)
		return checkPKDupGeneric[types.Decimal128](mp, colType, attr, vs, start, count)
	case types.T_uuid:
		vs := vector.MustFixedCol[types.Uuid](pk)
		return checkPKDupGeneric[types.Uuid](mp, colType, attr, vs, start, count)
	case types.T_float32:
		vs := vector.MustFixedCol[float32](pk)
		return checkPKDupGeneric[float32](mp, colType, attr, vs, start, count)
	case types.T_float64:
		vs := vector.MustFixedCol[float64](pk)
		return checkPKDupGeneric[float64](mp, colType, attr, vs, start, count)
	case types.T_date:
		vs := vector.MustFixedCol[types.Date](pk)
		return checkPKDupGeneric[types.Date](mp, colType, attr, vs, start, count)
	case types.T_timestamp:
		vs := vector.MustFixedCol[types.Timestamp](pk)
		return checkPKDupGeneric[types.Timestamp](mp, colType, attr, vs, start, count)
	case types.T_time:
		vs := vector.MustFixedCol[types.Time](pk)
		return checkPKDupGeneric[types.Time](mp, colType, attr, vs, start, count)
	case types.T_datetime:
		vs := vector.MustFixedCol[types.Datetime](pk)
		return checkPKDupGeneric[types.Datetime](mp, colType, attr, vs, start, count)
	case types.T_enum:
		vs := vector.MustFixedCol[types.Enum](pk)
		return checkPKDupGeneric[types.Enum](mp, colType, attr, vs, start, count)
	case types.T_TS:
		vs := vector.MustFixedCol[types.TS](pk)
		return checkPKDupGeneric[types.TS](mp, colType, attr, vs, start, count)
	case types.T_Rowid:
		vs := vector.MustFixedCol[types.Rowid](pk)
		return checkPKDupGeneric[types.Rowid](mp, colType, attr, vs, start, count)
	case types.T_Blockid:
		vs := vector.MustFixedCol[types.Blockid](pk)
		return checkPKDupGeneric[types.Blockid](mp, colType, attr, vs, start, count)
	case types.T_char, types.T_varchar, types.T_json,
		types.T_binary, types.T_varbinary, types.T_blob, types.T_text:
		for i := start; i < start+count; i++ {
			v := pk.GetStringAt(i)
			if _, ok := mp[v]; ok {
				entry := common.TypeStringValue(*colType, []byte(v), false)
				return moerr.NewDuplicateEntryNoCtx(entry, attr)
			}
			mp[v] = true
		}
	case types.T_array_float32:
		for i := start; i < start+count; i++ {
			v := types.ArrayToString[float32](vector.GetArrayAt[float32](pk, i))
			if _, ok := mp[v]; ok {
				entry := common.TypeStringValue(*colType, pk.GetBytesAt(i), false)
				return moerr.NewDuplicateEntryNoCtx(entry, attr)
			}
			mp[v] = true
		}
	case types.T_array_float64:
		for i := start; i < start+count; i++ {
			v := types.ArrayToString[float64](vector.GetArrayAt[float64](pk, i))
			if _, ok := mp[v]; ok {
				entry := common.TypeStringValue(*colType, pk.GetBytesAt(i), false)
				return moerr.NewDuplicateEntryNoCtx(entry, attr)
			}
			mp[v] = true
		}
	default:
		panic(moerr.NewInternalErrorNoCtx("%s not supported", pk.GetType().String()))
	}
	return nil
}

// checkDup check whether the txn.writes has duplicate pk entry
func (txn *Transaction) checkDup() error {
	start := time.Now()
	defer func() {
		v2.TxnCheckPKDupDurationHistogram.Observe(time.Since(start).Seconds())
	}()
	//table id is global unique
	tablesDef := make(map[uint64]*plan.TableDef)
	pkIndex := make(map[uint64]int)
	insertPks := make(map[any]bool)
	delPks := make(map[any]bool)

	for _, e := range txn.writes {
		if e.bat == nil || e.bat.RowCount() == 0 {
			continue
		}
		if e.fileName != "" {
			continue
		}
		if (e.typ == DELETE || e.typ == DELETE_TXN || e.typ == UPDATE) &&
			e.databaseId == catalog.MO_DATABASE_ID &&
			e.tableId == catalog.MO_COLUMNS_ID {
			continue
		}
		tableKey := genTableKey(e.accountId, e.tableName, e.databaseId)
		if _, ok := txn.deletedTableMap.Load(tableKey); ok {
			continue
		}
		if e.typ == INSERT || e.typ == INSERT_TXN {
			if _, ok := tablesDef[e.tableId]; !ok {
				tbl, err := txn.getTable(e.accountId, e.databaseName, e.tableName)
				if err != nil {
					return err
				}
				tablesDef[e.tableId] = tbl.GetTableDef(txn.proc.Ctx)
			}
			tableDef := tablesDef[e.tableId]
			if _, ok := pkIndex[e.tableId]; !ok {
				for idx, colDef := range tableDef.Cols {
					//FIXME::tableDef.PKey is nil if table is mo_tables, mo_columns, mo_database?
					if tableDef.Pkey == nil {
						if colDef.Primary {
							pkIndex[e.tableId] = idx
							break
						}
						continue
					}
					if colDef.Name == tableDef.Pkey.PkeyColName {
						if colDef.Name == catalog.FakePrimaryKeyColName {
							pkIndex[e.tableId] = -1
						} else {
							pkIndex[e.tableId] = idx
						}
						break
					}
				}
			}
			bat := e.bat
			if index, ok := pkIndex[e.tableId]; ok && index != -1 {
				if *bat.Vecs[0].GetType() == types.T_Rowid.ToType() {
					newBat := batch.NewWithSize(len(bat.Vecs) - 1)
					newBat.SetAttributes(bat.Attrs[1:])
					newBat.Vecs = bat.Vecs[1:]
					newBat.SetRowCount(bat.Vecs[0].Length())
					bat = newBat
				}
				if err := checkPKDup(
					insertPks,
					bat.Vecs[index],
					bat.Attrs[index],
					0,
					bat.RowCount()); err != nil {
					return err
				}
			}
			continue
		}
		//if entry.tyep is DELETE, then e.bat.Vecs[0] is rowid,e.bat.Vecs[1] is PK
		if e.typ == DELETE || e.typ == DELETE_TXN {
			if len(e.bat.Vecs) < 2 {
				logutil.Warnf("delete entry has no pk, database:%s, table:%s",
					e.databaseName, e.tableName)
				continue
			}
			if err := checkPKDup(
				delPks,
				e.bat.Vecs[1],
				e.bat.Attrs[1],
				0,
				e.bat.RowCount()); err != nil {
				return err
			}
		}
	}
	return nil
}

// dumpBatch if txn.workspaceSize is larger than threshold, cn will write workspace to s3
func (txn *Transaction) dumpBatchLocked(offset int) error {
	var size uint64
	var pkCount int
	if txn.workspaceSize < WorkspaceThreshold {
		return nil
	}
	if offset > 0 {
		for i := offset; i < len(txn.writes); i++ {
			if txn.writes[i].tableId == catalog.MO_DATABASE_ID ||
				txn.writes[i].tableId == catalog.MO_TABLES_ID ||
				txn.writes[i].tableId == catalog.MO_COLUMNS_ID {
				continue
			}
			if txn.writes[i].bat == nil || txn.writes[i].bat.RowCount() == 0 {
				continue
			}
			if txn.writes[i].typ == INSERT && txn.writes[i].fileName == "" {
				size += uint64(txn.writes[i].bat.Size())
			}
		}
		if size < WorkspaceThreshold {
			return nil
		}
		size = 0
	}
	txn.hasS3Op.Store(true)
	mp := make(map[tableKey][]*batch.Batch)

	for i := offset; i < len(txn.writes); i++ {
		if txn.writes[i].tableId == catalog.MO_DATABASE_ID ||
			txn.writes[i].tableId == catalog.MO_TABLES_ID ||
			txn.writes[i].tableId == catalog.MO_COLUMNS_ID {
			continue
		}
		if txn.writes[i].bat == nil || txn.writes[i].bat.RowCount() == 0 {
			continue
		}
		if txn.writes[i].typ == INSERT && txn.writes[i].fileName == "" {
			tbKey := tableKey{
				accountId:  txn.writes[i].accountId,
				databaseId: txn.writes[i].databaseId,
				dbName:     txn.writes[i].databaseName,
				name:       txn.writes[i].tableName,
			}
			bat := txn.writes[i].bat
			size += uint64(bat.Size())
			pkCount += bat.RowCount()
			// skip rowid
			newBat := batch.NewWithSize(len(bat.Vecs) - 1)
			newBat.SetAttributes(bat.Attrs[1:])
			newBat.Vecs = bat.Vecs[1:]
			newBat.SetRowCount(bat.Vecs[0].Length())
			mp[tbKey] = append(mp[tbKey], newBat)
			txn.toFreeBatches[tbKey] = append(txn.toFreeBatches[tbKey], bat)

			// DON'T MODIFY THE IDX OF AN ENTRY IN LOG
			// THIS IS VERY IMPORTANT FOR CN BLOCK COMPACTION
			// maybe this will cause that the log increments unlimitedly
			// txn.writes = append(txn.writes[:i], txn.writes[i+1:]...)
			// i--
			txn.writes[i].bat = nil
		}
	}

	for tbKey := range mp {
		// scenario 2 for cn write s3, more info in the comment of S3Writer
		tbl, err := txn.getTable(tbKey.accountId, tbKey.dbName, tbKey.name)
		if err != nil {
			return err
		}

		tableDef := tbl.GetTableDef(txn.proc.Ctx)

		s3Writer, err := colexec.AllocS3Writer(txn.proc, tableDef)
		if err != nil {
			return err
		}
		defer s3Writer.Free(txn.proc)

		s3Writer.InitBuffers(txn.proc, mp[tbKey][0])
		for i := 0; i < len(mp[tbKey]); i++ {
			s3Writer.Put(mp[tbKey][i], txn.proc)
		}
		err = s3Writer.SortAndFlush(txn.proc)

		if err != nil {
			return err
		}
		blockInfo := s3Writer.GetBlockInfoBat()

		lenVecs := len(blockInfo.Attrs)
		// only remain the metaLoc col and object stats
		blockInfo.Vecs = blockInfo.Vecs[lenVecs-2:]
		blockInfo.Attrs = blockInfo.Attrs[lenVecs-2:]
		blockInfo.SetRowCount(blockInfo.Vecs[0].Length())

		table := tbl.(*txnTable)
		fileName := objectio.DecodeBlockInfo(
			blockInfo.Vecs[0].GetBytesAt(0)).
			MetaLocation().Name().String()
		err = table.db.txn.WriteFileLocked(
			INSERT,
			table.accountId,
			table.db.databaseId,
			table.tableId,
			table.db.databaseName,
			table.tableName,
			fileName,
			blockInfo,
			table.db.txn.tnStores[0],
		)
		if err != nil {
			return err
		}
	}
	if offset == 0 {
		txn.workspaceSize = 0
		txn.pkCount -= pkCount
		writes := txn.writes[:0]
		for i, write := range txn.writes {
			if write.bat != nil {
				writes = append(writes, txn.writes[i])
			}
		}
		txn.writes = writes
	} else {
		txn.workspaceSize -= size
		txn.pkCount -= pkCount
	}
	return nil
}

func (txn *Transaction) getTable(id uint32, dbName string, tbName string) (engine.Relation, error) {
	database, err := txn.engine.DatabaseByAccountID(id, dbName, txn.proc.TxnOperator)
	if err != nil {
		return nil, err
	}
	tbl, err := database.(*txnDatabase).RelationByAccountID(id, tbName, nil)
	if err != nil {
		return nil, err
	}
	return tbl, nil
}

// vec contains block infos.
func (txn *Transaction) insertPosForCNBlock(
	vec *vector.Vector,
	id uint32,
	b *batch.Batch,
	dbName string,
	tbName string) error {
	blks := vector.MustBytesCol(vec)
	for i, blk := range blks {
		blkInfo := *objectio.DecodeBlockInfo(blk)
		txn.cnBlkId_Pos[blkInfo.BlockID] = Pos{
			bat:       b,
			accountId: id,
			dbName:    dbName,
			tbName:    tbName,
			offset:    int64(i),
			blkInfo:   blkInfo}
	}
	return nil
}

func (txn *Transaction) WriteFileLocked(
	typ int,
	accountId uint32,
	databaseId,
	tableId uint64,
	databaseName,
	tableName string,
	fileName string,
	bat *batch.Batch,
	tnStore DNStore) error {
	txn.hasS3Op.Store(true)
	newBat := bat
	if typ == INSERT {
		newBat = batch.NewWithSize(len(bat.Vecs))
		newBat.SetAttributes([]string{catalog.BlockMeta_MetaLoc, catalog.ObjectMeta_ObjectStats})

		for idx := 0; idx < newBat.VectorCount(); idx++ {
			newBat.SetVector(int32(idx), vector.NewVec(*bat.Vecs[idx].GetType()))
		}

		blkInfosVec := bat.Vecs[0]
		for idx := 0; idx < blkInfosVec.Length(); idx++ {
			blkInfo := *objectio.DecodeBlockInfo(blkInfosVec.GetBytesAt(idx))
			vector.AppendBytes(newBat.Vecs[0], []byte(blkInfo.MetaLocation().String()),
				false, txn.proc.Mp())
			colexec.Get().PutCnSegment(&blkInfo.SegmentID, colexec.CnBlockIdType)
		}

		// append obj stats, may multiple
		statsListVec := bat.Vecs[1]
		for idx := 0; idx < statsListVec.Length(); idx++ {
			vector.AppendBytes(newBat.Vecs[1], statsListVec.GetBytesAt(idx), false, txn.proc.Mp())
		}
		newBat.SetRowCount(bat.Vecs[0].Length())

		txn.insertPosForCNBlock(
			bat.GetVector(0),
			accountId,
			newBat,
			databaseName,
			tableName)
	}
	txn.readOnly.Store(false)
	entry := Entry{
		typ:          typ,
		accountId:    accountId,
		tableId:      tableId,
		databaseId:   databaseId,
		tableName:    tableName,
		databaseName: databaseName,
		fileName:     fileName,
		bat:          newBat,
		tnStore:      tnStore,
	}
	txn.writes = append(txn.writes, entry)
	return nil
}

// WriteFile used to add a s3 file information to the transaction buffer
// insert/delete/update all use this api
func (txn *Transaction) WriteFile(
	typ int,
	accountId uint32,
	databaseId,
	tableId uint64,
	databaseName,
	tableName string,
	fileName string,
	bat *batch.Batch,
	tnStore DNStore) error {
	txn.Lock()
	defer txn.Unlock()
	return txn.WriteFileLocked(
		typ, accountId, databaseId, tableId,
		databaseName, tableName, fileName, bat, tnStore)
}

func (txn *Transaction) deleteBatch(bat *batch.Batch,
	databaseId, tableId uint64) *batch.Batch {
	mp := make(map[types.Rowid]uint8)
	deleteBlkId := make(map[types.Blockid]bool)
	rowids := vector.MustFixedCol[types.Rowid](bat.GetVector(0))
	min1 := uint32(math.MaxUint32)
	max1 := uint32(0)
	cnRowIdOffsets := make([]int64, 0, len(rowids))
	for i, rowid := range rowids {
		// process cn block deletes
		uid := rowid.BorrowSegmentID()
		blkid := rowid.CloneBlockID()
		deleteBlkId[blkid] = true
		mp[rowid] = 0
		rowOffset := rowid.GetRowOffset()
		if colexec.Get() != nil && colexec.Get().GetCnSegmentType(uid) == colexec.CnBlockIdType {
			txn.deletedBlocks.addDeletedBlocks(&blkid, []int64{int64(rowOffset)})
			cnRowIdOffsets = append(cnRowIdOffsets, int64(i))
			continue
		}
		if rowOffset < (min1) {
			min1 = rowOffset
		}

		if rowOffset > max1 {
			max1 = rowOffset
		}
		// update workspace
	}
	// cn rowId antiShrink
	bat.Shrink(cnRowIdOffsets, true)
	if bat.RowCount() == 0 {
		return bat
	}
	sels := txn.proc.Mp().GetSels()
	txn.deleteTableWrites(databaseId, tableId, sels, deleteBlkId, min1, max1, mp)

	sels = sels[:0]
	rowids = vector.MustFixedCol[types.Rowid](bat.GetVector(0))
	for k, rowid := range rowids {
		// put rowid to be deleted into sels.
		if mp[rowid] != 0 {
			sels = append(sels, int64(k))
		}
	}
	bat.Shrink(sels, true)
	txn.proc.Mp().PutSels(sels)
	return bat
}

// Delete rows belongs to uncommitted raw data batch in txn's workspace.
func (txn *Transaction) deleteTableWrites(
	databaseId uint64,
	tableId uint64,
	sels []int64,
	deleteBlkId map[types.Blockid]bool,
	min, max uint32,
	mp map[types.Rowid]uint8,
) {
	txn.Lock()
	defer txn.Unlock()

	// txn worksapce will have four batch type:
	// 1.RawBatch 2.DN Block RowId(mixed rowid from different block)
	// 3.CN block Meta batch(record block meta generated by cn insert write s3)
	// 4.DN delete Block Meta batch(record block meta generated by cn delete write s3)
	for _, e := range txn.writes {
		// nil batch will generated by comapction or dumpBatch
		if e.bat == nil {
			continue
		}
		if e.typ == UPDATE || e.typ == ALTER {
			continue
		}
		// for 3 and 4 above.
		if e.bat.Attrs[0] == catalog.BlockMeta_MetaLoc ||
			e.bat.Attrs[0] == catalog.BlockMeta_DeltaLoc {
			continue
		}
		sels = sels[:0]
		if e.tableId == tableId && e.databaseId == databaseId {
			vs := vector.MustFixedCol[types.Rowid](e.bat.GetVector(0))
			if len(vs) == 0 {
				continue
			}
			// skip 2 above
			if !vs[0].BorrowSegmentID().Eq(txn.segId) {
				continue
			}
			// Now, e.bat is uncommitted raw data batch which belongs to only one block allocated by CN.
			// so if e.bat is not to be deleted,skip it.
			if !deleteBlkId[vs[0].CloneBlockID()] {
				continue
			}
			min2 := vs[0].GetRowOffset()
			max2 := vs[len(vs)-1].GetRowOffset()
			if min > max2 || max < min2 {
				continue
			}
			for k, v := range vs {
				if _, ok := mp[v]; !ok {
					// if the v is not to be deleted, then add its index into the sels.
					sels = append(sels, int64(k))
				} else {
					mp[v]++
				}
			}
			if len(sels) != len(vs) {
				txn.batchSelectList[e.bat] = append(txn.batchSelectList[e.bat], sels...)
			}
		}
	}
}

func (txn *Transaction) allocateID(ctx context.Context) (uint64, error) {
	ctx, cancel := context.WithTimeout(ctx, time.Minute)
	defer cancel()
	return txn.idGen.AllocateID(ctx)
}

func (txn *Transaction) genBlock() {
	txn.rowId[4]++
	txn.rowId[5] = INIT_ROWID_OFFSET
}

func (txn *Transaction) genRowId() types.Rowid {
	if txn.rowId[5] != INIT_ROWID_OFFSET {
		txn.rowId[5]++
	} else {
		txn.rowId[5] = 0
	}
	return types.DecodeFixed[types.Rowid](types.EncodeSlice(txn.rowId[:]))
}

func (txn *Transaction) mergeTxnWorkspaceLocked() error {
	if len(txn.batchSelectList) > 0 {
		for _, e := range txn.writes {
			if sels, ok := txn.batchSelectList[e.bat]; ok {
				e.bat.Shrink(sels, false)
				delete(txn.batchSelectList, e.bat)
			}
		}
	}
	return txn.compactionBlksLocked()
}

// CN blocks compaction for txn
func (txn *Transaction) compactionBlksLocked() error {
	compactedBlks := make(map[tableKey]map[objectio.ObjectLocation][]int64)
	compactedEntries := make(map[*batch.Batch][]int64)
	defer func() {
		//txn.deletedBlocks = nil
		txn.deletedBlocks.clean()
	}()
	txn.deletedBlocks.iter(
		func(blkId *types.Blockid, offsets []int64) bool {
			pos := txn.cnBlkId_Pos[*blkId]
			if v, ok := compactedBlks[tableKey{
				accountId: pos.accountId,
				dbName:    pos.dbName,
				name:      pos.tbName,
			}]; ok {
				v[pos.blkInfo.MetaLoc] = offsets
			} else {
				compactedBlks[tableKey{
					accountId: pos.accountId,
					dbName:    pos.dbName,
					name:      pos.tbName,
				}] =
					map[objectio.ObjectLocation][]int64{pos.blkInfo.MetaLoc: offsets}
			}
			compactedEntries[pos.bat] = append(compactedEntries[pos.bat], pos.offset)
			//delete(txn.cnBlkId_Pos, *blkId)
			return true
		})

	for tbKey, blks := range compactedBlks {
		rel, err := txn.getTable(tbKey.accountId, tbKey.dbName, tbKey.name)
		if err != nil {
			return err
		}
		//TODO::do parallel compaction for table
		tbl := rel.(*txnTable)
		createdBlks, stats, err := tbl.compaction(blks)
		if err != nil {
			return err
		}
		if len(createdBlks) > 0 {
			bat := batch.NewWithSize(2)
			bat.Attrs = []string{catalog.BlockMeta_BlockInfo, catalog.ObjectMeta_ObjectStats}
			bat.SetVector(0, vector.NewVec(types.T_text.ToType()))
			bat.SetVector(1, vector.NewVec(types.T_binary.ToType()))
			for _, blkInfo := range createdBlks {
				vector.AppendBytes(
					bat.GetVector(0),
					objectio.EncodeBlockInfo(blkInfo),
					false,
					tbl.db.txn.proc.GetMPool())
			}

			// append the object stats to bat
			for idx := 0; idx < len(stats); idx++ {
				if stats[idx].IsZero() {
					continue
				}
				if err = vector.AppendBytes(bat.Vecs[1], stats[idx].Marshal(),
					false, tbl.db.txn.proc.GetMPool()); err != nil {
					return err
				}
			}

			bat.SetRowCount(len(createdBlks))
			defer func() {
				bat.Clean(tbl.db.txn.proc.GetMPool())
			}()

			err := txn.WriteFileLocked(
				INSERT,
				tbl.accountId,
				tbl.db.databaseId,
				tbl.tableId,
				tbl.db.databaseName,
				tbl.tableName,
				createdBlks[0].MetaLocation().Name().String(),
				bat,
				tbl.db.txn.tnStores[0],
			)
			if err != nil {
				return err
			}
		}
	}

	//compaction for txn.writes
	for i, entry := range txn.writes {
		if entry.bat == nil || entry.bat.IsEmpty() {
			continue
		}

		if entry.typ == INSERT_TXN {
			continue
		}

		if entry.typ != INSERT ||
			entry.bat.Attrs[0] != catalog.BlockMeta_MetaLoc {
			continue
		}
		entry.bat.Shrink(compactedEntries[entry.bat], true)
		if entry.bat.RowCount() == 0 {
			txn.writes[i].bat.Clean(txn.proc.GetMPool())
			txn.writes[i].bat = nil
		}
	}
	return nil
}

func (txn *Transaction) hasDeletesOnUncommitedObject() bool {
	return !txn.deletedBlocks.isEmpty()
}

func (txn *Transaction) hasUncommittedDeletesOnBlock(id *types.Blockid) bool {
	return txn.deletedBlocks.hasDeletes(id)
}

func (txn *Transaction) getUncommitedDataObjectsByTable(
	databaseId uint64, tableId uint64) (statsList []objectio.ObjectStats, err error) {
	txn.Lock()
	defer txn.Unlock()
	var stats objectio.ObjectStats
	for _, entry := range txn.writes {
		if entry.databaseId != databaseId ||
			entry.tableId != tableId {
			continue
		}
		if entry.bat == nil || entry.bat.IsEmpty() {
			continue
		}

		if entry.typ == INSERT_TXN {
			continue
		}

		if entry.typ != INSERT ||
			len(entry.bat.Attrs) < 2 ||
			entry.bat.Attrs[1] != catalog.ObjectMeta_ObjectStats {
			continue
		}
		for i := 0; i < entry.bat.Vecs[1].Length(); i++ {
			stats.UnMarshal(entry.bat.Vecs[1].GetBytesAt(i))
			statsList = append(statsList, stats)
		}
	}
	return statsList, nil

}

func (txn *Transaction) forEachTableWrites(databaseId uint64, tableId uint64, offset int, f func(Entry)) {
	txn.Lock()
	defer txn.Unlock()
	for i := 0; i < offset; i++ {
		e := txn.writes[i]
		if e.databaseId != databaseId {
			continue
		}
		if e.tableId != tableId {
			continue
		}
		f(e)
	}
}

// getCachedTable returns the cached table in this transaction if it exists, nil otherwise.
// Before it gets the cached table, it checks whether the table is deleted by another
// transaction by go through the delete tables slice, and advance its cachedIndex.
func (txn *Transaction) getCachedTable(
	k tableKey,
	snapshotTS timestamp.Timestamp,
) *txnTable {
	var tbl *txnTable
	if v, ok := txn.tableCache.tableMap.Load(k); ok {
		tbl = v.(*txnTable)

		tblKey := cache.TableKey{
			AccountId:  k.accountId,
			DatabaseId: k.databaseId,
			Name:       k.name,
		}
		val := txn.engine.catalog.GetSchemaVersion(tblKey)
		if val != nil {
			if val.Ts.Greater(tbl.lastTS) && val.Version != tbl.version {
				txn.tableCache.tableMap.Delete(genTableKey(k.accountId, k.name, k.databaseId))
				return nil
			}
		}

	}
	return tbl
}

func (txn *Transaction) Commit(ctx context.Context) ([]txn.TxnRequest, error) {
	logDebugf(txn.op.Txn(), "Transaction.Commit")
	txn.IncrStatementID(ctx, true)
	defer txn.delTransaction()
	if txn.readOnly.Load() {
		return nil, nil
	}
	if err := txn.mergeTxnWorkspaceLocked(); err != nil {
		return nil, err
	}
	if err := txn.dumpBatchLocked(0); err != nil {
		return nil, err
	}
	pkDedupCount := txn.op.PKDedupCount()
	if !txn.hasS3Op.Load() &&
		pkDedupCount > 0 && txn.pkCount <= pkDedupCount {
		if err := txn.checkDup(); err != nil {
			return nil, err
		}
	}
	reqs, err := genWriteReqs(ctx, txn.writes, txn.op)
	if err != nil {
		return nil, err
	}
	return reqs, nil
}

func (txn *Transaction) Rollback(ctx context.Context) error {
	logDebugf(txn.op.Txn(), "Transaction.Rollback")
	//to gc the s3 objs
	if err := txn.gcObjs(0, ctx); err != nil {
		panic("Rollback txn failed: to gc objects generated by CN failed")
	}
	txn.delTransaction()
	return nil
}

func (txn *Transaction) delTransaction() {
	if txn.removed {
		return
	}
	for i := range txn.writes {
		if txn.writes[i].bat == nil {
			continue
		}
		txn.proc.PutBatch(txn.writes[i].bat)
	}
	txn.tableCache.cachedIndex = -1
	txn.tableCache.tableMap = nil
	txn.createMap = nil
	txn.databaseMap = nil
	txn.deletedTableMap = nil
	txn.blockId_tn_delete_metaLoc_batch.data = nil
	txn.deletedBlocks = nil
	segmentnames := make([]objectio.Segmentid, 0, len(txn.cnBlkId_Pos)+1)
	segmentnames = append(segmentnames, txn.segId)
	for blkId := range txn.cnBlkId_Pos {
		// blkId:
		// |------|----------|----------|
		//   uuid    filelen   blkoffset
		//    16        2          2
		segmentnames = append(segmentnames, *blkId.Segment())
	}
	colexec.Get().DeleteTxnSegmentIds(segmentnames)
	txn.cnBlkId_Pos = nil
	txn.hasS3Op.Store(false)
	txn.removed = true
}

func (txn *Transaction) addCreateTable(
	key tableKey,
	value *txnTable) {
	txn.Lock()
	defer txn.Unlock()
	value.createByStatementID = txn.statementID
	txn.createMap.Store(key, value)
}

func (txn *Transaction) rollbackCreateTableLocked() {
	txn.createMap.Range(func(key, value any) bool {
		if value.(*txnTable).createByStatementID == txn.statementID {
			txn.createMap.Delete(key)
		}
		return true
	})
}

func (txn *Transaction) clearTableCache() {
	txn.tableCache.tableMap.Range(func(key, value any) bool {
		txn.tableCache.tableMap.Delete(key)
		return true
	})
}

<<<<<<< HEAD
func (txn *Transaction) getWriteOffset() int {
	if txn.statementID > 0 {
		txn.Lock()
		defer txn.Unlock()
		return txn.offsets[txn.statementID-1]
	}
	return 0
=======
func (txn *Transaction) GetSnapshotWriteOffset() int {
	txn.Lock()
	defer txn.Unlock()
	return txn.snapshotWriteOffset
}

func (txn *Transaction) UpdateSnapshotWriteOffset() {
	txn.Lock()
	defer txn.Unlock()
	txn.snapshotWriteOffset = len(txn.writes)
>>>>>>> 1dd7c6c5
}<|MERGE_RESOLUTION|>--- conflicted
+++ resolved
@@ -1025,15 +1025,6 @@
 	})
 }
 
-<<<<<<< HEAD
-func (txn *Transaction) getWriteOffset() int {
-	if txn.statementID > 0 {
-		txn.Lock()
-		defer txn.Unlock()
-		return txn.offsets[txn.statementID-1]
-	}
-	return 0
-=======
 func (txn *Transaction) GetSnapshotWriteOffset() int {
 	txn.Lock()
 	defer txn.Unlock()
@@ -1044,5 +1035,4 @@
 	txn.Lock()
 	defer txn.Unlock()
 	txn.snapshotWriteOffset = len(txn.writes)
->>>>>>> 1dd7c6c5
 }