// Copyright 2022 Matrix Origin
//
// Licensed under the Apache License, Version 2.0 (the "License");
// you may not use this file except in compliance with the License.
// You may obtain a copy of the License at
//
//      http://www.apache.org/licenses/LICENSE-2.0
//
// Unless required by applicable law or agreed to in writing, software
// distributed under the License is distributed on an "AS IS" BASIS,
// WITHOUT WARRANTIES OR CONDITIONS OF ANY KIND, either express or implied.
// See the License for the specific language governing permissions and
// limitations under the License.

package disttae

import (
	"context"
	"math"
	"time"

	"github.com/matrixorigin/matrixone/pkg/common/moerr"
	"github.com/matrixorigin/matrixone/pkg/logutil"
	"github.com/matrixorigin/matrixone/pkg/pb/plan"
	v2 "github.com/matrixorigin/matrixone/pkg/util/metric/v2"
	"github.com/matrixorigin/matrixone/pkg/vm/engine/tae/common"

	"github.com/matrixorigin/matrixone/pkg/catalog"
	"github.com/matrixorigin/matrixone/pkg/container/batch"
	"github.com/matrixorigin/matrixone/pkg/container/types"
	"github.com/matrixorigin/matrixone/pkg/container/vector"
	"github.com/matrixorigin/matrixone/pkg/objectio"
	"github.com/matrixorigin/matrixone/pkg/pb/timestamp"
	"github.com/matrixorigin/matrixone/pkg/pb/txn"
	"github.com/matrixorigin/matrixone/pkg/sql/colexec"
	"github.com/matrixorigin/matrixone/pkg/vm/engine"
	"github.com/matrixorigin/matrixone/pkg/vm/engine/disttae/cache"
)

//func (txn *Transaction) getObjInfos(
//	ctx context.Context,
//	tbl *txnTable,
//) (objs []logtailreplay.ObjectEntry, err error) {
//	ts := types.TimestampToTS(txn.op.SnapshotTS())
//	state, err := tbl.getPartitionState(ctx)
//	if err != nil {
//		return nil, err
//	}
//	iter, err := state.NewObjectsIter(ts)
//	if err != nil {
//		return nil, err
//	}
//	for iter.Next() {
//		entry := iter.Entry()
//		objs = append(objs, entry)
//	}
//	iter.Close()
//	return
//}

// detecting whether a transaction is a read-only transaction
func (txn *Transaction) ReadOnly() bool {
	return txn.readOnly.Load()
}

// WriteBatch used to write data to the transaction buffer
// insert/delete/update all use this api
// insertBatchHasRowId : it denotes the batch has Rowid when the typ is INSERT.
// if typ is not INSERT, it is always false.
// truncate : it denotes the batch with typ DELETE on mo_tables is generated when Truncating
// a table.
func (txn *Transaction) WriteBatch(
	typ int,
	accountId uint32,
	databaseId uint64,
	tableId uint64,
	databaseName string,
	tableName string,
	bat *batch.Batch,
	tnStore DNStore,
	primaryIdx int, // pass -1 to indicate no primary key or disable primary key checking
	insertBatchHasRowId bool,
	truncate bool) error {
	txn.readOnly.Store(false)
	bat.Cnt = 1
	txn.Lock()
	defer txn.Unlock()
	if typ == INSERT || typ == INSERT_TXN {
		if !insertBatchHasRowId {
			txn.genBlock()
			len := bat.RowCount()
			vec := txn.proc.GetVector(types.T_Rowid.ToType())
			for i := 0; i < len; i++ {
				if err := vector.AppendFixed(vec, txn.genRowId(), false,
					txn.proc.Mp()); err != nil {
					return err
				}
			}
			bat.Vecs = append([]*vector.Vector{vec}, bat.Vecs...)
			bat.Attrs = append([]string{catalog.Row_ID}, bat.Attrs...)
		}
		if tableId != catalog.MO_DATABASE_ID &&
			tableId != catalog.MO_TABLES_ID && tableId != catalog.MO_COLUMNS_ID {
			txn.workspaceSize += uint64(bat.Size())
		}
	}
	e := Entry{
		typ:          typ,
		accountId:    accountId,
		bat:          bat,
		tableId:      tableId,
		databaseId:   databaseId,
		tableName:    tableName,
		databaseName: databaseName,
		tnStore:      tnStore,
		truncate:     truncate,
	}
	txn.writes = append(txn.writes, e)
	txn.pkCount += bat.RowCount()
	return nil
}

func (txn *Transaction) dumpBatch(offset int) error {
	txn.Lock()
	defer txn.Unlock()
	return txn.dumpBatchLocked(offset)
}

func checkPKDupGeneric[T comparable](
	mp map[any]bool,
	t *types.Type,
	attr string,
	vals []T,
	start, count int) error {
	for _, v := range vals[start : start+count] {
		if _, ok := mp[v]; ok {
			entry := common.TypeStringValue(*t, v, false)
			return moerr.NewDuplicateEntryNoCtx(entry, attr)
		}
		mp[v] = true
	}
	return nil
}

func checkPKDup(
	mp map[any]bool,
	pk *vector.Vector,
	attr string,
	start, count int) error {
	colType := pk.GetType()
	switch colType.Oid {
	case types.T_bool:
		vs := vector.MustFixedCol[bool](pk)
		return checkPKDupGeneric[bool](mp, colType, attr, vs, start, count)
	case types.T_bit:
		vs := vector.MustFixedCol[uint64](pk)
		return checkPKDupGeneric[uint64](mp, colType, attr, vs, start, count)
	case types.T_int8:
		vs := vector.MustFixedCol[int8](pk)
		return checkPKDupGeneric[int8](mp, colType, attr, vs, start, count)
	case types.T_int16:
		vs := vector.MustFixedCol[int16](pk)
		return checkPKDupGeneric[int16](mp, colType, attr, vs, start, count)
	case types.T_int32:
		vs := vector.MustFixedCol[int32](pk)
		return checkPKDupGeneric[int32](mp, colType, attr, vs, start, count)
	case types.T_int64:
		vs := vector.MustFixedCol[int64](pk)
		return checkPKDupGeneric[int64](mp, colType, attr, vs, start, count)
	case types.T_uint8:
		vs := vector.MustFixedCol[uint8](pk)
		return checkPKDupGeneric[uint8](mp, colType, attr, vs, start, count)
	case types.T_uint16:
		vs := vector.MustFixedCol[uint16](pk)
		return checkPKDupGeneric[uint16](mp, colType, attr, vs, start, count)
	case types.T_uint32:
		vs := vector.MustFixedCol[uint32](pk)
		return checkPKDupGeneric[uint32](mp, colType, attr, vs, start, count)
	case types.T_uint64:
		vs := vector.MustFixedCol[uint64](pk)
		return checkPKDupGeneric[uint64](mp, colType, attr, vs, start, count)
	case types.T_decimal64:
		vs := vector.MustFixedCol[types.Decimal64](pk)
		return checkPKDupGeneric[types.Decimal64](mp, colType, attr, vs, start, count)
	case types.T_decimal128:
		vs := vector.MustFixedCol[types.Decimal128](pk)
		return checkPKDupGeneric[types.Decimal128](mp, colType, attr, vs, start, count)
	case types.T_uuid:
		vs := vector.MustFixedCol[types.Uuid](pk)
		return checkPKDupGeneric[types.Uuid](mp, colType, attr, vs, start, count)
	case types.T_float32:
		vs := vector.MustFixedCol[float32](pk)
		return checkPKDupGeneric[float32](mp, colType, attr, vs, start, count)
	case types.T_float64:
		vs := vector.MustFixedCol[float64](pk)
		return checkPKDupGeneric[float64](mp, colType, attr, vs, start, count)
	case types.T_date:
		vs := vector.MustFixedCol[types.Date](pk)
		return checkPKDupGeneric[types.Date](mp, colType, attr, vs, start, count)
	case types.T_timestamp:
		vs := vector.MustFixedCol[types.Timestamp](pk)
		return checkPKDupGeneric[types.Timestamp](mp, colType, attr, vs, start, count)
	case types.T_time:
		vs := vector.MustFixedCol[types.Time](pk)
		return checkPKDupGeneric[types.Time](mp, colType, attr, vs, start, count)
	case types.T_datetime:
		vs := vector.MustFixedCol[types.Datetime](pk)
		return checkPKDupGeneric[types.Datetime](mp, colType, attr, vs, start, count)
	case types.T_enum:
		vs := vector.MustFixedCol[types.Enum](pk)
		return checkPKDupGeneric[types.Enum](mp, colType, attr, vs, start, count)
	case types.T_TS:
		vs := vector.MustFixedCol[types.TS](pk)
		return checkPKDupGeneric[types.TS](mp, colType, attr, vs, start, count)
	case types.T_Rowid:
		vs := vector.MustFixedCol[types.Rowid](pk)
		return checkPKDupGeneric[types.Rowid](mp, colType, attr, vs, start, count)
	case types.T_Blockid:
		vs := vector.MustFixedCol[types.Blockid](pk)
		return checkPKDupGeneric[types.Blockid](mp, colType, attr, vs, start, count)
	case types.T_char, types.T_varchar, types.T_json,
		types.T_binary, types.T_varbinary, types.T_blob, types.T_text:
		for i := start; i < start+count; i++ {
			v := pk.GetStringAt(i)
			if _, ok := mp[v]; ok {
				entry := common.TypeStringValue(*colType, []byte(v), false)
				return moerr.NewDuplicateEntryNoCtx(entry, attr)
			}
			mp[v] = true
		}
	case types.T_array_float32:
		for i := start; i < start+count; i++ {
			v := types.ArrayToString[float32](vector.GetArrayAt[float32](pk, i))
			if _, ok := mp[v]; ok {
				entry := common.TypeStringValue(*colType, pk.GetBytesAt(i), false)
				return moerr.NewDuplicateEntryNoCtx(entry, attr)
			}
			mp[v] = true
		}
	case types.T_array_float64:
		for i := start; i < start+count; i++ {
			v := types.ArrayToString[float64](vector.GetArrayAt[float64](pk, i))
			if _, ok := mp[v]; ok {
				entry := common.TypeStringValue(*colType, pk.GetBytesAt(i), false)
				return moerr.NewDuplicateEntryNoCtx(entry, attr)
			}
			mp[v] = true
		}
	default:
		panic(moerr.NewInternalErrorNoCtx("%s not supported", pk.GetType().String()))
	}
	return nil
}

// checkDup check whether the txn.writes has duplicate pk entry
func (txn *Transaction) checkDup() error {
	start := time.Now()
	defer func() {
		v2.TxnCheckPKDupDurationHistogram.Observe(time.Since(start).Seconds())
	}()
	//table id is global unique
	tablesDef := make(map[uint64]*plan.TableDef)
	pkIndex := make(map[uint64]int)
	insertPks := make(map[any]bool)
	delPks := make(map[any]bool)

	for _, e := range txn.writes {
		if e.bat == nil || e.bat.RowCount() == 0 {
			continue
		}
		if e.fileName != "" {
			continue
		}
		if (e.typ == DELETE || e.typ == DELETE_TXN || e.typ == UPDATE) &&
			e.databaseId == catalog.MO_DATABASE_ID &&
			e.tableId == catalog.MO_COLUMNS_ID {
			continue
		}
		tableKey := genTableKey(e.accountId, e.tableName, e.databaseId)
		if _, ok := txn.deletedTableMap.Load(tableKey); ok {
			continue
		}
		if e.typ == INSERT || e.typ == INSERT_TXN {
			if _, ok := tablesDef[e.tableId]; !ok {
				tbl, err := txn.getTable(e.accountId, e.databaseName, e.tableName)
				if err != nil {
					return err
				}
				tablesDef[e.tableId] = tbl.GetTableDef(txn.proc.Ctx)
			}
			tableDef := tablesDef[e.tableId]
			if _, ok := pkIndex[e.tableId]; !ok {
				for idx, colDef := range tableDef.Cols {
					//FIXME::tableDef.PKey is nil if table is mo_tables, mo_columns, mo_database?
					if tableDef.Pkey == nil {
						if colDef.Primary {
							pkIndex[e.tableId] = idx
							break
						}
						continue
					}
					if colDef.Name == tableDef.Pkey.PkeyColName {
						if colDef.Name == catalog.FakePrimaryKeyColName {
							pkIndex[e.tableId] = -1
						} else {
							pkIndex[e.tableId] = idx
						}
						break
					}
				}
			}
			bat := e.bat
			if index, ok := pkIndex[e.tableId]; ok && index != -1 {
				if *bat.Vecs[0].GetType() == types.T_Rowid.ToType() {
					newBat := batch.NewWithSize(len(bat.Vecs) - 1)
					newBat.SetAttributes(bat.Attrs[1:])
					newBat.Vecs = bat.Vecs[1:]
					newBat.SetRowCount(bat.Vecs[0].Length())
					bat = newBat
				}
				if err := checkPKDup(
					insertPks,
					bat.Vecs[index],
					bat.Attrs[index],
					0,
					bat.RowCount()); err != nil {
					return err
				}
			}
			continue
		}
		//if entry.tyep is DELETE, then e.bat.Vecs[0] is rowid,e.bat.Vecs[1] is PK
		if e.typ == DELETE || e.typ == DELETE_TXN {
			if len(e.bat.Vecs) < 2 {
				logutil.Warnf("delete entry has no pk, database:%s, table:%s",
					e.databaseName, e.tableName)
				continue
			}
			if err := checkPKDup(
				delPks,
				e.bat.Vecs[1],
				e.bat.Attrs[1],
				0,
				e.bat.RowCount()); err != nil {
				return err
			}
		}
	}
	return nil
}

// dumpBatch if txn.workspaceSize is larger than threshold, cn will write workspace to s3
func (txn *Transaction) dumpBatchLocked(offset int) error {
	var size uint64
	var pkCount int
	if txn.workspaceSize < WorkspaceThreshold {
		return nil
	}
	if offset > 0 {
		for i := offset; i < len(txn.writes); i++ {
			if txn.writes[i].tableId == catalog.MO_DATABASE_ID ||
				txn.writes[i].tableId == catalog.MO_TABLES_ID ||
				txn.writes[i].tableId == catalog.MO_COLUMNS_ID {
				continue
			}
			if txn.writes[i].bat == nil || txn.writes[i].bat.RowCount() == 0 {
				continue
			}
			if txn.writes[i].typ == INSERT && txn.writes[i].fileName == "" {
				size += uint64(txn.writes[i].bat.Size())
			}
		}
		if size < WorkspaceThreshold {
			return nil
		}
		size = 0
	}
	txn.hasS3Op.Store(true)
	mp := make(map[tableKey][]*batch.Batch)

	for i := offset; i < len(txn.writes); i++ {
		if txn.writes[i].tableId == catalog.MO_DATABASE_ID ||
			txn.writes[i].tableId == catalog.MO_TABLES_ID ||
			txn.writes[i].tableId == catalog.MO_COLUMNS_ID {
			continue
		}
		if txn.writes[i].bat == nil || txn.writes[i].bat.RowCount() == 0 {
			continue
		}
		if txn.writes[i].typ == INSERT && txn.writes[i].fileName == "" {
			tbKey := tableKey{
				accountId:  txn.writes[i].accountId,
				databaseId: txn.writes[i].databaseId,
				dbName:     txn.writes[i].databaseName,
				name:       txn.writes[i].tableName,
			}
			bat := txn.writes[i].bat
			size += uint64(bat.Size())
			pkCount += bat.RowCount()
			// skip rowid
			newBat := batch.NewWithSize(len(bat.Vecs) - 1)
			newBat.SetAttributes(bat.Attrs[1:])
			newBat.Vecs = bat.Vecs[1:]
			newBat.SetRowCount(bat.Vecs[0].Length())
			mp[tbKey] = append(mp[tbKey], newBat)
			txn.toFreeBatches[tbKey] = append(txn.toFreeBatches[tbKey], bat)

			// DON'T MODIFY THE IDX OF AN ENTRY IN LOG
			// THIS IS VERY IMPORTANT FOR CN BLOCK COMPACTION
			// maybe this will cause that the log increments unlimitedly
			// txn.writes = append(txn.writes[:i], txn.writes[i+1:]...)
			// i--
			txn.writes[i].bat = nil
		}
	}

	for tbKey := range mp {
		// scenario 2 for cn write s3, more info in the comment of S3Writer
		tbl, err := txn.getTable(tbKey.accountId, tbKey.dbName, tbKey.name)
		if err != nil {
			return err
		}

		tableDef := tbl.GetTableDef(txn.proc.Ctx)

		s3Writer, err := colexec.AllocS3Writer(txn.proc, tableDef)
		if err != nil {
			return err
		}
		defer s3Writer.Free(txn.proc)

		s3Writer.InitBuffers(txn.proc, mp[tbKey][0])
		for i := 0; i < len(mp[tbKey]); i++ {
			s3Writer.Put(mp[tbKey][i], txn.proc)
		}
		err = s3Writer.SortAndFlush(txn.proc)

		if err != nil {
			return err
		}
		blockInfo := s3Writer.GetBlockInfoBat()

		lenVecs := len(blockInfo.Attrs)
		// only remain the metaLoc col and object stats
		blockInfo.Vecs = blockInfo.Vecs[lenVecs-2:]
		blockInfo.Attrs = blockInfo.Attrs[lenVecs-2:]
		blockInfo.SetRowCount(blockInfo.Vecs[0].Length())

		table := tbl.(*txnTable)
		fileName := objectio.DecodeBlockInfo(
			blockInfo.Vecs[0].GetBytesAt(0)).
			MetaLocation().Name().String()
		err = table.db.txn.WriteFileLocked(
			INSERT,
			table.accountId,
			table.db.databaseId,
			table.tableId,
			table.db.databaseName,
			table.tableName,
			fileName,
			blockInfo,
			table.db.txn.tnStores[0],
		)
		if err != nil {
			return err
		}
	}
	if offset == 0 {
		txn.workspaceSize = 0
		txn.pkCount -= pkCount
		writes := txn.writes[:0]
		for i, write := range txn.writes {
			if write.bat != nil {
				writes = append(writes, txn.writes[i])
			}
		}
		txn.writes = writes
	} else {
		txn.workspaceSize -= size
		txn.pkCount -= pkCount
	}
	return nil
}

func (txn *Transaction) getTable(id uint32, dbName string, tbName string) (engine.Relation, error) {
	database, err := txn.engine.DatabaseByAccountID(id, dbName, txn.proc.TxnOperator)
	if err != nil {
		return nil, err
	}
	tbl, err := database.(*txnDatabase).RelationByAccountID(id, tbName, nil)
	if err != nil {
		return nil, err
	}
	return tbl, nil
}

// vec contains block infos.
func (txn *Transaction) insertPosForCNBlock(
	vec *vector.Vector,
	id uint32,
	b *batch.Batch,
	dbName string,
	tbName string) error {
	blks := vector.MustBytesCol(vec)
	for i, blk := range blks {
		blkInfo := *objectio.DecodeBlockInfo(blk)
		txn.cnBlkId_Pos[blkInfo.BlockID] = Pos{
			bat:       b,
			accountId: id,
			dbName:    dbName,
			tbName:    tbName,
			offset:    int64(i),
			blkInfo:   blkInfo}
	}
	return nil
}

func (txn *Transaction) WriteFileLocked(
	typ int,
	accountId uint32,
	databaseId,
	tableId uint64,
	databaseName,
	tableName string,
	fileName string,
	bat *batch.Batch,
	tnStore DNStore) error {
	txn.hasS3Op.Store(true)
	newBat := bat
	if typ == INSERT {
		newBat = batch.NewWithSize(len(bat.Vecs))
		newBat.SetAttributes([]string{catalog.BlockMeta_MetaLoc, catalog.ObjectMeta_ObjectStats})

		for idx := 0; idx < newBat.VectorCount(); idx++ {
			newBat.SetVector(int32(idx), vector.NewVec(*bat.Vecs[idx].GetType()))
		}

		blkInfosVec := bat.Vecs[0]
		for idx := 0; idx < blkInfosVec.Length(); idx++ {
			blkInfo := *objectio.DecodeBlockInfo(blkInfosVec.GetBytesAt(idx))
			vector.AppendBytes(newBat.Vecs[0], []byte(blkInfo.MetaLocation().String()),
				false, txn.proc.Mp())
		}

		// append obj stats, may multiple
		statsListVec := bat.Vecs[1]
		for idx := 0; idx < statsListVec.Length(); idx++ {
			vector.AppendBytes(newBat.Vecs[1], statsListVec.GetBytesAt(idx), false, txn.proc.Mp())
		}
		newBat.SetRowCount(bat.Vecs[0].Length())

		txn.insertPosForCNBlock(
			bat.GetVector(0),
			accountId,
			newBat,
			databaseName,
			tableName)
	}
	txn.readOnly.Store(false)
	entry := Entry{
		typ:          typ,
		accountId:    accountId,
		tableId:      tableId,
		databaseId:   databaseId,
		tableName:    tableName,
		databaseName: databaseName,
		fileName:     fileName,
		bat:          newBat,
		tnStore:      tnStore,
	}
	txn.writes = append(txn.writes, entry)
	return nil
}

// WriteFile used to add a s3 file information to the transaction buffer
// insert/delete/update all use this api
func (txn *Transaction) WriteFile(
	typ int,
	accountId uint32,
	databaseId,
	tableId uint64,
	databaseName,
	tableName string,
	fileName string,
	bat *batch.Batch,
	tnStore DNStore) error {
	txn.Lock()
	defer txn.Unlock()
	return txn.WriteFileLocked(
		typ, accountId, databaseId, tableId,
		databaseName, tableName, fileName, bat, tnStore)
}

func (txn *Transaction) deleteBatch(bat *batch.Batch,
	databaseId, tableId uint64) *batch.Batch {
	mp := make(map[types.Rowid]uint8)
	deleteBlkId := make(map[types.Blockid]bool)
	rowids := vector.MustFixedCol[types.Rowid](bat.GetVector(0))
	min1 := uint32(math.MaxUint32)
	max1 := uint32(0)
	cnRowIdOffsets := make([]int64, 0, len(rowids))
	for i, rowid := range rowids {
		// process cn block deletes
		uid := rowid.BorrowSegmentID()
		blkid := rowid.CloneBlockID()
		deleteBlkId[blkid] = true
		mp[rowid] = 0
		rowOffset := rowid.GetRowOffset()
		if colexec.Srv != nil && colexec.Srv.GetCnSegmentType(uid) == colexec.CnBlockIdType {
			txn.deletedBlocks.addDeletedBlocks(&blkid, []int64{int64(rowOffset)})
			cnRowIdOffsets = append(cnRowIdOffsets, int64(i))
			continue
		}
		if rowOffset < (min1) {
			min1 = rowOffset
		}

		if rowOffset > max1 {
			max1 = rowOffset
		}
		// update workspace
	}
	// cn rowId antiShrink
	bat.Shrink(cnRowIdOffsets, true)
	if bat.RowCount() == 0 {
		return bat
	}
	sels := txn.proc.Mp().GetSels()
	//Delete rows belongs to uncommitted raw data batch in txn's workspace.
	txn.deleteTableWrites(databaseId, tableId, sels, deleteBlkId, min1, max1, mp)

	sels = sels[:0]
	rowids = vector.MustFixedCol[types.Rowid](bat.GetVector(0))
	for k, rowid := range rowids {
		// put rowid to be deleted into sels.
		if mp[rowid] != 0 {
			sels = append(sels, int64(k))
		}
	}
<<<<<<< HEAD
	bat.Shrink(sels, true)
=======
	//Shrink the batch to retain sels.
	bat.Shrink(sels)
>>>>>>> a1bca30b
	txn.proc.Mp().PutSels(sels)
	return bat
}

// Delete rows belongs to uncommitted raw data batch in txn's workspace.
func (txn *Transaction) deleteTableWrites(
	databaseId uint64,
	tableId uint64,
	sels []int64,
	deleteBlkId map[types.Blockid]bool,
	min, max uint32,
	mp map[types.Rowid]uint8,
) {
	txn.Lock()
	defer txn.Unlock()

	// txn worksapce will have four batch type:
	// 1.RawBatch 2.DN Block RowId(mixed rowid from different block)
	// 3.CN block Meta batch(record block meta generated by cn insert write s3)
	// 4.DN delete Block Meta batch(record block meta generated by cn delete write s3)
	for _, e := range txn.writes {
		// nil batch will generated by comapction or dumpBatch
		if e.bat == nil {
			continue
		}
		if e.typ == UPDATE || e.typ == ALTER {
			continue
		}
		// for 3 and 4 above.
		if e.bat.Attrs[0] == catalog.BlockMeta_MetaLoc ||
			e.bat.Attrs[0] == catalog.BlockMeta_DeltaLoc {
			continue
		}
		sels = sels[:0]
		if e.tableId == tableId && e.databaseId == databaseId {
			vs := vector.MustFixedCol[types.Rowid](e.bat.GetVector(0))
			if len(vs) == 0 {
				continue
			}
			// skip 2 above
			if !vs[0].BorrowSegmentID().Eq(txn.segId) {
				continue
			}
			// Now, e.bat is uncommitted raw data batch which belongs to only one block allocated by CN.
			// so if e.bat is not to be deleted,skip it.
			if !deleteBlkId[vs[0].CloneBlockID()] {
				continue
			}
			min2 := vs[0].GetRowOffset()
			max2 := vs[len(vs)-1].GetRowOffset()
			if min > max2 || max < min2 {
				continue
			}
			for k, v := range vs {
				if _, ok := mp[v]; !ok {
					// if the v is not to be deleted, then add its index into the sels.
					sels = append(sels, int64(k))
				} else {
					mp[v]++
				}
			}
			if len(sels) != len(vs) {
				txn.batchSelectList[e.bat] = append(txn.batchSelectList[e.bat], sels...)
			}
		}
	}
}

func (txn *Transaction) allocateID(ctx context.Context) (uint64, error) {
	ctx, cancel := context.WithTimeout(ctx, time.Minute)
	defer cancel()
	return txn.idGen.AllocateID(ctx)
}

func (txn *Transaction) genBlock() {
	txn.rowId[4]++
	txn.rowId[5] = INIT_ROWID_OFFSET
}

func (txn *Transaction) genRowId() types.Rowid {
	if txn.rowId[5] != INIT_ROWID_OFFSET {
		txn.rowId[5]++
	} else {
		txn.rowId[5] = 0
	}
	return types.DecodeFixed[types.Rowid](types.EncodeSlice(txn.rowId[:]))
}

func (txn *Transaction) mergeTxnWorkspaceLocked() error {
	if len(txn.batchSelectList) > 0 {
		for _, e := range txn.writes {
			if sels, ok := txn.batchSelectList[e.bat]; ok {
				e.bat.Shrink(sels, false)
				delete(txn.batchSelectList, e.bat)
			}
		}
	}
	return txn.compactionBlksLocked()
}

// CN blocks compaction for txn
func (txn *Transaction) compactionBlksLocked() error {
	compactedBlks := make(map[tableKey]map[objectio.ObjectLocation][]int64)
	compactedEntries := make(map[*batch.Batch][]int64)
	defer func() {
		txn.deletedBlocks.clean()
	}()
	txn.deletedBlocks.iter(
		func(blkId *types.Blockid, offsets []int64) bool {
			pos := txn.cnBlkId_Pos[*blkId]
			if v, ok := compactedBlks[tableKey{
				accountId: pos.accountId,
				dbName:    pos.dbName,
				name:      pos.tbName,
			}]; ok {
				v[pos.blkInfo.MetaLoc] = offsets
			} else {
				compactedBlks[tableKey{
					accountId: pos.accountId,
					dbName:    pos.dbName,
					name:      pos.tbName,
				}] =
					map[objectio.ObjectLocation][]int64{pos.blkInfo.MetaLoc: offsets}
			}
			compactedEntries[pos.bat] = append(compactedEntries[pos.bat], pos.offset)
			//delete(txn.cnBlkId_Pos, *blkId)
			return true
		})

	for tbKey, blks := range compactedBlks {
		rel, err := txn.getTable(tbKey.accountId, tbKey.dbName, tbKey.name)
		if err != nil {
			return err
		}
		//TODO::do parallel compaction for table
		tbl := rel.(*txnTable)
		createdBlks, stats, err := tbl.compaction(blks)
		if err != nil {
			return err
		}
		if len(createdBlks) > 0 {
			bat := batch.NewWithSize(2)
			bat.Attrs = []string{catalog.BlockMeta_BlockInfo, catalog.ObjectMeta_ObjectStats}
			bat.SetVector(0, vector.NewVec(types.T_text.ToType()))
			bat.SetVector(1, vector.NewVec(types.T_binary.ToType()))
			for _, blkInfo := range createdBlks {
				vector.AppendBytes(
					bat.GetVector(0),
					objectio.EncodeBlockInfo(blkInfo),
					false,
					tbl.db.txn.proc.GetMPool())
			}

			// append the object stats to bat
			for idx := 0; idx < len(stats); idx++ {
				if stats[idx].IsZero() {
					continue
				}
				if err = vector.AppendBytes(bat.Vecs[1], stats[idx].Marshal(),
					false, tbl.db.txn.proc.GetMPool()); err != nil {
					return err
				}
			}

			bat.SetRowCount(len(createdBlks))
			defer func() {
				bat.Clean(tbl.db.txn.proc.GetMPool())
			}()

			err := txn.WriteFileLocked(
				INSERT,
				tbl.accountId,
				tbl.db.databaseId,
				tbl.tableId,
				tbl.db.databaseName,
				tbl.tableName,
				createdBlks[0].MetaLocation().Name().String(),
				bat,
				tbl.db.txn.tnStores[0],
			)
			if err != nil {
				return err
			}
		}
	}

	//compaction for txn.writes
	for i, entry := range txn.writes {
		if entry.bat == nil || entry.bat.IsEmpty() {
			continue
		}

		if entry.typ == INSERT_TXN {
			continue
		}

		if entry.typ != INSERT ||
			entry.bat.Attrs[0] != catalog.BlockMeta_MetaLoc {
			continue
		}
		entry.bat.Shrink(compactedEntries[entry.bat], true)
		if entry.bat.RowCount() == 0 {
			txn.writes[i].bat.Clean(txn.proc.GetMPool())
			txn.writes[i].bat = nil
		}
	}
	return nil
}

func (txn *Transaction) hasDeletesOnUncommitedObject() bool {
	return !txn.deletedBlocks.isEmpty()
}

func (txn *Transaction) hasUncommittedDeletesOnBlock(id *types.Blockid) bool {
	return txn.deletedBlocks.hasDeletes(id)
}

func (txn *Transaction) getUncommitedDataObjectsByTable(
	databaseId uint64, tableId uint64) (statsList []objectio.ObjectStats, err error) {
	txn.Lock()
	defer txn.Unlock()
	var stats objectio.ObjectStats
	for _, entry := range txn.writes {
		if entry.databaseId != databaseId ||
			entry.tableId != tableId {
			continue
		}
		if entry.bat == nil || entry.bat.IsEmpty() {
			continue
		}

		if entry.typ == INSERT_TXN {
			continue
		}

		if entry.typ != INSERT ||
			len(entry.bat.Attrs) < 2 ||
			entry.bat.Attrs[1] != catalog.ObjectMeta_ObjectStats {
			continue
		}
		for i := 0; i < entry.bat.Vecs[1].Length(); i++ {
			stats.UnMarshal(entry.bat.Vecs[1].GetBytesAt(i))
			statsList = append(statsList, stats)
		}
	}
	return statsList, nil

}

func (txn *Transaction) getTableWrites(databaseId uint64, tableId uint64, writes []Entry) []Entry {
	txn.Lock()
	defer txn.Unlock()
	for _, entry := range txn.writes {
		if entry.databaseId != databaseId {
			continue
		}
		if entry.tableId != tableId {
			continue
		}
		writes = append(writes, entry)
	}
	return writes
}

// getCachedTable returns the cached table in this transaction if it exists, nil otherwise.
// Before it gets the cached table, it checks whether the table is deleted by another
// transaction by go through the delete tables slice, and advance its cachedIndex.
func (txn *Transaction) getCachedTable(
	k tableKey,
	snapshotTS timestamp.Timestamp,
) *txnTable {
	var tbl *txnTable
	if v, ok := txn.tableCache.tableMap.Load(k); ok {
		tbl = v.(*txnTable)

		tblKey := cache.TableKey{
			AccountId:  k.accountId,
			DatabaseId: k.databaseId,
			Name:       k.name,
		}
		val := txn.engine.catalog.GetSchemaVersion(tblKey)
		if val != nil {
			if val.Ts.Greater(tbl.lastTS) && val.Version != tbl.version {
				txn.tableCache.tableMap.Delete(genTableKey(k.accountId, k.name, k.databaseId))
				return nil
			}
		}

	}
	return tbl
}

func (txn *Transaction) Commit(ctx context.Context) ([]txn.TxnRequest, error) {
	logDebugf(txn.op.Txn(), "Transaction.Commit")
	txn.IncrStatementID(ctx, true)
	defer txn.delTransaction()
	if txn.readOnly.Load() {
		return nil, nil
	}
	if err := txn.mergeTxnWorkspaceLocked(); err != nil {
		return nil, err
	}
	if err := txn.dumpBatchLocked(0); err != nil {
		return nil, err
	}
	pkDedupCount := txn.op.PKDedupCount()
	if !txn.hasS3Op.Load() &&
		pkDedupCount > 0 && txn.pkCount <= pkDedupCount {
		if err := txn.checkDup(); err != nil {
			return nil, err
		}
	}
	reqs, err := genWriteReqs(ctx, txn.writes, txn.op.Txn().DebugString())
	if err != nil {
		return nil, err
	}
	return reqs, nil
}

func (txn *Transaction) Rollback(ctx context.Context) error {
	logDebugf(txn.op.Txn(), "Transaction.Rollback")
	txn.delTransaction()
	return nil
}

func (txn *Transaction) delTransaction() {
	if txn.removed {
		return
	}
	for i := range txn.writes {
		if txn.writes[i].bat == nil {
			continue
		}
		txn.proc.PutBatch(txn.writes[i].bat)
	}
	txn.tableCache.cachedIndex = -1
	txn.tableCache.tableMap = nil
	txn.createMap = nil
	txn.databaseMap = nil
	txn.deletedTableMap = nil
	txn.blockId_tn_delete_metaLoc_batch.data = nil
	txn.deletedBlocks = nil
	segmentnames := make([]objectio.Segmentid, 0, len(txn.cnBlkId_Pos)+1)
	segmentnames = append(segmentnames, txn.segId)
	for blkId := range txn.cnBlkId_Pos {
		// blkId:
		// |------|----------|----------|
		//   uuid    filelen   blkoffset
		//    16        2          2
		segmentnames = append(segmentnames, *blkId.Segment())
	}
	colexec.Srv.DeleteTxnSegmentIds(segmentnames)
	txn.cnBlkId_Pos = nil
	txn.hasS3Op.Store(false)
	txn.removed = true
}

func (txn *Transaction) addCreateTable(
	key tableKey,
	value *txnTable) {
	txn.Lock()
	defer txn.Unlock()
	value.createByStatementID = txn.statementID
	txn.createMap.Store(key, value)
}

func (txn *Transaction) rollbackCreateTableLocked() {
	txn.createMap.Range(func(key, value any) bool {
		if value.(*txnTable).createByStatementID == txn.statementID {
			txn.createMap.Delete(key)
		}
		return true
	})
}

func (txn *Transaction) clearTableCache() {
	txn.tableCache.tableMap.Range(func(key, value any) bool {
		txn.tableCache.tableMap.Delete(key)
		return true
	})
}<|MERGE_RESOLUTION|>--- conflicted
+++ resolved
@@ -17,6 +17,7 @@
 import (
 	"context"
 	"math"
+	"strings"
 	"time"
 
 	"github.com/matrixorigin/matrixone/pkg/common/moerr"
@@ -621,33 +622,23 @@
 		// update workspace
 	}
 	// cn rowId antiShrink
-	bat.Shrink(cnRowIdOffsets, true)
+	bat.AntiShrink(cnRowIdOffsets)
 	if bat.RowCount() == 0 {
 		return bat
 	}
 	sels := txn.proc.Mp().GetSels()
-	//Delete rows belongs to uncommitted raw data batch in txn's workspace.
 	txn.deleteTableWrites(databaseId, tableId, sels, deleteBlkId, min1, max1, mp)
-
 	sels = sels[:0]
-	rowids = vector.MustFixedCol[types.Rowid](bat.GetVector(0))
 	for k, rowid := range rowids {
-		// put rowid to be deleted into sels.
-		if mp[rowid] != 0 {
+		if mp[rowid] == 0 {
 			sels = append(sels, int64(k))
 		}
 	}
-<<<<<<< HEAD
-	bat.Shrink(sels, true)
-=======
-	//Shrink the batch to retain sels.
 	bat.Shrink(sels)
->>>>>>> a1bca30b
 	txn.proc.Mp().PutSels(sels)
 	return bat
 }
 
-// Delete rows belongs to uncommitted raw data batch in txn's workspace.
 func (txn *Transaction) deleteTableWrites(
 	databaseId uint64,
 	tableId uint64,
@@ -668,9 +659,6 @@
 		if e.bat == nil {
 			continue
 		}
-		if e.typ == UPDATE || e.typ == ALTER {
-			continue
-		}
 		// for 3 and 4 above.
 		if e.bat.Attrs[0] == catalog.BlockMeta_MetaLoc ||
 			e.bat.Attrs[0] == catalog.BlockMeta_DeltaLoc {
@@ -686,8 +674,7 @@
 			if !vs[0].BorrowSegmentID().Eq(txn.segId) {
 				continue
 			}
-			// Now, e.bat is uncommitted raw data batch which belongs to only one block allocated by CN.
-			// so if e.bat is not to be deleted,skip it.
+			// current batch is not be deleted
 			if !deleteBlkId[vs[0].CloneBlockID()] {
 				continue
 			}
@@ -698,7 +685,6 @@
 			}
 			for k, v := range vs {
 				if _, ok := mp[v]; !ok {
-					// if the v is not to be deleted, then add its index into the sels.
 					sels = append(sels, int64(k))
 				} else {
 					mp[v]++
@@ -735,20 +721,20 @@
 	if len(txn.batchSelectList) > 0 {
 		for _, e := range txn.writes {
 			if sels, ok := txn.batchSelectList[e.bat]; ok {
-				e.bat.Shrink(sels, false)
+				e.bat.Shrink(sels)
 				delete(txn.batchSelectList, e.bat)
 			}
 		}
 	}
-	return txn.compactionBlksLocked()
+	return nil
 }
 
 // CN blocks compaction for txn
-func (txn *Transaction) compactionBlksLocked() error {
+func (txn *Transaction) mergeCompactionLocked() error {
 	compactedBlks := make(map[tableKey]map[objectio.ObjectLocation][]int64)
 	compactedEntries := make(map[*batch.Batch][]int64)
 	defer func() {
-		txn.deletedBlocks.clean()
+		txn.deletedBlocks = nil
 	}()
 	txn.deletedBlocks.iter(
 		func(blkId *types.Blockid, offsets []int64) bool {
@@ -768,7 +754,7 @@
 					map[objectio.ObjectLocation][]int64{pos.blkInfo.MetaLoc: offsets}
 			}
 			compactedEntries[pos.bat] = append(compactedEntries[pos.bat], pos.offset)
-			//delete(txn.cnBlkId_Pos, *blkId)
+			delete(txn.cnBlkId_Pos, *blkId)
 			return true
 		})
 
@@ -779,7 +765,7 @@
 		}
 		//TODO::do parallel compaction for table
 		tbl := rel.(*txnTable)
-		createdBlks, stats, err := tbl.compaction(blks)
+		createdBlks, stats, err := tbl.mergeCompaction(blks)
 		if err != nil {
 			return err
 		}
@@ -843,7 +829,7 @@
 			entry.bat.Attrs[0] != catalog.BlockMeta_MetaLoc {
 			continue
 		}
-		entry.bat.Shrink(compactedEntries[entry.bat], true)
+		entry.bat.AntiShrink(compactedEntries[entry.bat])
 		if entry.bat.RowCount() == 0 {
 			txn.writes[i].bat.Clean(txn.proc.GetMPool())
 			txn.writes[i].bat = nil
@@ -943,6 +929,9 @@
 		return nil, nil
 	}
 	if err := txn.mergeTxnWorkspaceLocked(); err != nil {
+		return nil, err
+	}
+	if err := txn.mergeCompactionLocked(); err != nil {
 		return nil, err
 	}
 	if err := txn.dumpBatchLocked(0); err != nil {
