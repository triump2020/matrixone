// Copyright 2022 Matrix Origin
//
// Licensed under the Apache License, Version 2.0 (the "License");
// you may not use this file except in compliance with the License.
// You may obtain a copy of the License at
//
//      http://www.apache.org/licenses/LICENSE-2.0
//
// Unless required by applicable law or agreed to in writing, software
// distributed under the License is distributed on an "AS IS" BASIS,
// WITHOUT WARRANTIES OR CONDITIONS OF ANY KIND, either express or implied.
// See the License for the specific language governing permissions and
// limitations under the License.

package disttae

import (
	"context"
	"encoding/hex"
<<<<<<< HEAD
	"fmt"
	"github.com/matrixorigin/matrixone/pkg/txn/trace"
=======
>>>>>>> 76aa81e8
	"math"
	"regexp"
	"time"

	"github.com/matrixorigin/matrixone/pkg/catalog"
	"github.com/matrixorigin/matrixone/pkg/common/moerr"
	"github.com/matrixorigin/matrixone/pkg/container/batch"
	"github.com/matrixorigin/matrixone/pkg/container/types"
	"github.com/matrixorigin/matrixone/pkg/container/vector"
	"github.com/matrixorigin/matrixone/pkg/logutil"
	"github.com/matrixorigin/matrixone/pkg/objectio"
	"github.com/matrixorigin/matrixone/pkg/pb/plan"
	"github.com/matrixorigin/matrixone/pkg/pb/timestamp"
	"github.com/matrixorigin/matrixone/pkg/pb/txn"
	"github.com/matrixorigin/matrixone/pkg/sql/colexec"
	"github.com/matrixorigin/matrixone/pkg/txn/client"
	"github.com/matrixorigin/matrixone/pkg/txn/trace"
	v2 "github.com/matrixorigin/matrixone/pkg/util/metric/v2"
	"github.com/matrixorigin/matrixone/pkg/vm/engine"
	"github.com/matrixorigin/matrixone/pkg/vm/engine/disttae/cache"
	"github.com/matrixorigin/matrixone/pkg/vm/engine/tae/common"
)

//func (txn *Transaction) getObjInfos(
//	ctx context.Context,
//	tbl *txnTable,
//) (objs []logtailreplay.ObjectEntry, err error) {
//	ts := types.TimestampToTS(txn.op.SnapshotTS())
//	state, err := tbl.getPartitionState(ctx)
//	if err != nil {
//		return nil, err
//	}
//	iter, err := state.NewObjectsIter(ts)
//	if err != nil {
//		return nil, err
//	}
//	for iter.Next() {
//		entry := iter.Entry()
//		objs = append(objs, entry)
//	}
//	iter.Close()
//	return
//}

// detecting whether a transaction is a read-only transaction
func (txn *Transaction) ReadOnly() bool {
	return txn.readOnly.Load()
}

// WriteBatch used to write data to the transaction buffer
// insert/delete/update all use this api
// insertBatchHasRowId : it denotes the batch has Rowid when the typ is INSERT.
// if typ is not INSERT, it is always false.
// truncate : it denotes the batch with typ DELETE on mo_tables is generated when Truncating
// a table.
func (txn *Transaction) WriteBatch(
	typ int,
	accountId uint32,
	databaseId uint64,
	tableId uint64,
	databaseName string,
	tableName string,
	bat *batch.Batch,
	tnStore DNStore,
	primaryIdx int, // pass -1 to indicate no primary key or disable primary key checking
	insertBatchHasRowId bool,
	truncate bool) error {
	start := time.Now()
	seq := txn.op.NextSequence()
	trace.GetService().AddTxnDurationAction(
		txn.op,
		client.WorkspaceWriteEvent,
		seq,
		tableId,
		0,
		nil)
	defer func() {
		trace.GetService().AddTxnDurationAction(
			txn.op,
			client.WorkspaceWriteEvent,
			seq,
			tableId,
			time.Since(start),
			nil)
	}()

	txn.readOnly.Store(false)
	bat.Cnt = 1
	txn.Lock()
	defer txn.Unlock()
	if typ == INSERT || typ == INSERT_TXN {
		if !insertBatchHasRowId {
			txn.genBlock()
			len := bat.RowCount()
			vec := txn.proc.GetVector(types.T_Rowid.ToType())
			for i := 0; i < len; i++ {
				if err := vector.AppendFixed(vec, txn.genRowId(), false,
					txn.proc.Mp()); err != nil {
					return err
				}
			}
			bat.Vecs = append([]*vector.Vector{vec}, bat.Vecs...)
			bat.Attrs = append([]string{catalog.Row_ID}, bat.Attrs...)
		}
		if tableId != catalog.MO_DATABASE_ID &&
			tableId != catalog.MO_TABLES_ID && tableId != catalog.MO_COLUMNS_ID {
			txn.workspaceSize += uint64(bat.Size())
		}
	}
	e := Entry{
		typ:          typ,
		accountId:    accountId,
		bat:          bat,
		tableId:      tableId,
		databaseId:   databaseId,
		tableName:    tableName,
		databaseName: databaseName,
		tnStore:      tnStore,
		truncate:     truncate,
	}
	txn.writes = append(txn.writes, e)
	txn.pkCount += bat.RowCount()

	trace.GetService().TxnWrite(txn.op, tableId, typesNames[typ], bat)
	return nil
}

func (txn *Transaction) dumpBatch(offset int) error {
	txn.Lock()
	defer txn.Unlock()
	return txn.dumpBatchLocked(offset)
}

func checkPKDupGeneric[T comparable](
	mp map[any]bool,
	t *types.Type,
	attr string,
	vals []T,
	start, count int) (bool, string) {
	for _, v := range vals[start : start+count] {
		if _, ok := mp[v]; ok {
			entry := common.TypeStringValue(*t, v, false)
			return true, entry
		}
		mp[v] = true
	}
	return false, ""
}

func checkPKDup(
	mp map[any]bool,
	pk *vector.Vector,
	attr string,
	start, count int) (bool, string) {
	colType := pk.GetType()
	switch colType.Oid {
	case types.T_bool:
		vs := vector.MustFixedCol[bool](pk)
		return checkPKDupGeneric[bool](mp, colType, attr, vs, start, count)
	case types.T_bit:
		vs := vector.MustFixedCol[uint64](pk)
		return checkPKDupGeneric[uint64](mp, colType, attr, vs, start, count)
	case types.T_int8:
		vs := vector.MustFixedCol[int8](pk)
		return checkPKDupGeneric[int8](mp, colType, attr, vs, start, count)
	case types.T_int16:
		vs := vector.MustFixedCol[int16](pk)
		return checkPKDupGeneric[int16](mp, colType, attr, vs, start, count)
	case types.T_int32:
		vs := vector.MustFixedCol[int32](pk)
		return checkPKDupGeneric[int32](mp, colType, attr, vs, start, count)
	case types.T_int64:
		vs := vector.MustFixedCol[int64](pk)
		return checkPKDupGeneric[int64](mp, colType, attr, vs, start, count)
	case types.T_uint8:
		vs := vector.MustFixedCol[uint8](pk)
		return checkPKDupGeneric[uint8](mp, colType, attr, vs, start, count)
	case types.T_uint16:
		vs := vector.MustFixedCol[uint16](pk)
		return checkPKDupGeneric[uint16](mp, colType, attr, vs, start, count)
	case types.T_uint32:
		vs := vector.MustFixedCol[uint32](pk)
		return checkPKDupGeneric[uint32](mp, colType, attr, vs, start, count)
	case types.T_uint64:
		vs := vector.MustFixedCol[uint64](pk)
		return checkPKDupGeneric[uint64](mp, colType, attr, vs, start, count)
	case types.T_decimal64:
		vs := vector.MustFixedCol[types.Decimal64](pk)
		return checkPKDupGeneric[types.Decimal64](mp, colType, attr, vs, start, count)
	case types.T_decimal128:
		vs := vector.MustFixedCol[types.Decimal128](pk)
		return checkPKDupGeneric[types.Decimal128](mp, colType, attr, vs, start, count)
	case types.T_uuid:
		vs := vector.MustFixedCol[types.Uuid](pk)
		return checkPKDupGeneric[types.Uuid](mp, colType, attr, vs, start, count)
	case types.T_float32:
		vs := vector.MustFixedCol[float32](pk)
		return checkPKDupGeneric[float32](mp, colType, attr, vs, start, count)
	case types.T_float64:
		vs := vector.MustFixedCol[float64](pk)
		return checkPKDupGeneric[float64](mp, colType, attr, vs, start, count)
	case types.T_date:
		vs := vector.MustFixedCol[types.Date](pk)
		return checkPKDupGeneric[types.Date](mp, colType, attr, vs, start, count)
	case types.T_timestamp:
		vs := vector.MustFixedCol[types.Timestamp](pk)
		return checkPKDupGeneric[types.Timestamp](mp, colType, attr, vs, start, count)
	case types.T_time:
		vs := vector.MustFixedCol[types.Time](pk)
		return checkPKDupGeneric[types.Time](mp, colType, attr, vs, start, count)
	case types.T_datetime:
		vs := vector.MustFixedCol[types.Datetime](pk)
		return checkPKDupGeneric[types.Datetime](mp, colType, attr, vs, start, count)
	case types.T_enum:
		vs := vector.MustFixedCol[types.Enum](pk)
		return checkPKDupGeneric[types.Enum](mp, colType, attr, vs, start, count)
	case types.T_TS:
		vs := vector.MustFixedCol[types.TS](pk)
		return checkPKDupGeneric[types.TS](mp, colType, attr, vs, start, count)
	case types.T_Rowid:
		vs := vector.MustFixedCol[types.Rowid](pk)
		return checkPKDupGeneric[types.Rowid](mp, colType, attr, vs, start, count)
	case types.T_Blockid:
		vs := vector.MustFixedCol[types.Blockid](pk)
		return checkPKDupGeneric[types.Blockid](mp, colType, attr, vs, start, count)
	case types.T_char, types.T_varchar, types.T_json,
		types.T_binary, types.T_varbinary, types.T_blob, types.T_text:
		for i := start; i < start+count; i++ {
			v := pk.GetStringAt(i)
			if _, ok := mp[v]; ok {
				entry := common.TypeStringValue(*colType, []byte(v), false)
				return true, entry
			}
			mp[v] = true
		}
	case types.T_array_float32:
		for i := start; i < start+count; i++ {
			v := types.ArrayToString[float32](vector.GetArrayAt[float32](pk, i))
			if _, ok := mp[v]; ok {
				entry := common.TypeStringValue(*colType, pk.GetBytesAt(i), false)
				return true, entry
			}
			mp[v] = true
		}
	case types.T_array_float64:
		for i := start; i < start+count; i++ {
			v := types.ArrayToString[float64](vector.GetArrayAt[float64](pk, i))
			if _, ok := mp[v]; ok {
				entry := common.TypeStringValue(*colType, pk.GetBytesAt(i), false)
				return true, entry
			}
			mp[v] = true
		}
	default:
		panic(moerr.NewInternalErrorNoCtx("%s not supported", pk.GetType().String()))
	}
	return false, ""
}

// checkDup check whether the txn.writes has duplicate pk entry
func (txn *Transaction) checkDup() error {
	start := time.Now()
	defer func() {
		v2.TxnCheckPKDupDurationHistogram.Observe(time.Since(start).Seconds())
	}()
	//table id is global unique
	tablesDef := make(map[uint64]*plan.TableDef)
	pkIndex := make(map[uint64]int)
	insertPks := make(map[uint64]map[any]bool)
	delPks := make(map[uint64]map[any]bool)

	for _, e := range txn.writes {
		if e.bat == nil || e.bat.RowCount() == 0 {
			continue
		}
		if e.fileName != "" {
			continue
		}
		if (e.typ == DELETE || e.typ == DELETE_TXN || e.typ == UPDATE) &&
			e.databaseId == catalog.MO_DATABASE_ID &&
			e.tableId == catalog.MO_COLUMNS_ID {
			continue
		}
		tableKey := genTableKey(e.accountId, e.tableName, e.databaseId)
		if _, ok := txn.deletedTableMap.Load(tableKey); ok {
			continue
		}
		if e.typ == INSERT || e.typ == INSERT_TXN {
			if _, ok := tablesDef[e.tableId]; !ok {
				tbl, err := txn.getTable(e.accountId, e.databaseName, e.tableName)
				if err != nil {
					return err
				}
				tablesDef[e.tableId] = tbl.GetTableDef(txn.proc.Ctx)
			}
			tableDef := tablesDef[e.tableId]
			if _, ok := pkIndex[e.tableId]; !ok {
				for idx, colDef := range tableDef.Cols {
					//FIXME::tableDef.PKey is nil if table is mo_tables, mo_columns, mo_database?
					if tableDef.Pkey == nil {
						if colDef.Primary {
							pkIndex[e.tableId] = idx
							break
						}
						continue
					}
					if colDef.Name == tableDef.Pkey.PkeyColName {
						if colDef.Name == catalog.FakePrimaryKeyColName {
							pkIndex[e.tableId] = -1
						} else {
							pkIndex[e.tableId] = idx
						}
						break
					}
				}
			}
			bat := e.bat
			if index, ok := pkIndex[e.tableId]; ok && index != -1 {
				if *bat.Vecs[0].GetType() == types.T_Rowid.ToType() {
					newBat := batch.NewWithSize(len(bat.Vecs) - 1)
					newBat.SetAttributes(bat.Attrs[1:])
					newBat.Vecs = bat.Vecs[1:]
					newBat.SetRowCount(bat.Vecs[0].Length())
					bat = newBat
				}
				if _, ok := insertPks[e.tableId]; !ok {
					insertPks[e.tableId] = make(map[any]bool)
				}
				if dup, pk := checkPKDup(
					insertPks[e.tableId],
					bat.Vecs[index],
					bat.Attrs[index],
					0,
					bat.RowCount()); dup {
					logutil.Errorf("txn:%s wants to insert duplicate primary key:%s in table:[%v-%v:%s-%s]",
						hex.EncodeToString(txn.op.Txn().ID),
						pk,
						e.databaseId,
						e.tableId,
						e.databaseName,
						e.tableName)
					return moerr.NewDuplicateEntryNoCtx(pk, bat.Attrs[index])
				}
			}
			continue
		}
		//if entry.tyep is DELETE, then e.bat.Vecs[0] is rowid,e.bat.Vecs[1] is PK
		if e.typ == DELETE || e.typ == DELETE_TXN {
			if len(e.bat.Vecs) < 2 {
				logutil.Warnf("delete has no pk, database:%s, table:%s",
					e.databaseName, e.tableName)
				continue
			}
			if _, ok := delPks[e.tableId]; !ok {
				delPks[e.tableId] = make(map[any]bool)
			}
			if dup, pk := checkPKDup(
				delPks[e.tableId],
				e.bat.Vecs[1],
				e.bat.Attrs[1],
				0,
				e.bat.RowCount()); dup {
				logutil.Errorf("txn:%s wants to delete duplicate primary key:%s in table:[%v-%v:%s-%s]",
					hex.EncodeToString(txn.op.Txn().ID),
					pk,
					e.databaseId,
					e.tableId,
					e.databaseName,
					e.tableName)
				return moerr.NewDuplicateEntryNoCtx(pk, e.bat.Attrs[1])
			}
		}
	}
	return nil
}

// dumpBatch if txn.workspaceSize is larger than threshold, cn will write workspace to s3
// start from write offset.   Pass in offset -1 to dump all.   Note that dump all will
// modify txn.writes, so it can only be called right before txn.commit.
func (txn *Transaction) dumpBatchLocked(offset int) error {
	var size uint64
	var pkCount int
	if txn.workspaceSize < WorkspaceThreshold {
		return nil
	}

	dumpAll := offset < 0
	if dumpAll {
		offset = 0
	}

	if !dumpAll {
		for i := offset; i < len(txn.writes); i++ {
			if txn.writes[i].tableId == catalog.MO_DATABASE_ID ||
				txn.writes[i].tableId == catalog.MO_TABLES_ID ||
				txn.writes[i].tableId == catalog.MO_COLUMNS_ID {
				continue
			}
			if txn.writes[i].bat == nil || txn.writes[i].bat.RowCount() == 0 {
				continue
			}
			if txn.writes[i].typ == INSERT && txn.writes[i].fileName == "" {
				size += uint64(txn.writes[i].bat.Size())
			}
		}
		if size < WorkspaceThreshold {
			return nil
		}
		size = 0
	}
	txn.hasS3Op.Store(true)
	mp := make(map[tableKey][]*batch.Batch)

	for i := offset; i < len(txn.writes); i++ {
		if txn.writes[i].tableId == catalog.MO_DATABASE_ID ||
			txn.writes[i].tableId == catalog.MO_TABLES_ID ||
			txn.writes[i].tableId == catalog.MO_COLUMNS_ID {
			continue
		}
		if txn.writes[i].bat == nil || txn.writes[i].bat.RowCount() == 0 {
			continue
		}
		if txn.writes[i].typ == INSERT && txn.writes[i].fileName == "" {
			tbKey := tableKey{
				accountId:  txn.writes[i].accountId,
				databaseId: txn.writes[i].databaseId,
				dbName:     txn.writes[i].databaseName,
				name:       txn.writes[i].tableName,
			}
			bat := txn.writes[i].bat
			size += uint64(bat.Size())
			pkCount += bat.RowCount()
			// skip rowid
			newBat := batch.NewWithSize(len(bat.Vecs) - 1)
			newBat.SetAttributes(bat.Attrs[1:])
			newBat.Vecs = bat.Vecs[1:]
			newBat.SetRowCount(bat.Vecs[0].Length())
			mp[tbKey] = append(mp[tbKey], newBat)
			txn.toFreeBatches[tbKey] = append(txn.toFreeBatches[tbKey], bat)

			// DON'T MODIFY THE IDX OF AN ENTRY IN LOG
			// THIS IS VERY IMPORTANT FOR CN BLOCK COMPACTION
			// maybe this will cause that the log increments unlimitedly
			// txn.writes = append(txn.writes[:i], txn.writes[i+1:]...)
			// i--
			txn.writes[i].bat = nil
		}
	}

	for tbKey := range mp {
		// scenario 2 for cn write s3, more info in the comment of S3Writer
		tbl, err := txn.getTable(tbKey.accountId, tbKey.dbName, tbKey.name)
		if err != nil {
			return err
		}

		tableDef := tbl.GetTableDef(txn.proc.Ctx)

		s3Writer, err := colexec.AllocS3Writer(txn.proc, tableDef)
		if err != nil {
			return err
		}
		defer s3Writer.Free(txn.proc)

		s3Writer.InitBuffers(txn.proc, mp[tbKey][0])
		for i := 0; i < len(mp[tbKey]); i++ {
			s3Writer.Put(mp[tbKey][i], txn.proc)
		}
		err = s3Writer.SortAndFlush(txn.proc)

		if err != nil {
			return err
		}
		blockInfo := s3Writer.GetBlockInfoBat()

		lenVecs := len(blockInfo.Attrs)
		// only remain the metaLoc col and object stats
		blockInfo.Vecs = blockInfo.Vecs[lenVecs-2:]
		blockInfo.Attrs = blockInfo.Attrs[lenVecs-2:]
		blockInfo.SetRowCount(blockInfo.Vecs[0].Length())

		table := tbl.(*txnTable)
		fileName := objectio.DecodeBlockInfo(
			blockInfo.Vecs[0].GetBytesAt(0)).
			MetaLocation().Name().String()
		err = table.db.txn.WriteFileLocked(
			INSERT,
			table.accountId,
			table.db.databaseId,
			table.tableId,
			table.db.databaseName,
			table.tableName,
			fileName,
			blockInfo,
			table.db.txn.tnStores[0],
		)
		if err != nil {
			return err
		}
	}

	if dumpAll {
		txn.workspaceSize = 0
		txn.pkCount -= pkCount
		// modifies txn.writes.
		writes := txn.writes[:0]
		for i, write := range txn.writes {
			if write.bat != nil {
				writes = append(writes, txn.writes[i])
			}
		}
		txn.writes = writes
	} else {
		txn.workspaceSize -= size
		txn.pkCount -= pkCount
	}
	return nil
}

func (txn *Transaction) getTable(id uint32, dbName string, tbName string) (engine.Relation, error) {
	database, err := txn.engine.DatabaseByAccountID(id, dbName, txn.proc.TxnOperator)
	if err != nil {
		return nil, err
	}
	tbl, err := database.(*txnDatabase).RelationByAccountID(id, tbName, nil)
	if err != nil {
		return nil, err
	}
	return tbl, nil
}

// vec contains block infos.
func (txn *Transaction) insertPosForCNBlock(
	vec *vector.Vector,
	id uint32,
	b *batch.Batch,
	dbName string,
	tbName string) error {
	blks := vector.MustBytesCol(vec)
	for i, blk := range blks {
		blkInfo := *objectio.DecodeBlockInfo(blk)
		txn.cnBlkId_Pos[blkInfo.BlockID] = Pos{
			bat:       b,
			accountId: id,
			dbName:    dbName,
			tbName:    tbName,
			offset:    int64(i),
			blkInfo:   blkInfo}
	}
	return nil
}

func (txn *Transaction) WriteFileLocked(
	typ int,
	accountId uint32,
	databaseId,
	tableId uint64,
	databaseName,
	tableName string,
	fileName string,
	bat *batch.Batch,
	tnStore DNStore) error {
	txn.hasS3Op.Store(true)
	newBat := bat
	if typ == INSERT {
		newBat = batch.NewWithSize(len(bat.Vecs))
		newBat.SetAttributes([]string{catalog.BlockMeta_MetaLoc, catalog.ObjectMeta_ObjectStats})

		for idx := 0; idx < newBat.VectorCount(); idx++ {
			newBat.SetVector(int32(idx), vector.NewVec(*bat.Vecs[idx].GetType()))
		}

		blkInfosVec := bat.Vecs[0]
		for idx := 0; idx < blkInfosVec.Length(); idx++ {
			blkInfo := *objectio.DecodeBlockInfo(blkInfosVec.GetBytesAt(idx))
			vector.AppendBytes(newBat.Vecs[0], []byte(blkInfo.MetaLocation().String()),
				false, txn.proc.Mp())
			colexec.Get().PutCnSegment(&blkInfo.SegmentID, colexec.CnBlockIdType)
		}

		// append obj stats, may multiple
		statsListVec := bat.Vecs[1]
		for idx := 0; idx < statsListVec.Length(); idx++ {
			vector.AppendBytes(newBat.Vecs[1], statsListVec.GetBytesAt(idx), false, txn.proc.Mp())
		}
		newBat.SetRowCount(bat.Vecs[0].Length())

		txn.insertPosForCNBlock(
			bat.GetVector(0),
			accountId,
			newBat,
			databaseName,
			tableName)
	}
	txn.readOnly.Store(false)
	entry := Entry{
		typ:          typ,
		accountId:    accountId,
		tableId:      tableId,
		databaseId:   databaseId,
		tableName:    tableName,
		databaseName: databaseName,
		fileName:     fileName,
		bat:          newBat,
		tnStore:      tnStore,
	}
	txn.writes = append(txn.writes, entry)
	return nil
}

// WriteFile used to add a s3 file information to the transaction buffer
// insert/delete/update all use this api
func (txn *Transaction) WriteFile(
	typ int,
	accountId uint32,
	databaseId,
	tableId uint64,
	databaseName,
	tableName string,
	fileName string,
	bat *batch.Batch,
	tnStore DNStore) error {
	txn.Lock()
	defer txn.Unlock()
	return txn.WriteFileLocked(
		typ, accountId, databaseId, tableId,
		databaseName, tableName, fileName, bat, tnStore)
}

func (txn *Transaction) deleteBatch(bat *batch.Batch,
	databaseId, tableId uint64) *batch.Batch {
	start := time.Now()
	seq := txn.op.NextSequence()
	trace.GetService().AddTxnDurationAction(
		txn.op,
		client.WorkspaceWriteEvent,
		seq,
		tableId,
		0,
		nil)
	defer func() {
		trace.GetService().AddTxnDurationAction(
			txn.op,
			client.WorkspaceWriteEvent,
			seq,
			tableId,
			time.Since(start),
			nil)
	}()

	trace.GetService().TxnWrite(txn.op, tableId, typesNames[DELETE], bat)

	mp := make(map[types.Rowid]uint8)
	deleteBlkId := make(map[types.Blockid]bool)
	rowids := vector.MustFixedCol[types.Rowid](bat.GetVector(0))
	min1 := uint32(math.MaxUint32)
	max1 := uint32(0)
	cnRowIdOffsets := make([]int64, 0, len(rowids))
	for i, rowid := range rowids {
		// process cn block deletes
		uid := rowid.BorrowSegmentID()
		blkid := rowid.CloneBlockID()
		deleteBlkId[blkid] = true
		mp[rowid] = 0
		rowOffset := rowid.GetRowOffset()
		if colexec.Get() != nil && colexec.Get().GetCnSegmentType(uid) == colexec.CnBlockIdType {
			txn.deletedBlocks.addDeletedBlocks(&blkid, []int64{int64(rowOffset)})
			cnRowIdOffsets = append(cnRowIdOffsets, int64(i))
			continue
		}
		if rowOffset < (min1) {
			min1 = rowOffset
		}

		if rowOffset > max1 {
			max1 = rowOffset
		}
		// update workspace
	}
	// cn rowId antiShrink
	bat.Shrink(cnRowIdOffsets, true)
	if bat.RowCount() == 0 {
		return bat
	}
	sels := txn.proc.Mp().GetSels()
	txn.deleteTableWrites(databaseId, tableId, sels, deleteBlkId, min1, max1, mp)

	sels = sels[:0]
	rowids = vector.MustFixedCol[types.Rowid](bat.GetVector(0))
	for k, rowid := range rowids {
		// put rowid to be deleted into sels.
		if mp[rowid] != 0 {
			sels = append(sels, int64(k))
		}
	}
	bat.Shrink(sels, true)
	txn.proc.Mp().PutSels(sels)
	return bat
}

// Delete rows belongs to uncommitted raw data batch in txn's workspace.
func (txn *Transaction) deleteTableWrites(
	databaseId uint64,
	tableId uint64,
	sels []int64,
	deleteBlkId map[types.Blockid]bool,
	min, max uint32,
	mp map[types.Rowid]uint8,
) {
	txn.Lock()
	defer txn.Unlock()

	// txn worksapce will have four batch type:
	// 1.RawBatch 2.DN Block RowId(mixed rowid from different block)
	// 3.CN block Meta batch(record block meta generated by cn insert write s3)
	// 4.DN delete Block Meta batch(record block meta generated by cn delete write s3)
	for _, e := range txn.writes {
		// nil batch will generated by comapction or dumpBatch
		if e.bat == nil {
			continue
		}
		if e.typ == UPDATE || e.typ == ALTER {
			continue
		}
		// for 3 and 4 above.
		if e.bat.Attrs[0] == catalog.BlockMeta_MetaLoc ||
			e.bat.Attrs[0] == catalog.BlockMeta_DeltaLoc {
			continue
		}
		sels = sels[:0]
		if e.tableId == tableId && e.databaseId == databaseId {
			vs := vector.MustFixedCol[types.Rowid](e.bat.GetVector(0))
			if len(vs) == 0 {
				continue
			}
			// skip 2 above
			if !vs[0].BorrowSegmentID().Eq(txn.segId) {
				continue
			}
			// Now, e.bat is uncommitted raw data batch which belongs to only one block allocated by CN.
			// so if e.bat is not to be deleted,skip it.
			if !deleteBlkId[vs[0].CloneBlockID()] {
				continue
			}
			min2 := vs[0].GetRowOffset()
			max2 := vs[len(vs)-1].GetRowOffset()
			if min > max2 || max < min2 {
				continue
			}
			for k, v := range vs {
				if _, ok := mp[v]; !ok {
					// if the v is not to be deleted, then add its index into the sels.
					sels = append(sels, int64(k))
				} else {
					mp[v]++
				}
			}
			if len(sels) != len(vs) {
				txn.batchSelectList[e.bat] = append(txn.batchSelectList[e.bat], sels...)
			}
		}
	}
}

func (txn *Transaction) allocateID(ctx context.Context) (uint64, error) {
	ctx, cancel := context.WithTimeout(ctx, time.Minute)
	defer cancel()
	return txn.idGen.AllocateID(ctx)
}

func (txn *Transaction) genBlock() {
	txn.rowId[4]++
	txn.rowId[5] = INIT_ROWID_OFFSET
}

func (txn *Transaction) genRowId() types.Rowid {
	if txn.rowId[5] != INIT_ROWID_OFFSET {
		txn.rowId[5]++
	} else {
		txn.rowId[5] = 0
	}
	return types.DecodeFixed[types.Rowid](types.EncodeSlice(txn.rowId[:]))
}

func (txn *Transaction) mergeTxnWorkspaceLocked() error {
	if len(txn.batchSelectList) > 0 {
		for _, e := range txn.writes {
			if sels, ok := txn.batchSelectList[e.bat]; ok {
				e.bat.Shrink(sels, false)
				delete(txn.batchSelectList, e.bat)
			}
		}
	}
	return txn.compactionBlksLocked()
}

// CN blocks compaction for txn
func (txn *Transaction) compactionBlksLocked() error {
	compactedBlks := make(map[tableKey]map[objectio.ObjectLocation][]int64)
	compactedEntries := make(map[*batch.Batch][]int64)
	defer func() {
		//txn.deletedBlocks = nil
		txn.deletedBlocks.clean()
	}()
	txn.deletedBlocks.iter(
		func(blkId *types.Blockid, offsets []int64) bool {
			pos := txn.cnBlkId_Pos[*blkId]
			if v, ok := compactedBlks[tableKey{
				accountId: pos.accountId,
				dbName:    pos.dbName,
				name:      pos.tbName,
			}]; ok {
				v[pos.blkInfo.MetaLoc] = offsets
			} else {
				compactedBlks[tableKey{
					accountId: pos.accountId,
					dbName:    pos.dbName,
					name:      pos.tbName,
				}] =
					map[objectio.ObjectLocation][]int64{pos.blkInfo.MetaLoc: offsets}
			}
			compactedEntries[pos.bat] = append(compactedEntries[pos.bat], pos.offset)
			//delete(txn.cnBlkId_Pos, *blkId)
			return true
		})

	for tbKey, blks := range compactedBlks {
		rel, err := txn.getTable(tbKey.accountId, tbKey.dbName, tbKey.name)
		if err != nil {
			return err
		}
		//TODO::do parallel compaction for table
		tbl := rel.(*txnTable)
		createdBlks, stats, err := tbl.compaction(blks)
		if err != nil {
			return err
		}
		if len(createdBlks) > 0 {
			bat := batch.NewWithSize(2)
			bat.Attrs = []string{catalog.BlockMeta_BlockInfo, catalog.ObjectMeta_ObjectStats}
			bat.SetVector(0, vector.NewVec(types.T_text.ToType()))
			bat.SetVector(1, vector.NewVec(types.T_binary.ToType()))
			for _, blkInfo := range createdBlks {
				vector.AppendBytes(
					bat.GetVector(0),
					objectio.EncodeBlockInfo(blkInfo),
					false,
					tbl.db.txn.proc.GetMPool())
			}

			// append the object stats to bat
			for idx := 0; idx < len(stats); idx++ {
				if stats[idx].IsZero() {
					continue
				}
				if err = vector.AppendBytes(bat.Vecs[1], stats[idx].Marshal(),
					false, tbl.db.txn.proc.GetMPool()); err != nil {
					return err
				}
			}

			bat.SetRowCount(len(createdBlks))
			defer func() {
				bat.Clean(tbl.db.txn.proc.GetMPool())
			}()

			err := txn.WriteFileLocked(
				INSERT,
				tbl.accountId,
				tbl.db.databaseId,
				tbl.tableId,
				tbl.db.databaseName,
				tbl.tableName,
				createdBlks[0].MetaLocation().Name().String(),
				bat,
				tbl.db.txn.tnStores[0],
			)
			if err != nil {
				return err
			}
		}
	}

	//compaction for txn.writes
	for i, entry := range txn.writes {
		if entry.bat == nil || entry.bat.IsEmpty() {
			continue
		}

		if entry.typ == INSERT_TXN {
			continue
		}

		if entry.typ != INSERT ||
			entry.bat.Attrs[0] != catalog.BlockMeta_MetaLoc {
			continue
		}
		entry.bat.Shrink(compactedEntries[entry.bat], true)
		if entry.bat.RowCount() == 0 {
			txn.writes[i].bat.Clean(txn.proc.GetMPool())
			txn.writes[i].bat = nil
		}
	}
	return nil
}

func (txn *Transaction) hasDeletesOnUncommitedObject() bool {
	return !txn.deletedBlocks.isEmpty()
}

func (txn *Transaction) hasUncommittedDeletesOnBlock(id *types.Blockid) bool {
	return txn.deletedBlocks.hasDeletes(id)
}

// TODO:: refactor in next PR, to make it more efficient and include persisted deletes in S3
func (txn *Transaction) forEachTableHasDeletesLocked(f func(tbl *txnTable) error) error {
	tables := make(map[uint64]*txnTable)
	for i := 0; i < len(txn.writes); i++ {
		e := txn.writes[i]
		if e.typ != DELETE || e.fileName != "" {
			continue
		}
		if _, ok := tables[e.tableId]; ok {
			continue
		}
		db, err := txn.engine.Database(txn.proc.Ctx, e.databaseName, txn.op)
		if err != nil {
			return err
		}
		rel, err := db.Relation(txn.proc.Ctx, e.tableName, nil)
		if err != nil {
			return err
		}
		tables[e.tableId] = rel.(*txnTable)
	}
	for _, tbl := range tables {
		if err := f(tbl); err != nil {
			return err
		}
	}
	return nil
}

func (txn *Transaction) forEachTableWrites(databaseId uint64, tableId uint64, offset int, f func(Entry)) {
	txn.Lock()
	defer txn.Unlock()
	for i := 0; i < offset; i++ {
		e := txn.writes[i]
		if e.databaseId != databaseId {
			continue
		}
		if e.tableId != tableId {
			continue
		}
		f(e)
	}
}

// getCachedTable returns the cached table in this transaction if it exists, nil otherwise.
// Before it gets the cached table, it checks whether the table is deleted by another
// transaction by go through the delete tables slice, and advance its cachedIndex.
func (txn *Transaction) getCachedTable(
	k tableKey,
	snapshotTS timestamp.Timestamp,
) *txnTable {
	var tbl *txnTable
	if v, ok := txn.tableCache.tableMap.Load(k); ok {
		tbl = v.(*txnTable)

		tblKey := cache.TableKey{
			AccountId:  k.accountId,
			DatabaseId: k.databaseId,
			Name:       k.name,
		}
		val := txn.engine.catalog.GetSchemaVersion(tblKey)
		if val != nil {
			if val.Ts.Greater(tbl.lastTS) && val.Version != tbl.version {
				txn.tableCache.tableMap.Delete(genTableKey(k.accountId, k.name, k.databaseId))
				return nil
			}
		}

	}
	return tbl
}

func (txn *Transaction) Commit(ctx context.Context) ([]txn.TxnRequest, error) {
	logDebugf(txn.op.Txn(), "Transaction.Commit")
	txn.IncrStatementID(ctx, true)
	defer txn.delTransaction()
	if txn.readOnly.Load() {
		return nil, nil
	}
	if err := txn.mergeTxnWorkspaceLocked(); err != nil {
		return nil, err
	}
	if err := txn.dumpBatchLocked(-1); err != nil {
		return nil, err
	}

	txn.traceWorkspaceLocked(true)

	if !txn.hasS3Op.Load() &&
		txn.op.TxnOptions().CheckDupEnabled() {
		if err := txn.checkDup(); err != nil {
			return nil, err
		}
	}
	reqs, err := genWriteReqs(ctx, txn.writes, txn.op)
	if err != nil {
		return nil, err
	}
	return reqs, nil
}

func (txn *Transaction) Rollback(ctx context.Context) error {
	logDebugf(txn.op.Txn(), "Transaction.Rollback")
	//to gc the s3 objs
	if err := txn.gcObjs(0, ctx); err != nil {
		panic("Rollback txn failed: to gc objects generated by CN failed")
	}
	txn.delTransaction()
	return nil
}

func (txn *Transaction) delTransaction() {
	if txn.removed {
		return
	}
	for i := range txn.writes {
		if txn.writes[i].bat == nil {
			continue
		}
		txn.proc.PutBatch(txn.writes[i].bat)
	}
	txn.tableCache.cachedIndex = -1
	txn.tableCache.tableMap = nil
	txn.createMap = nil
	txn.databaseMap = nil
	txn.deletedTableMap = nil
	txn.blockId_tn_delete_metaLoc_batch.data = nil
	txn.deletedBlocks = nil
	segmentnames := make([]objectio.Segmentid, 0, len(txn.cnBlkId_Pos)+1)
	segmentnames = append(segmentnames, txn.segId)
	for blkId := range txn.cnBlkId_Pos {
		// blkId:
		// |------|----------|----------|
		//   uuid    filelen   blkoffset
		//    16        2          2
		segmentnames = append(segmentnames, *blkId.Segment())
	}
	colexec.Get().DeleteTxnSegmentIds(segmentnames)
	txn.cnBlkId_Pos = nil
	txn.hasS3Op.Store(false)
	txn.removed = true
}

func (txn *Transaction) addCreateTable(
	key tableKey,
	value *txnTable) {
	txn.Lock()
	defer txn.Unlock()
	value.createByStatementID = txn.statementID
	txn.createMap.Store(key, value)
}

func (txn *Transaction) rollbackCreateTableLocked() {
	txn.createMap.Range(func(key, value any) bool {
		if value.(*txnTable).createByStatementID == txn.statementID {
			txn.createMap.Delete(key)
		}
		return true
	})
}

func (txn *Transaction) clearTableCache() {
	txn.tableCache.tableMap.Range(func(key, value any) bool {
		txn.tableCache.tableMap.Delete(key)
		return true
	})
}

func (txn *Transaction) GetSnapshotWriteOffset() int {
	txn.Lock()
	defer txn.Unlock()
	return txn.snapshotWriteOffset
}

func (txn *Transaction) transferDeletesLocked() error {
	txn.timestamps = append(txn.timestamps, txn.op.SnapshotTS())
	if txn.statementID > 0 && txn.op.Txn().IsRCIsolation() {
		var ts timestamp.Timestamp
		if txn.statementID == 1 {
			ts = txn.timestamps[0]
		} else {
			//statementID > 1
			ts = txn.timestamps[txn.statementID-2]
		}
		return txn.forEachTableHasDeletesLocked(func(tbl *txnTable) error {
			ctx := tbl.proc.Load().Ctx
			state, err := tbl.getPartitionState(ctx)
			if err != nil {
				return err
			}
			deleteObjs, createObjs := state.GetChangedObjsBetween(types.TimestampToTS(ts),
				types.TimestampToTS(tbl.db.txn.op.SnapshotTS()))
			deleteObjInfos := ""
			createObjsInfos := ""
			if regexp.MustCompile(`.*sbtest.*`).MatchString(tbl.tableName) {

				logutil.Infof("xxxx table:%s, txn:%s, lastTs:%s, snapshotTs:%s",
					tbl.tableName,
					tbl.db.txn.op.Txn().DebugString(),
					ts.DebugString(),
					tbl.db.txn.op.SnapshotTS().DebugString())

				if len(deleteObjs) > 0 || len(createObjs) > 0 {
					for obj := range deleteObjs {
						objInfo, ok := state.GetObject(obj)
						if !ok {
							logutil.Fatalf("xxxx obj-seg:%s not found in partition state",
								obj.Segmentid().ToString())
						}
						deleteObjInfos = fmt.Sprintf("%s:%s", deleteObjInfos, objInfo.String())
					}
					for obj := range createObjs {
						objInfo, ok := state.GetObject(obj)
						if !ok {
							logutil.Fatalf("xxxx obj-seg:%s not found in partition state",
								obj.Segmentid().ToString())
						}
						createObjsInfos = fmt.Sprintf("%s:%s", createObjsInfos, objInfo.String())
					}
					logutil.Infof("xxxx table:%s, deleteObjs:%s, xxxx createObjs:%s, txn:%s, lastTs:%s, snapshotTs:%s",
						tbl.tableName,
						deleteObjInfos,
						createObjsInfos,
						tbl.db.txn.op.Txn().DebugString(),
						ts.DebugString(),
						tbl.db.txn.op.SnapshotTS().DebugString())
				}
			}

			trace.GetService().ApplyFlush(
				tbl.db.txn.op.Txn().ID,
				tbl.tableId,
				ts,
				tbl.db.txn.op.SnapshotTS(),
				len(deleteObjs))

			if len(deleteObjs) > 0 {
				if err := tbl.transferDeletes(ctx, state, deleteObjs, createObjs); err != nil {
					return err
				}
			}
			return nil
		})
	}
	return nil
}

func (txn *Transaction) UpdateSnapshotWriteOffset() {
	txn.Lock()
	defer txn.Unlock()
	txn.snapshotWriteOffset = len(txn.writes)
}<|MERGE_RESOLUTION|>--- conflicted
+++ resolved
@@ -17,11 +17,7 @@
 import (
 	"context"
 	"encoding/hex"
-<<<<<<< HEAD
 	"fmt"
-	"github.com/matrixorigin/matrixone/pkg/txn/trace"
-=======
->>>>>>> 76aa81e8
 	"math"
 	"regexp"
 	"time"
@@ -1128,6 +1124,7 @@
 			}
 			deleteObjs, createObjs := state.GetChangedObjsBetween(types.TimestampToTS(ts),
 				types.TimestampToTS(tbl.db.txn.op.SnapshotTS()))
+
 			deleteObjInfos := ""
 			createObjsInfos := ""
 			if regexp.MustCompile(`.*sbtest.*`).MatchString(tbl.tableName) {
