--- conflicted
+++ resolved
@@ -779,11 +779,11 @@
 // notice that only clean blocks can be distributed into remote CNs.
 func (tbl *txnTable) rangesOnePart(
 	ctx context.Context,
-	state *logtailreplay.PartitionState,          // snapshot state of this transaction
-	tableDef *plan.TableDef,                      // table definition (schema)
-	exprs []*plan.Expr,                           // filter expression
+	state *logtailreplay.PartitionState, // snapshot state of this transaction
+	tableDef *plan.TableDef, // table definition (schema)
+	exprs []*plan.Expr, // filter expression
 	outBlocks *objectio.BlockInfoSliceInProgress, // output marshaled block list after filtering
-	proc *process.Process,                        // process of this transaction
+	proc *process.Process, // process of this transaction
 	txnOffset int,
 ) (err error) {
 	var done bool
@@ -1839,21 +1839,12 @@
 	}
 
 	//relData maybe is nil, indicate that only read data from memory.
-<<<<<<< HEAD
 	if relData == nil || relData.DataCnt() == 0 {
 		//s := objectio.BlockInfoSliceInProgress(objectio.EmptyBlockInfoInProgressBytes)
-=======
-	if relData == nil || relData.BlkCnt() == 0 {
->>>>>>> a73b824b
 		relData = buildRelationDataV1()
 		relData.AppendBlockInfo(objectio.EmptyBlockInfoInProgress)
 	}
-<<<<<<< HEAD
 	blkCnt := relData.DataCnt()
-=======
-
-	blkCnt := relData.BlkCnt()
->>>>>>> a73b824b
 	if blkCnt < num {
 		return nil, moerr.NewInternalErrorNoCtx("not enough blocks")
 	}
