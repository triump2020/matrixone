--- conflicted
+++ resolved
@@ -414,11 +414,7 @@
 	if err != nil {
 		return nil, err
 	}
-<<<<<<< HEAD
-	infoList := make([]*plan.MetadataScanInfo, 0, len(tbl.objInfos))
-=======
 	infoList := make([]*plan.MetadataScanInfo, 0, state.ApproxObjectsNum())
->>>>>>> b2e51d3c
 	onObjFn := func(obj logtailreplay.ObjectEntry) error {
 		location := obj.Location()
 		objName := location.Name().String()
@@ -557,21 +553,13 @@
 	}
 	tbl.tableId = newId
 	tbl._partState = nil
-<<<<<<< HEAD
-	tbl.objInfos = nil
-=======
 	//tbl.objInfos = nil
->>>>>>> b2e51d3c
 	tbl.objInfosUpdated = false
 }
 
 func (tbl *txnTable) resetSnapshot() {
 	tbl._partState = nil
-<<<<<<< HEAD
-	tbl.objInfos = nil
-=======
 	//tbl.objInfos = nil
->>>>>>> b2e51d3c
 	tbl.objInfosUpdated = false
 }
 
@@ -601,19 +589,6 @@
 	ranges = make([][]byte, 0, 1)
 	ranges = append(ranges, []byte{})
 
-<<<<<<< HEAD
-	if len(tbl.objInfos) == 0 {
-		cnblks, err := tbl.db.txn.getInsertedBlocksForTable(tbl.db.databaseId, tbl.tableId)
-		if err != nil {
-			return nil, err
-		}
-		if len(cnblks) == 0 {
-			return ranges, err
-		}
-	}
-
-=======
->>>>>>> b2e51d3c
 	// for dynamic parameter, sustitute param ref and const fold cast expression here to improve performance
 	// temporary solution, will fix it in the future
 	newExprs := make([]*plan.Expr, len(exprs))
@@ -625,15 +600,12 @@
 			newExprs[i] = foldedExpr
 		}
 	}
+
 	err = tbl.rangesOnePart(
 		ctx,
 		part,
 		tbl.getTableDef(),
 		newExprs,
-<<<<<<< HEAD
-		tbl.objInfos,
-=======
->>>>>>> b2e51d3c
 		&ranges,
 		tbl.proc.Load(),
 	)
@@ -663,11 +635,6 @@
 	state *logtailreplay.PartitionState, // snapshot state of this transaction
 	tableDef *plan.TableDef, // table definition (schema)
 	exprs []*plan.Expr, // filter expression
-<<<<<<< HEAD
-	//snapshotBlks []catalog.BlockInfo, // whole block list on snapshot
-	snapshotObjs []logtailreplay.ObjectEntry, // whole object list on snapshot
-=======
->>>>>>> b2e51d3c
 	ranges *[][]byte, // output marshaled block list after filtering
 	proc *process.Process, // process of this transaction
 ) (err error) {
@@ -679,11 +646,7 @@
 		deleteBlks, createBlks := state.GetChangedBlocksBetween(types.TimestampToTS(tbl.lastTS),
 			types.TimestampToTS(tbl.db.txn.op.SnapshotTS()))
 		if len(deleteBlks) > 0 {
-<<<<<<< HEAD
-			if err := tbl.updateDeleteInfo(ctx, state, deleteBlks, createBlks, snapshotObjs); err != nil {
-=======
 			if err := tbl.updateDeleteInfo(ctx, state, deleteBlks, createBlks); err != nil {
->>>>>>> b2e51d3c
 				return err
 			}
 		}
@@ -758,11 +721,7 @@
 	}
 
 	if done, err := tbl.tryFastRanges(
-<<<<<<< HEAD
-		state, exprs, insertedS3Blks, snapshotObjs, dirtyBlks, ranges, fs,
-=======
 		state, exprs, insertedS3Blks, dirtyBlks, ranges, fs,
->>>>>>> b2e51d3c
 	); err != nil {
 		return err
 	} else if done {
@@ -856,9 +815,6 @@
 	zms = zms[:]
 	//FIXME::memory leak?
 	vecs = vecs[:]
-<<<<<<< HEAD
-	for _, obj := range snapshotObjs {
-=======
 
 	ts := types.TimestampToTS(tbl.db.txn.op.SnapshotTS())
 	iter, err := state.NewObjectsIter(ts)
@@ -869,7 +825,6 @@
 
 	for iter.Next() {
 		obj := iter.Entry()
->>>>>>> b2e51d3c
 		var objDataMeta objectio.ObjectDataMeta
 		var objMeta objectio.ObjectMeta
 		location := obj.Location()
@@ -955,11 +910,7 @@
 	state *logtailreplay.PartitionState,
 	exprs []*plan.Expr,
 	insertedS3Blocks []catalog.BlockInfo,
-<<<<<<< HEAD
-	snapshotObjs []logtailreplay.ObjectEntry,
-=======
 	//snapshotObjs []logtailreplay.ObjectEntry,
->>>>>>> b2e51d3c
 	dirtyBlks map[types.Blockid]struct{},
 	ranges *[][]byte,
 	fs fileservice.FileService,
@@ -1065,9 +1016,6 @@
 
 	//filter objects and blocks.
 	var cnt uint32
-<<<<<<< HEAD
-	for _, obj := range snapshotObjs {
-=======
 	ts := types.TimestampToTS(tbl.db.txn.op.SnapshotTS())
 	iter, err := state.NewObjectsIter(ts)
 	if err != nil {
@@ -1077,7 +1025,6 @@
 
 	for iter.Next() {
 		obj := iter.Entry()
->>>>>>> b2e51d3c
 		var objDataMeta objectio.ObjectDataMeta
 		var objMeta objectio.ObjectMeta
 		var bf objectio.BloomFilter
@@ -1849,14 +1796,6 @@
 		if err = tbl.updateLogtail(ctx); err != nil {
 			return
 		}
-<<<<<<< HEAD
-		var objs []logtailreplay.ObjectEntry
-		if objs, err = tbl.db.txn.getObjInfos(ctx, tbl); err != nil {
-			return
-		}
-		tbl.objInfos = objs
-=======
->>>>>>> b2e51d3c
 		tbl.objInfosUpdated = true
 	}
 	return
@@ -1939,12 +1878,7 @@
 	ctx context.Context,
 	state *logtailreplay.PartitionState,
 	deleteBlks,
-<<<<<<< HEAD
-	createBlks []types.Blockid,
-	snapshotObjs []logtailreplay.ObjectEntry) error {
-=======
 	createBlks []types.Blockid) error {
->>>>>>> b2e51d3c
 	var blks []catalog.BlockInfo
 
 	deleteBlksMap := make(map[types.Blockid]struct{})
@@ -1953,11 +1887,6 @@
 	}
 
 	{
-<<<<<<< HEAD
-		objMap := make(map[objectio.ObjectNameShort]logtailreplay.ObjectEntry)
-		for _, obj := range snapshotObjs {
-			objMap[obj.ShortObjName] = obj
-		}
 		fs, err := fileservice.Get[fileservice.FileService](
 			tbl.proc.Load().FileService,
 			defines.SharedFileServiceName)
@@ -1967,19 +1896,7 @@
 		var objDataMeta objectio.ObjectDataMeta
 		var objMeta objectio.ObjectMeta
 		for _, id := range createBlks {
-			if obj, ok := objMap[*objectio.ShortName(&id)]; ok {
-=======
-		fs, err := fileservice.Get[fileservice.FileService](
-			tbl.proc.Load().FileService,
-			defines.SharedFileServiceName)
-		if err != nil {
-			return err
-		}
-		var objDataMeta objectio.ObjectDataMeta
-		var objMeta objectio.ObjectMeta
-		for _, id := range createBlks {
 			if obj, ok := state.GetObject(id); ok {
->>>>>>> b2e51d3c
 				location := obj.Location()
 				if objMeta, err = objectio.FastLoadObjectMeta(
 					ctx,
