// Copyright 2022 Matrix Origin
//
// Licensed under the Apache License, Version 2.0 (the "License");
// you may not use this file except in compliance with the License.
// You may obtain a copy of the License at
//
//      http://www.apache.org/licenses/LICENSE-2.0
//
// Unless required by applicable law or agreed to in writing, software
// distributed under the License is distributed on an "AS IS" BASIS,
// WITHOUT WARRANTIES OR CONDITIONS OF ANY KIND, either express or implied.
// See the License for the specific language governing permissions and
// limitations under the License.

package disttae

import (
	"context"
	"sort"
	"strconv"
	"time"
	"unsafe"

	"github.com/matrixorigin/matrixone/pkg/catalog"
	"github.com/matrixorigin/matrixone/pkg/common/moerr"
	"github.com/matrixorigin/matrixone/pkg/container/batch"
	"github.com/matrixorigin/matrixone/pkg/container/types"
	"github.com/matrixorigin/matrixone/pkg/container/vector"
	"github.com/matrixorigin/matrixone/pkg/defines"
	"github.com/matrixorigin/matrixone/pkg/fileservice"
	"github.com/matrixorigin/matrixone/pkg/logutil"
	"github.com/matrixorigin/matrixone/pkg/objectio"
	"github.com/matrixorigin/matrixone/pkg/pb/api"
	"github.com/matrixorigin/matrixone/pkg/pb/plan"
	pb "github.com/matrixorigin/matrixone/pkg/pb/statsinfo"
	"github.com/matrixorigin/matrixone/pkg/sql/colexec"
	"github.com/matrixorigin/matrixone/pkg/sql/colexec/deletion"
	plan2 "github.com/matrixorigin/matrixone/pkg/sql/plan"
	"github.com/matrixorigin/matrixone/pkg/sql/plan/rule"
	"github.com/matrixorigin/matrixone/pkg/sql/util"
	"github.com/matrixorigin/matrixone/pkg/txn/client"
	"github.com/matrixorigin/matrixone/pkg/txn/trace"
	"github.com/matrixorigin/matrixone/pkg/util/errutil"
	v2 "github.com/matrixorigin/matrixone/pkg/util/metric/v2"
	"github.com/matrixorigin/matrixone/pkg/vm/engine"
	"github.com/matrixorigin/matrixone/pkg/vm/engine/disttae/cache"
	"github.com/matrixorigin/matrixone/pkg/vm/engine/disttae/logtailreplay"
	"github.com/matrixorigin/matrixone/pkg/vm/engine/tae/blockio"
	"github.com/matrixorigin/matrixone/pkg/vm/engine/tae/index"
	"github.com/matrixorigin/matrixone/pkg/vm/process"
)

const (
	AllColumns = "*"
)

var _ engine.Relation = new(txnTable)

func (tbl *txnTable) getEngine() engine.Engine {
	return tbl.db.txn.engine
}

func (tbl *txnTable) Stats(ctx context.Context, sync bool) *pb.StatsInfo {
	_, err := tbl.getPartitionState(ctx)
	if err != nil {
		logutil.Errorf("failed to get partition state of table %d: %v", tbl.tableId, err)
		return nil
	}
	e := tbl.getEngine()
	return e.Stats(ctx, pb.StatsInfoKey{
		DatabaseID: tbl.db.databaseId,
		TableID:    tbl.tableId,
	}, sync)
}

func (tbl *txnTable) Rows(ctx context.Context) (uint64, error) {
	_, err := tbl.getPartitionState(ctx)
	if err != nil {
		logutil.Errorf("failed to get stats info of table %d", tbl.tableId)
		return 0, err
	}
	e := tbl.getEngine()
	var rows uint64
	deletes := make(map[types.Rowid]struct{})
	tbl.db.txn.forEachTableWrites(tbl.db.databaseId, tbl.tableId, tbl.db.txn.GetSnapshotWriteOffset(), func(entry Entry) {
		if entry.typ == INSERT || entry.typ == INSERT_TXN {
			rows = rows + uint64(entry.bat.RowCount())
		} else {
			if entry.bat.GetVector(0).GetType().Oid == types.T_Rowid {
				/*
					CASE:
					create table t1(a int);
					begin;
					truncate t1; //txnDatabase.Truncate will DELETE mo_tables
					show tables; // t1 must be shown
				*/
				if entry.databaseId == catalog.MO_CATALOG_ID &&
					entry.tableId == catalog.MO_TABLES_ID &&
					entry.truncate {
					return
				}
				vs := vector.MustFixedCol[types.Rowid](entry.bat.GetVector(0))
				for _, v := range vs {
					deletes[v] = struct{}{}
				}
			}
		}
	})

	ts := types.TimestampToTS(tbl.db.txn.op.SnapshotTS())
	partition, err := tbl.getPartitionState(ctx)
	if err != nil {
		return 0, err
	}
	iter := partition.NewRowsIter(ts, nil, false)
	defer func() { _ = iter.Close() }()
	for iter.Next() {
		entry := iter.Entry()
		if _, ok := deletes[entry.RowID]; ok {
			continue
		}
		rows++
	}

	s := e.Stats(ctx, pb.StatsInfoKey{
		DatabaseID: tbl.db.databaseId,
		TableID:    tbl.tableId,
	}, true)
	if s == nil {
		return rows, nil
	}
	return uint64(s.TableCnt) + rows, nil
}

func (tbl *txnTable) Size(ctx context.Context, columnName string) (uint64, error) {
	_, err := tbl.getPartitionState(ctx)
	if err != nil {
		logutil.Errorf("failed to get stats info of table %d", tbl.tableId)
		return 0, err
	}
	e := tbl.getEngine()
	ts := types.TimestampToTS(tbl.db.txn.op.SnapshotTS())
	part, err := tbl.getPartitionState(ctx)
	if err != nil {
		return 0, err
	}

	szInPart := uint64(0)
	neededCols := make(map[string]*plan.ColDef)
	cols := tbl.GetTableDef(ctx).Cols
	found := false

	for i := range cols {
		if columnName == AllColumns || cols[i].Name == columnName {
			neededCols[cols[i].Name] = cols[i]
			found = true
		}
	}

	if !found {
		return 0, moerr.NewInvalidInput(ctx, "bad input column name %v", columnName)
	}

	deletes := make(map[types.Rowid]struct{})
	tbl.db.txn.forEachTableWrites(tbl.db.databaseId, tbl.tableId, tbl.db.txn.GetSnapshotWriteOffset(), func(entry Entry) {
		if entry.typ == INSERT || entry.typ == INSERT_TXN {
			for i, s := range entry.bat.Attrs {
				if _, ok := neededCols[s]; ok {
					szInPart += uint64(entry.bat.Vecs[i].Size())
				}
			}
		} else {
			if entry.bat.GetVector(0).GetType().Oid == types.T_Rowid {
				// CASE:
				// create table t1(a int);
				// begin;
				// truncate t1; //txnDatabase.Truncate will DELETE mo_tables
				// show tables; // t1 must be shown
				if entry.databaseId == catalog.MO_CATALOG_ID &&
					entry.tableId == catalog.MO_TABLES_ID &&
					entry.truncate {
					return
				}
				vs := vector.MustFixedCol[types.Rowid](entry.bat.GetVector(0))
				for _, v := range vs {
					deletes[v] = struct{}{}
				}
			}
		}
	})

	// Different rows may belong to same batch. So we have
	// to record the batch which we have already handled to avoid
	// repetitive computation
	handled := make(map[*batch.Batch]struct{})
	// Calculate the in mem size
	// TODO: It might includ some deleted row size
	iter := part.NewRowsIter(ts, nil, false)
	defer func() { _ = iter.Close() }()
	for iter.Next() {
		entry := iter.Entry()
		if _, ok := deletes[entry.RowID]; ok {
			continue
		}
		if _, ok := handled[entry.Batch]; ok {
			continue
		}
		for i, s := range entry.Batch.Attrs {
			if _, ok := neededCols[s]; ok {
				szInPart += uint64(entry.Batch.Vecs[i].Size())
			}
		}
		handled[entry.Batch] = struct{}{}
	}

	s := e.Stats(ctx, pb.StatsInfoKey{
		DatabaseID: tbl.db.databaseId,
		TableID:    tbl.tableId,
	}, true)
	if s == nil {
		return szInPart, nil
	}
	if columnName == AllColumns {
		var ret uint64
		for _, z := range s.SizeMap {
			ret += z
		}
		return ret + szInPart, nil
	}
	sz, ok := s.SizeMap[columnName]
	if !ok {
		return 0, moerr.NewInvalidInput(ctx, "bad input column name %v", columnName)
	}
	return sz + szInPart, nil
}

func ForeachVisibleDataObject(
	state *logtailreplay.PartitionState,
	ts types.TS,
	fn func(obj logtailreplay.ObjectEntry) error,
) (err error) {
	iter, err := state.NewObjectsIter(ts)
	if err != nil {
		return err
	}
	for iter.Next() {
		entry := iter.Entry()
		if err = fn(entry); err != nil {
			break
		}
	}
	iter.Close()
	return
}

// not accurate!  only used by stats
func (tbl *txnTable) ApproxObjectsNum(ctx context.Context) int {
	part, err := tbl.getPartitionState(ctx)
	if err != nil {
		return 0
	}
	return part.ApproxObjectsNum()
}

func (tbl *txnTable) MaxAndMinValues(ctx context.Context) ([][2]any, []uint8, error) {
	var (
		err  error
		part *logtailreplay.PartitionState
	)
	if part, err = tbl.getPartitionState(ctx); err != nil {
		return nil, nil, err
	}

	var inited bool
	cols := tbl.GetTableDef(ctx).GetCols()
	dataLength := len(cols) - 1

	tableVal := make([][2]any, dataLength)
	tableTypes := make([]uint8, dataLength)
	zms := make([]objectio.ZoneMap, dataLength)

	var meta objectio.ObjectDataMeta
	var objMeta objectio.ObjectMeta
	fs, err := fileservice.Get[fileservice.FileService](tbl.db.txn.proc.FileService, defines.SharedFileServiceName)
	if err != nil {
		return nil, nil, err
	}
	onObjFn := func(obj logtailreplay.ObjectEntry) error {
		var err error
		location := obj.Location()
		if objMeta, err = objectio.FastLoadObjectMeta(ctx, &location, false, fs); err != nil {
			return err
		}
		meta = objMeta.MustDataMeta()
		if inited {
			for idx := range zms {
				zm := meta.MustGetColumn(uint16(cols[idx].Seqnum)).ZoneMap()
				if !zm.IsInited() {
					continue
				}
				index.UpdateZM(zms[idx], zm.GetMaxBuf())
				index.UpdateZM(zms[idx], zm.GetMinBuf())
			}
		} else {
			for idx := range zms {
				zms[idx] = meta.MustGetColumn(uint16(cols[idx].Seqnum)).ZoneMap()
				tableTypes[idx] = uint8(cols[idx].Typ.Id)
			}
			inited = true
		}

		return nil
	}

	if err = ForeachVisibleDataObject(part, types.TimestampToTS(tbl.db.txn.op.SnapshotTS()), onObjFn); err != nil {
		return nil, nil, err
	}

	if !inited {
		return nil, nil, moerr.NewInvalidInputNoCtx("table meta is nil")
	}

	for idx, zm := range zms {
		tableVal[idx] = [2]any{zm.GetMin(), zm.GetMax()}
	}

	return tableVal, tableTypes, nil
}

func (tbl *txnTable) GetColumMetadataScanInfo(ctx context.Context, name string) ([]*plan.MetadataScanInfo, error) {
	state, err := tbl.getPartitionState(ctx)
	if err != nil {
		return nil, err
	}

	cols := tbl.GetTableDef(ctx).GetCols()
	found := false
	n := 0
	for _, c := range cols {
		// TODO: We can keep hidden column but need a better way to know
		// whether it has the colmeta or not
		if !c.Hidden && (c.Name == name || name == AllColumns) {
			n++
			found = true
		}
	}
	if !found {
		return nil, moerr.NewInvalidInput(ctx, "bad input column name %v", name)
	}

	needCols := make([]*plan.ColDef, 0, n)
	for _, c := range cols {
		if !c.Hidden && (c.Name == name || name == AllColumns) {
			needCols = append(needCols, c)
		}
	}

	fs, err := fileservice.Get[fileservice.FileService](tbl.db.txn.proc.FileService, defines.SharedFileServiceName)
	if err != nil {
		return nil, err
	}
	infoList := make([]*plan.MetadataScanInfo, 0, state.ApproxObjectsNum())
	onObjFn := func(obj logtailreplay.ObjectEntry) error {
		createTs, err := obj.CreateTime.Marshal()
		if err != nil {
			return err
		}
		deleteTs, err := obj.DeleteTime.Marshal()
		if err != nil {
			return err
		}

		location := obj.Location()
		objName := location.Name().String()

		if name == AllColumns && obj.StatsValid() {
			// no need to load object meta
			for _, col := range needCols {
				infoList = append(infoList, &plan.MetadataScanInfo{
					ColName:    col.Name,
					IsHidden:   col.Hidden,
					ObjectName: objName,
					ObjLoc:     location,
					CreateTs:   createTs,
					DeleteTs:   deleteTs,
					RowCnt:     int64(obj.Rows()),
					ZoneMap:    objectio.EmptyZm[:],
				})
			}
			return nil
		}

		objMeta, err := objectio.FastLoadObjectMeta(ctx, &location, false, fs)
		if err != nil {
			return err
		}
		meta := objMeta.MustDataMeta()
		rowCnt := int64(meta.BlockHeader().Rows())

		for _, col := range needCols {
			colMeta := meta.MustGetColumn(uint16(col.Seqnum))
			infoList = append(infoList, &plan.MetadataScanInfo{
				ColName:      col.Name,
				IsHidden:     col.Hidden,
				ObjectName:   objName,
				ObjLoc:       location,
				CreateTs:     createTs,
				DeleteTs:     deleteTs,
				RowCnt:       rowCnt,
				NullCnt:      int64(colMeta.NullCnt()),
				CompressSize: int64(colMeta.Location().Length()),
				OriginSize:   int64(colMeta.Location().OriginSize()),
				ZoneMap:      colMeta.ZoneMap(),
			})
		}
		return nil
	}

	if err = ForeachVisibleDataObject(state, types.TimestampToTS(tbl.db.txn.op.SnapshotTS()), onObjFn); err != nil {
		return nil, err
	}

	var logStr string
	for i, col := range needCols {
		if i > 0 {
			logStr += ", "
		}
		logStr += col.GetName()
	}
	logutil.Infof("cols in GetColumMetadataScanInfo: %s, result len: %d", logStr, len(infoList))

	return infoList, nil
}

func (tbl *txnTable) GetDirtyPersistedBlks(state *logtailreplay.PartitionState) []types.Blockid {
	tbl.db.txn.blockId_tn_delete_metaLoc_batch.RLock()
	defer tbl.db.txn.blockId_tn_delete_metaLoc_batch.RUnlock()

	dirtyBlks := make([]types.Blockid, 0)
	for blk := range tbl.db.txn.blockId_tn_delete_metaLoc_batch.data {
		if !state.BlockPersisted(blk) {
			continue
		}
		dirtyBlks = append(dirtyBlks, blk)
	}
	return dirtyBlks
}

func (tbl *txnTable) LoadDeletesForBlock(bid types.Blockid, offsets *[]int64) (err error) {
	tbl.db.txn.blockId_tn_delete_metaLoc_batch.RLock()
	defer tbl.db.txn.blockId_tn_delete_metaLoc_batch.RUnlock()

	bats, ok := tbl.db.txn.blockId_tn_delete_metaLoc_batch.data[bid]
	if !ok {
		return nil
	}
	for _, bat := range bats {
		vs := vector.MustStrCol(bat.GetVector(0))
		for _, deltaLoc := range vs {
			location, err := blockio.EncodeLocationFromString(deltaLoc)
			if err != nil {
				return err
			}
			rowIdBat, err := blockio.LoadTombstoneColumns(
				tbl.db.txn.proc.Ctx,
				[]uint16{0},
				nil,
				tbl.db.txn.engine.fs,
				location,
				tbl.db.txn.proc.GetMPool())
			if err != nil {
				return err
			}
			rowIds := vector.MustFixedCol[types.Rowid](rowIdBat.GetVector(0))
			for _, rowId := range rowIds {
				_, offset := rowId.Decode()
				*offsets = append(*offsets, int64(offset))
			}
		}
	}
	return nil
}

// LoadDeletesForMemBlocksIn loads deletes for memory blocks whose data resides in PartitionState.rows
func (tbl *txnTable) LoadDeletesForMemBlocksIn(
	state *logtailreplay.PartitionState,
	deletesRowId map[types.Rowid]uint8) error {

	tbl.db.txn.blockId_tn_delete_metaLoc_batch.RLock()
	defer tbl.db.txn.blockId_tn_delete_metaLoc_batch.RUnlock()

	for blk, bats := range tbl.db.txn.blockId_tn_delete_metaLoc_batch.data {
		//if blk is in partitionState.blks, it means that blk is persisted.
		if state.BlockPersisted(blk) {
			continue
		}
		for _, bat := range bats {
			vs := vector.MustStrCol(bat.GetVector(0))
			for _, metalLoc := range vs {
				location, err := blockio.EncodeLocationFromString(metalLoc)
				if err != nil {
					return err
				}
				rowIdBat, err := blockio.LoadTombstoneColumns(
					tbl.db.txn.proc.Ctx,
					[]uint16{0},
					nil,
					tbl.db.txn.engine.fs,
					location,
					tbl.db.txn.proc.GetMPool())
				if err != nil {
					return err
				}
				rowIds := vector.MustFixedCol[types.Rowid](rowIdBat.GetVector(0))
				for _, rowId := range rowIds {
					if deletesRowId != nil {
						deletesRowId[rowId] = 0
					}
				}
				rowIdBat.Clean(tbl.db.txn.proc.GetMPool())
			}
		}

	}
	return nil
}

func (tbl *txnTable) GetEngineType() engine.EngineType {
	return engine.Disttae
}

func (tbl *txnTable) reset(newId uint64) {
	//if the table is truncated first time, the table id is saved into the oldTableId
	if tbl.oldTableId == 0 {
		tbl.oldTableId = tbl.tableId
	}
	tbl.tableId = newId
	tbl._partState = nil
	//tbl.objInfos = nil
	tbl.objInfosUpdated = false
}

func (tbl *txnTable) resetSnapshot() {
	tbl._partState = nil
	//tbl.objInfos = nil
	tbl.objInfosUpdated = false
}

// return all unmodified blocks
func (tbl *txnTable) Ranges(ctx context.Context, exprs []*plan.Expr) (ranges engine.Ranges, err error) {
	start := time.Now()

	seq := tbl.db.txn.op.NextSequence()
	trace.GetService().AddTxnDurationAction(
		tbl.db.txn.op,
		client.RangesEvent,
		seq,
		tbl.tableId,
		0,
		nil)

	defer func() {
		cost := time.Since(start)

		trace.GetService().AddTxnAction(
			tbl.db.txn.op,
			client.RangesEvent,
			seq,
			tbl.tableId,
			int64(ranges.Len()),
			"blocks",
			err)

		trace.GetService().AddTxnDurationAction(
			tbl.db.txn.op,
			client.RangesEvent,
			seq,
			tbl.tableId,
			cost,
			err)

		v2.TxnTableRangeDurationHistogram.Observe(cost.Seconds())
	}()

	// make sure we have the block infos snapshot
	if err = tbl.UpdateObjectInfos(ctx); err != nil {
		return
	}

	// get the table's snapshot
	var part *logtailreplay.PartitionState
	if part, err = tbl.getPartitionState(ctx); err != nil {
		return
	}

	var blocks objectio.BlockInfoSlice
	blocks.AppendBlockInfo(objectio.EmptyBlockInfo)

	// for dynamic parameter, substitute param ref and const fold cast expression here to improve performance
	newExprs, err := plan2.ConstandFoldList(exprs, tbl.proc.Load(), true)
	if err == nil {
		exprs = newExprs
	}

	if err = tbl.rangesOnePart(
		ctx,
		part,
		tbl.GetTableDef(ctx),
		exprs,
		&blocks,
		tbl.proc.Load(),
	); err != nil {
		return
	}
	ranges = &blocks
	return
}

// txn can read :
//  1. snapshot data:
//      1>. committed block data resides in S3.
//      2>. partition state data resides in memory. read by partitionReader.

//      deletes(rowids) for committed block exist in the following four places:
//      1. in delta location formed by TN writing S3. read by blockReader.
//      2. in CN's partition state, read by partitionReader.
//  	3. in txn's workspace(txn.writes) being deleted by txn, read by partitionReader.
//  	4. in delta location being deleted through CN writing S3, read by blockMergeReader.

//  2. data in txn's workspace:
//     1>.Raw batch data resides in txn.writes,read by partitionReader.
//     2>.CN blocks resides in S3, read by blockReader.

// rangesOnePart collect blocks which are visible to this txn,
// include committed blocks and uncommitted blocks by CN writing S3.
// notice that only clean blocks can be distributed into remote CNs.
func (tbl *txnTable) rangesOnePart(
	ctx context.Context,
	state *logtailreplay.PartitionState, // snapshot state of this transaction
	tableDef *plan.TableDef, // table definition (schema)
	exprs []*plan.Expr, // filter expression
	blocks *objectio.BlockInfoSlice, // output marshaled block list after filtering
	proc *process.Process, // process of this transaction
) (err error) {
	if tbl.db.txn.op.Txn().IsRCIsolation() {
		state, err := tbl.getPartitionState(tbl.proc.Load().Ctx)
		if err != nil {
			return err
		}
		deleteObjs, createObjs := state.GetChangedObjsBetween(types.TimestampToTS(tbl.lastTS),
			types.TimestampToTS(tbl.db.txn.op.SnapshotTS()))
		trace.GetService().ApplyFlush(
			tbl.db.txn.op.Txn().ID,
			tbl.tableId,
			tbl.lastTS,
			tbl.db.txn.op.SnapshotTS(),
			len(deleteObjs))
		if len(deleteObjs) > 0 {
			if err := tbl.transferRowids(ctx, state, deleteObjs, createObjs); err != nil {
				return err
			}
		}
		tbl.lastTS = tbl.db.txn.op.SnapshotTS()
	}

	var uncommittedObjects []objectio.ObjectStats
	tbl.db.txn.forEachTableWrites(tbl.db.databaseId, tbl.tableId, tbl.db.txn.GetSnapshotWriteOffset(), func(entry Entry) {
		stats := objectio.ObjectStats{}
		if entry.bat == nil || entry.bat.IsEmpty() {
			return
		}
		if entry.typ == INSERT_TXN {
			return
		}
		if entry.typ != INSERT ||
			len(entry.bat.Attrs) < 2 ||
			entry.bat.Attrs[1] != catalog.ObjectMeta_ObjectStats {
			return
		}
		for i := 0; i < entry.bat.Vecs[1].Length(); i++ {
			stats.UnMarshal(entry.bat.Vecs[1].GetBytesAt(i))
			uncommittedObjects = append(uncommittedObjects, stats)
		}
	})

	if done, err := tbl.tryFastRanges(
		exprs, state, uncommittedObjects, blocks, tbl.db.txn.engine.fs,
	); err != nil {
		return err
	} else if done {
		return nil
	}

	dirtyBlks := make(map[types.Blockid]struct{})
	//collect partitionState.dirtyBlocks which may be invisible to this txn into dirtyBlks.
	{
		iter := state.NewDirtyBlocksIter()
		for iter.Next() {
			entry := iter.Entry()
			//lazy load deletes for block.
			dirtyBlks[entry] = struct{}{}
		}
		iter.Close()

	}

	//only collect dirty blocks in PartitionState.blocks into dirtyBlks.
	for _, bid := range tbl.GetDirtyPersistedBlks(state) {
		dirtyBlks[bid] = struct{}{}
	}

	if tbl.db.txn.hasDeletesOnUncommitedObject() {
		ForeachBlkInObjStatsList(true, nil, func(blk objectio.BlockInfo, _ objectio.BlockObject) bool {
			if tbl.db.txn.hasUncommittedDeletesOnBlock(&blk.BlockID) {
				dirtyBlks[blk.BlockID] = struct{}{}
			}
			return true
		}, uncommittedObjects...)
	}

	tbl.db.txn.forEachTableWrites(tbl.db.databaseId, tbl.tableId, tbl.db.txn.GetSnapshotWriteOffset(), func(entry Entry) {
		// the CN workspace can only handle `INSERT` and `DELETE` operations. Other operations will be skipped,
		// TODO Adjustments will be made here in the future
		if entry.typ == DELETE || entry.typ == DELETE_TXN {
			if entry.isGeneratedByTruncate() {
				return
			}
			//deletes in tbl.writes maybe comes from PartitionState.rows or PartitionState.blocks.
			if entry.fileName == "" {
				vs := vector.MustFixedCol[types.Rowid](entry.bat.GetVector(0))
				for _, v := range vs {
					id, _ := v.Decode()
					dirtyBlks[id] = struct{}{}
				}
			}
		}
	})

	var (
		objMeta  objectio.ObjectMeta
		zms      []objectio.ZoneMap
		vecs     []*vector.Vector
		skipObj  bool
		auxIdCnt int32
		s3BlkCnt uint32
	)

	defer func() {
		for i := range vecs {
			if vecs[i] != nil {
				vecs[i].Free(proc.Mp())
			}
		}
	}()

	// check if expr is monotonic, if not, we can skip evaluating expr for each block
	for _, expr := range exprs {
		auxIdCnt += plan2.AssignAuxIdForExpr(expr, auxIdCnt)
	}

	columnMap := make(map[int]int)
	if auxIdCnt > 0 {
		zms = make([]objectio.ZoneMap, auxIdCnt)
		vecs = make([]*vector.Vector, auxIdCnt)
		plan2.GetColumnMapByExprs(exprs, tableDef, columnMap)
	}

	errCtx := errutil.ContextWithNoReport(ctx, true)

	hasDeletes := len(dirtyBlks) > 0

	if err = ForeachSnapshotObjects(
		tbl.db.txn.op.SnapshotTS(),
		func(obj logtailreplay.ObjectInfo, isCommitted bool) (err2 error) {
			var meta objectio.ObjectDataMeta
			skipObj = false

			s3BlkCnt += obj.BlkCnt()
			if auxIdCnt > 0 {
				v2.TxnRangesLoadedObjectMetaTotalCounter.Inc()
				location := obj.ObjectLocation()
				if objMeta, err2 = objectio.FastLoadObjectMeta(
					errCtx, &location, false, tbl.db.txn.engine.fs,
				); err2 != nil {
					return
				}

				meta = objMeta.MustDataMeta()
				// here we only eval expr on the object meta if it has more than one blocks
				if meta.BlockCount() > 2 {
					for _, expr := range exprs {
						if !colexec.EvaluateFilterByZoneMap(
							errCtx, proc, expr, meta, columnMap, zms, vecs,
						) {
							skipObj = true
							break
						}
					}
				}
			}
			if skipObj {
				return
			}

			if obj.Rows() == 0 && meta.IsEmpty() {
				location := obj.ObjectLocation()
				if objMeta, err2 = objectio.FastLoadObjectMeta(
					errCtx, &location, false, tbl.db.txn.engine.fs,
				); err2 != nil {
					return
				}
				meta = objMeta.MustDataMeta()
			}

			ForeachBlkInObjStatsList(true, meta, func(blk objectio.BlockInfo, blkMeta objectio.BlockObject) bool {
				skipBlk := false

				if auxIdCnt > 0 {
					// eval filter expr on the block
					for _, expr := range exprs {
						if !colexec.EvaluateFilterByZoneMap(errCtx, proc, expr, blkMeta, columnMap, zms, vecs) {
							skipBlk = true
							break
						}
					}

					// if the block is not needed, skip it
					if skipBlk {
						return true
					}
				}

				blk.Sorted = obj.Sorted
				blk.EntryState = obj.EntryState
				blk.CommitTs = obj.CommitTS
				if obj.HasDeltaLoc {
					deltaLoc, commitTs, ok := state.GetBockDeltaLoc(blk.BlockID)
					if ok {
						blk.DeltaLoc = deltaLoc
						blk.CommitTs = commitTs
					}
				}

				if hasDeletes {
					if _, ok := dirtyBlks[blk.BlockID]; !ok {
						blk.CanRemote = true
					}
					blk.PartitionNum = -1
					blocks.AppendBlockInfo(blk)
					return true
				}
				// store the block in ranges
				blk.CanRemote = true
				blk.PartitionNum = -1
				blocks.AppendBlockInfo(blk)

				return true

			},
				obj.ObjectStats,
			)
			return
		},
		state,
		uncommittedObjects...,
	); err != nil {
		return
	}

	bhit, btotal := blocks.Len()-1, int(s3BlkCnt)
	v2.TaskSelBlockTotal.Add(float64(btotal))
	v2.TaskSelBlockHit.Add(float64(btotal - bhit))
	blockio.RecordBlockSelectivity(bhit, btotal)
	if btotal > 0 {
		v2.TxnRangeSizeHistogram.Observe(float64(bhit))
		v2.TxnRangesBlockSelectivityHistogram.Observe(float64(bhit) / float64(btotal))
	}
	return
}

// tryFastRanges only handle equal expression filter on zonemap and bloomfilter in tp scenario;
// it filters out only a small number of blocks which should not be distributed to remote CNs.
func (tbl *txnTable) tryFastRanges(
	exprs []*plan.Expr,
	snapshot *logtailreplay.PartitionState,
	uncommittedObjects []objectio.ObjectStats,
	blocks *objectio.BlockInfoSlice,
	fs fileservice.FileService,
) (done bool, err error) {
	if tbl.primaryIdx == -1 || len(exprs) == 0 {
		done = false
		return
	}

	val, isVec := extractPKValueFromEqualExprs(
		tbl.tableDef,
		exprs,
		tbl.primaryIdx,
		tbl.proc.Load(),
		tbl.db.txn.engine.packerPool,
	)
	if len(val) == 0 {
		done = false
		return
	}

	var (
		meta     objectio.ObjectDataMeta
		bf       objectio.BloomFilter
		blockCnt uint32
		zmTotal  float64
		zmHit    float64
	)

	defer func() {
		if zmTotal > 0 {
			v2.TxnFastRangesZMapSelectivityHistogram.Observe(zmHit / zmTotal)
		}
	}()

	var vec *vector.Vector
	if isVec {
		vec = vector.NewVec(types.T_any.ToType())
		_ = vec.UnmarshalBinary(val)
	}

	if err = ForeachSnapshotObjects(
		tbl.db.txn.op.SnapshotTS(),
		func(obj logtailreplay.ObjectInfo, isCommitted bool) (err2 error) {
			zmTotal++
			blockCnt += obj.BlkCnt()
			var zmCkecked bool
			// if the object info contains a pk zonemap, fast-check with the zonemap
			if !obj.ZMIsEmpty() {
				if isVec {
					if !obj.SortKeyZoneMap().AnyIn(vec) {
						zmHit++
						return
					}
				} else {
					if !obj.SortKeyZoneMap().ContainsKey(val) {
						zmHit++
						return
					}
				}
				zmCkecked = true
			}

			var objMeta objectio.ObjectMeta
			location := obj.Location()

			// load object metadata
			v2.TxnRangesLoadedObjectMetaTotalCounter.Inc()
			if objMeta, err2 = objectio.FastLoadObjectMeta(
				tbl.proc.Load().Ctx, &location, false, fs,
			); err2 != nil {
				return
			}

			// reset bloom filter to nil for each object
			meta = objMeta.MustDataMeta()

			// check whether the object is skipped by zone map
			// If object zone map doesn't contains the pk value, we need to check bloom filter
			if !zmCkecked {
				if isVec {
					if !meta.MustGetColumn(uint16(tbl.primaryIdx)).ZoneMap().AnyIn(vec) {
						return
					}
				} else {
					if !meta.MustGetColumn(uint16(tbl.primaryIdx)).ZoneMap().ContainsKey(val) {
						return
					}
				}
			}

			bf = nil
			if bf, err2 = objectio.LoadBFWithMeta(
				tbl.proc.Load().Ctx, meta, location, fs,
			); err2 != nil {
				return
			}

			var blkIdx int
			blockCnt := int(meta.BlockCount())
			if !isVec {
				blkIdx = sort.Search(blockCnt, func(j int) bool {
					return meta.GetBlockMeta(uint32(j)).MustGetColumn(uint16(tbl.primaryIdx)).ZoneMap().AnyGEByValue(val)
				})
			}
			if blkIdx >= blockCnt {
				return
			}
			for ; blkIdx < blockCnt; blkIdx++ {
				blkMeta := meta.GetBlockMeta(uint32(blkIdx))
				zm := blkMeta.MustGetColumn(uint16(tbl.primaryIdx)).ZoneMap()
				if !isVec && !zm.AnyLEByValue(val) {
					break
				}
				if isVec {
					if !zm.AnyIn(vec) {
						continue
					}
				} else {
					if !zm.ContainsKey(val) {
						continue
					}
				}

				blkBf := bf.GetBloomFilter(uint32(blkIdx))
				blkBfIdx := index.NewEmptyBinaryFuseFilter()
				if err2 = index.DecodeBloomFilter(blkBfIdx, blkBf); err2 != nil {
					return
				}
				var exist bool
				if isVec {
					if exist = blkBfIdx.MayContainsAny(vec); !exist {
						continue
					}
				} else {
					if exist, err2 = blkBfIdx.MayContainsKey(val); err2 != nil {
						return
					} else if !exist {
						continue
					}
				}

				name := obj.ObjectName()
				loc := objectio.BuildLocation(name, obj.Extent(), blkMeta.GetRows(), uint16(blkIdx))
				blk := objectio.BlockInfo{
					BlockID:   *objectio.BuildObjectBlockid(name, uint16(blkIdx)),
					SegmentID: name.SegmentId(),
					MetaLoc:   objectio.ObjectLocation(loc),
				}

				blk.Sorted = obj.Sorted
				blk.EntryState = obj.EntryState
				blk.CommitTs = obj.CommitTS
				if obj.HasDeltaLoc {
					deltaLoc, commitTs, ok := snapshot.GetBockDeltaLoc(blk.BlockID)
					if ok {
						blk.DeltaLoc = deltaLoc
						blk.CommitTs = commitTs
					}
				}
				blk.PartitionNum = -1
				blocks.AppendBlockInfo(blk)
			}

			return
		},
		snapshot,
		uncommittedObjects...,
	); err != nil {
		return
	}

	done = true
	bhit, btotal := blocks.Len()-1, int(blockCnt)
	v2.TaskSelBlockTotal.Add(float64(btotal))
	v2.TaskSelBlockHit.Add(float64(btotal - bhit))
	blockio.RecordBlockSelectivity(bhit, btotal)
	if btotal > 0 {
		v2.TxnFastRangeSizeHistogram.Observe(float64(bhit))
		v2.TxnFastRangesBlockSelectivityHistogram.Observe(float64(bhit) / float64(btotal))
	}

	return
}

// the return defs has no rowid column
func (tbl *txnTable) TableDefs(ctx context.Context) ([]engine.TableDef, error) {
	//return tbl.defs, nil
	// I don't understand why the logic now is not to get all the tableDef. Don't understand.
	// copy from tae's logic
	defs := make([]engine.TableDef, 0, len(tbl.defs))
	defs = append(defs, &engine.VersionDef{Version: tbl.version})
	if tbl.comment != "" {
		commentDef := new(engine.CommentDef)
		commentDef.Comment = tbl.comment
		defs = append(defs, commentDef)
	}
	if tbl.partitioned > 0 || tbl.partition != "" {
		partitionDef := new(engine.PartitionDef)
		partitionDef.Partitioned = tbl.partitioned
		partitionDef.Partition = tbl.partition
		defs = append(defs, partitionDef)
	}

	if tbl.viewdef != "" {
		viewDef := new(engine.ViewDef)
		viewDef.View = tbl.viewdef
		defs = append(defs, viewDef)
	}
	if len(tbl.constraint) > 0 {
		c := &engine.ConstraintDef{}
		err := c.UnmarshalBinary(tbl.constraint)
		if err != nil {
			return nil, err
		}
		defs = append(defs, c)
	}
	for i, def := range tbl.defs {
		if attr, ok := def.(*engine.AttributeDef); ok {
			if attr.Attr.Name != catalog.Row_ID {
				defs = append(defs, tbl.defs[i])
			}
		}
	}
	pro := new(engine.PropertiesDef)
	pro.Properties = append(pro.Properties, engine.Property{
		Key:   catalog.SystemRelAttr_Kind,
		Value: string(tbl.relKind),
	})
	if tbl.createSql != "" {
		pro.Properties = append(pro.Properties, engine.Property{
			Key:   catalog.SystemRelAttr_CreateSQL,
			Value: tbl.createSql,
		})
	}
	defs = append(defs, pro)
	return defs, nil
}

func (tbl *txnTable) GetTableDef(ctx context.Context) *plan.TableDef {
	if tbl.tableDef == nil {
		var clusterByDef *plan.ClusterByDef
		var cols []*plan.ColDef
		var defs []*plan.TableDef_DefType
		var properties []*plan.Property
		var TableType string
		var Createsql string
		var partitionInfo *plan.PartitionByDef
		var viewSql *plan.ViewDef
		var foreignKeys []*plan.ForeignKeyDef
		var primarykey *plan.PrimaryKeyDef
		var indexes []*plan.IndexDef
		var refChildTbls []uint64
		var hasRowId bool

		i := int32(0)
		name2index := make(map[string]int32)
		for _, def := range tbl.defs {
			if attr, ok := def.(*engine.AttributeDef); ok {
				name2index[attr.Attr.Name] = i
				cols = append(cols, &plan.ColDef{
					ColId: attr.Attr.ID,
					Name:  attr.Attr.Name,
					Typ: &plan.Type{
						Id:          int32(attr.Attr.Type.Oid),
						Width:       attr.Attr.Type.Width,
						Scale:       attr.Attr.Type.Scale,
						AutoIncr:    attr.Attr.AutoIncrement,
						Table:       tbl.tableName,
						NotNullable: attr.Attr.Default != nil && !attr.Attr.Default.NullAbility,
						Enumvalues:  attr.Attr.EnumVlaues,
					},
					Primary:   attr.Attr.Primary,
					Default:   attr.Attr.Default,
					OnUpdate:  attr.Attr.OnUpdate,
					Comment:   attr.Attr.Comment,
					ClusterBy: attr.Attr.ClusterBy,
					Hidden:    attr.Attr.IsHidden,
					Seqnum:    uint32(attr.Attr.Seqnum),
				})
				if attr.Attr.ClusterBy {
					clusterByDef = &plan.ClusterByDef{
						Name: attr.Attr.Name,
					}
				}
				if attr.Attr.Name == catalog.Row_ID {
					hasRowId = true
				}
				i++
			}
		}

		if tbl.comment != "" {
			properties = append(properties, &plan.Property{
				Key:   catalog.SystemRelAttr_Comment,
				Value: tbl.comment,
			})
		}

		if tbl.partitioned > 0 {
			p := &plan.PartitionByDef{}
			err := p.UnMarshalPartitionInfo(([]byte)(tbl.partition))
			if err != nil {
				//panic(fmt.Sprintf("cannot unmarshal partition metadata information: %s", err))
				return nil
			}
			partitionInfo = p
		}

		if tbl.viewdef != "" {
			viewSql = &plan.ViewDef{
				View: tbl.viewdef,
			}
		}

		if len(tbl.constraint) > 0 {
			c := &engine.ConstraintDef{}
			err := c.UnmarshalBinary(tbl.constraint)
			if err != nil {
				//panic(fmt.Sprintf("cannot unmarshal table constraint information: %s", err))
				return nil
			}
			for _, ct := range c.Cts {
				switch k := ct.(type) {
				case *engine.IndexDef:
					indexes = k.Indexes
				case *engine.ForeignKeyDef:
					foreignKeys = k.Fkeys
				case *engine.RefChildTableDef:
					refChildTbls = k.Tables
				case *engine.PrimaryKeyDef:
					primarykey = k.Pkey
				case *engine.StreamConfigsDef:
					properties = append(properties, k.Configs...)
				}
			}
		}

		properties = append(properties, &plan.Property{
			Key:   catalog.SystemRelAttr_Kind,
			Value: tbl.relKind,
		})
		TableType = tbl.relKind

		if tbl.createSql != "" {
			properties = append(properties, &plan.Property{
				Key:   catalog.SystemRelAttr_CreateSQL,
				Value: tbl.createSql,
			})
			Createsql = tbl.createSql
		}

		if len(properties) > 0 {
			defs = append(defs, &plan.TableDef_DefType{
				Def: &plan.TableDef_DefType_Properties{
					Properties: &plan.PropertiesDef{
						Properties: properties,
					},
				},
			})
		}

		if primarykey != nil && primarykey.PkeyColName == catalog.CPrimaryKeyColName {
			primarykey.CompPkeyCol = plan2.GetColDefFromTable(cols, catalog.CPrimaryKeyColName)
		}
		if clusterByDef != nil && util.JudgeIsCompositeClusterByColumn(clusterByDef.Name) {
			clusterByDef.CompCbkeyCol = plan2.GetColDefFromTable(cols, clusterByDef.Name)
		}
		if !hasRowId {
			rowIdCol := plan2.MakeRowIdColDef()
			cols = append(cols, rowIdCol)
		}

		tbl.tableDef = &plan.TableDef{
			TblId:         tbl.tableId,
			Name:          tbl.tableName,
			Cols:          cols,
			Name2ColIndex: name2index,
			Defs:          defs,
			TableType:     TableType,
			Createsql:     Createsql,
			Pkey:          primarykey,
			ViewSql:       viewSql,
			Partition:     partitionInfo,
			Fkeys:         foreignKeys,
			RefChildTbls:  refChildTbls,
			ClusterBy:     clusterByDef,
			Indexes:       indexes,
			Version:       tbl.version,
		}
	}
	return tbl.tableDef
}

func (tbl *txnTable) CopyTableDef(ctx context.Context) *plan.TableDef {
	tbl.GetTableDef(ctx)
	return plan2.DeepCopyTableDef(tbl.tableDef, true)
}

func (tbl *txnTable) UpdateConstraint(ctx context.Context, c *engine.ConstraintDef) error {
	ct, err := c.MarshalBinary()
	if err != nil {
		return err
	}
	bat, err := genTableConstraintTuple(tbl.tableId, tbl.db.databaseId, tbl.tableName, tbl.db.databaseName, ct, tbl.db.txn.proc.Mp())
	if err != nil {
		return err
	}
	if err = tbl.db.txn.WriteBatch(UPDATE, 0, catalog.MO_CATALOG_ID, catalog.MO_TABLES_ID,
		catalog.MO_CATALOG, catalog.MO_TABLES, bat, tbl.db.txn.tnStores[0], -1, false, false); err != nil {
		bat.Clean(tbl.db.txn.proc.Mp())
		return err
	}
	tbl.constraint = ct
	tbl.tableDef = nil
	tbl.GetTableDef(ctx)
	return nil
}

func (tbl *txnTable) AlterTable(ctx context.Context, c *engine.ConstraintDef, constraint [][]byte) error {
	ct, err := c.MarshalBinary()
	if err != nil {
		return err
	}
	bat, err := genTableAlterTuple(constraint, tbl.db.txn.proc.Mp())
	if err != nil {
		return err
	}
	if err = tbl.db.txn.WriteBatch(ALTER, 0, catalog.MO_CATALOG_ID, catalog.MO_TABLES_ID,
		catalog.MO_CATALOG, catalog.MO_TABLES, bat, tbl.db.txn.tnStores[0], -1, false, false); err != nil {
		bat.Clean(tbl.db.txn.proc.Mp())
		return err
	}
	tbl.constraint = ct
	// add tbl.partition = partition

	tbl.tableDef = nil

	// update TableDef
	tbl.GetTableDef(ctx)
	return nil
}

func (tbl *txnTable) TableRenameInTxn(ctx context.Context, constraint [][]byte) error {
	// 1. delete cn metadata of table
	accountId, userId, roleId, err := getAccessInfo(ctx)
	if err != nil {
		return err
	}
	databaseId := tbl.GetDBID(ctx)
	db := tbl.db

	var id uint64
	var rowid types.Rowid
	var rowids []types.Rowid
	key := genTableKey(accountId, tbl.tableName, databaseId)
	if value, ok := db.txn.createMap.Load(key); ok {
		db.txn.createMap.Delete(key)
		table := value.(*txnTable)
		id = table.tableId
		rowid = table.rowid
		rowids = table.rowids
		if tbl != table {
			panic("The table object in createMap should be the current table object")
		}
	} else if value, ok := db.txn.tableCache.tableMap.Load(key); ok {
		table := value.(*txnTable)
		id = table.tableId
		rowid = table.rowid
		rowids = table.rowids
		if tbl != table {
			panic("The table object in tableCache should be the current table object")
		}
		db.txn.tableCache.tableMap.Delete(key)
	} else {
		// I think it is unnecessary to make a judgment on this branch because the table is already in use, so it must be in the cache
		item := &cache.TableItem{
			Name:       tbl.tableName,
			DatabaseId: databaseId,
			AccountId:  accountId,
			Ts:         db.txn.op.SnapshotTS(),
		}
		if ok := db.txn.engine.catalog.GetTable(item); !ok {
			return moerr.GetOkExpectedEOB()
		}
		id = item.Id
		rowid = item.Rowid
		rowids = item.Rowids
	}

	bat, err := genDropTableTuple(rowid, id, db.databaseId, tbl.tableName, db.databaseName, db.txn.proc.Mp())
	if err != nil {
		return err
	}
	for _, store := range db.txn.tnStores {
		if err := db.txn.WriteBatch(DELETE_TXN, 0, catalog.MO_CATALOG_ID, catalog.MO_TABLES_ID,
			catalog.MO_CATALOG, catalog.MO_TABLES, bat, store, -1, false, false); err != nil {
			bat.Clean(db.txn.proc.Mp())
			return err
		}
	}

	// Add writeBatch(delete,mo_columns) to filter table in mo_columns.
	// Every row in writeBatch(delete,mo_columns) needs rowid
	for _, rid := range rowids {
		bat, err = genDropColumnTuple(rid, db.txn.proc.Mp())
		if err != nil {
			return err
		}
		for _, store := range db.txn.tnStores {
			if err = db.txn.WriteBatch(DELETE_TXN, 0, catalog.MO_CATALOG_ID, catalog.MO_COLUMNS_ID,
				catalog.MO_CATALOG, catalog.MO_COLUMNS, bat, store, -1, false, false); err != nil {
				bat.Clean(db.txn.proc.Mp())
				return err
			}
		}
	}
	db.txn.deletedTableMap.Store(key, id)

	//------------------------------------------------------------------------------------------------------------------
	// 2. send alter message to DN
	bat, err = genTableAlterTuple(constraint, db.txn.proc.Mp())
	if err != nil {
		return err
	}
	if err = db.txn.WriteBatch(ALTER, 0, catalog.MO_CATALOG_ID, catalog.MO_TABLES_ID,
		catalog.MO_CATALOG, catalog.MO_TABLES, bat, db.txn.tnStores[0], -1, false, false); err != nil {
		bat.Clean(db.txn.proc.Mp())
		return err
	}

	req := &api.AlterTableReq{}
	if err = req.Unmarshal(constraint[0]); err != nil {
		return err
	} else {
		rename_table := req.Operation.(*api.AlterTableReq_RenameTable)
		newTblName := rename_table.RenameTable.NewName
		tbl.tableName = newTblName
	}
	tbl.tableDef = nil
	tbl.GetTableDef(ctx)

	//------------------------------------------------------------------------------------------------------------------
	// 3. insert new table metadata
	newtbl := new(txnTable)
	newtbl.accountId = accountId

	newRowId, err := db.txn.allocateID(ctx)
	if err != nil {
		return err
	}
	newtbl.rowid = types.DecodeFixed[types.Rowid](types.EncodeSlice([]uint64{newRowId}))
	newtbl.comment = tbl.comment
	newtbl.relKind = tbl.relKind
	newtbl.createSql = tbl.createSql
	newtbl.viewdef = tbl.viewdef
	newtbl.partitioned = tbl.partitioned
	newtbl.partition = tbl.partition
	newtbl.constraint = tbl.constraint
	newtbl.primaryIdx = tbl.primaryIdx
	newtbl.primarySeqnum = tbl.primarySeqnum
	newtbl.clusterByIdx = tbl.clusterByIdx
	newtbl.db = db
	newtbl.defs = tbl.defs
	newtbl.tableName = tbl.tableName
	newtbl.tableId = tbl.tableId
	newtbl.CopyTableDef(ctx)

	{
		sql := getSql(ctx)
		bat, err := genCreateTableTuple(newtbl, sql, accountId, userId, roleId, newtbl.tableName,
			newtbl.tableId, db.databaseId, db.databaseName, newtbl.rowid, true, db.txn.proc.Mp())
		if err != nil {
			return err
		}
		for _, store := range db.txn.tnStores {
			if err := db.txn.WriteBatch(INSERT_TXN, 0, catalog.MO_CATALOG_ID, catalog.MO_TABLES_ID,
				catalog.MO_CATALOG, catalog.MO_TABLES, bat, store, -1, true, false); err != nil {
				bat.Clean(db.txn.proc.Mp())
				return err
			}
		}
	}

	cols, err := genColumns(accountId, newtbl.tableName, db.databaseName, newtbl.tableId, db.databaseId, newtbl.defs)
	if err != nil {
		return err
	}

	newtbl.rowids = make([]types.Rowid, len(cols))
	for i, col := range cols {
		newtbl.rowids[i] = db.txn.genRowId()
		bat, err := genCreateColumnTuple(col, newtbl.rowids[i], true, db.txn.proc.Mp())
		if err != nil {
			return err
		}
		for _, store := range db.txn.tnStores {
			if err := db.txn.WriteBatch(INSERT_TXN, 0, catalog.MO_CATALOG_ID, catalog.MO_COLUMNS_ID,
				catalog.MO_CATALOG, catalog.MO_COLUMNS, bat, store, -1, true, false); err != nil {
				bat.Clean(db.txn.proc.Mp())
				return err
			}
		}
		if col.constraintType == catalog.SystemColPKConstraint {
			newtbl.primaryIdx = i
			newtbl.primarySeqnum = i
		}
		if col.isClusterBy == 1 {
			newtbl.clusterByIdx = i
		}
	}

	newkey := genTableKey(accountId, newtbl.tableName, databaseId)
	newtbl.db.txn.addCreateTable(newkey, newtbl)
	newtbl.db.txn.deletedTableMap.Delete(newkey)
	return nil
}

func (tbl *txnTable) TableColumns(ctx context.Context) ([]*engine.Attribute, error) {
	var attrs []*engine.Attribute
	for _, def := range tbl.defs {
		if attr, ok := def.(*engine.AttributeDef); ok {
			attrs = append(attrs, &attr.Attr)
		}
	}
	return attrs, nil
}

func (tbl *txnTable) GetPrimaryKeys(ctx context.Context) ([]*engine.Attribute, error) {
	attrs := make([]*engine.Attribute, 0, 1)
	for _, def := range tbl.defs {
		if attr, ok := def.(*engine.AttributeDef); ok {
			if attr.Attr.Primary {
				attrs = append(attrs, &attr.Attr)
			}
		}
	}
	return attrs, nil
}

func (tbl *txnTable) GetHideKeys(ctx context.Context) ([]*engine.Attribute, error) {
	attrs := make([]*engine.Attribute, 0, 1)
	attrs = append(attrs, &engine.Attribute{
		IsHidden: true,
		IsRowId:  true,
		Name:     catalog.Row_ID,
		Type:     types.New(types.T_Rowid, 0, 0),
		Primary:  true,
	})
	return attrs, nil
}

func (tbl *txnTable) Write(ctx context.Context, bat *batch.Batch) error {
	if bat == nil || bat.RowCount() == 0 {
		return nil
	}
	// for writing S3 Block
	if bat.Attrs[0] == catalog.BlockMeta_BlockInfo {
		tbl.db.txn.hasS3Op.Store(true)
		//bocks maybe come from different S3 object, here we just need to make sure fileName is not Nil.
		fileName := objectio.DecodeBlockInfo(bat.Vecs[0].GetBytesAt(0)).MetaLocation().Name().String()
		return tbl.db.txn.WriteFile(
			INSERT,
			tbl.accountId,
			tbl.db.databaseId,
			tbl.tableId,
			tbl.db.databaseName,
			tbl.tableName,
			fileName,
			bat,
			tbl.db.txn.tnStores[0])
	}
	ibat, err := util.CopyBatch(bat, tbl.db.txn.proc)
	if err != nil {
		return err
	}
	if err := tbl.db.txn.WriteBatch(
		INSERT,
		tbl.accountId,
		tbl.db.databaseId,
		tbl.tableId,
		tbl.db.databaseName,
		tbl.tableName,
		ibat,
		tbl.db.txn.tnStores[0],
		tbl.primaryIdx,
		false,
		false); err != nil {
		ibat.Clean(tbl.db.txn.proc.Mp())
		return err
	}
	return tbl.db.txn.dumpBatch(tbl.db.txn.GetSnapshotWriteOffset())
}

func (tbl *txnTable) Update(ctx context.Context, bat *batch.Batch) error {
	return nil
}

//	blkId(string)     deltaLoc(string)                   type(int)
//
// |-----------|-----------------------------------|----------------|
// |  blk_id   |   batch.Marshal(deltaLoc)         |  FlushDeltaLoc | TN Block
// |  blk_id   |   batch.Marshal(uint32 offset)    |  CNBlockOffset | CN Block
// |  blk_id   |   batch.Marshal(rowId)            |  RawRowIdBatch | TN Blcok
// |  blk_id   |   batch.Marshal(uint32 offset)    | RawBatchOffset | RawBatch (in txn workspace)
func (tbl *txnTable) EnhanceDelete(bat *batch.Batch, name string) error {
	blkId, typ_str := objectio.Str2Blockid(name[:len(name)-2]), string(name[len(name)-1])
	typ, err := strconv.ParseInt(typ_str, 10, 64)
	if err != nil {
		return err
	}
	switch typ {
	case deletion.FlushDeltaLoc:
		tbl.db.txn.hasS3Op.Store(true)
		location, err := blockio.EncodeLocationFromString(bat.Vecs[0].GetStringAt(0))
		if err != nil {
			return err
		}
		fileName := location.Name().String()
		copBat, err := util.CopyBatch(bat, tbl.db.txn.proc)
		if err != nil {
			return err
		}
		if err := tbl.db.txn.WriteFile(DELETE, tbl.accountId, tbl.db.databaseId, tbl.tableId,
			tbl.db.databaseName, tbl.tableName, fileName, copBat, tbl.db.txn.tnStores[0]); err != nil {
			return err
		}

		tbl.db.txn.blockId_tn_delete_metaLoc_batch.RWMutex.Lock()
		tbl.db.txn.blockId_tn_delete_metaLoc_batch.data[*blkId] =
			append(tbl.db.txn.blockId_tn_delete_metaLoc_batch.data[*blkId], copBat)
		tbl.db.txn.blockId_tn_delete_metaLoc_batch.RWMutex.Unlock()

	case deletion.CNBlockOffset:
	case deletion.RawBatchOffset:
	case deletion.RawRowIdBatch:
		logutil.Infof("data return by remote pipeline\n")
		bat = tbl.db.txn.deleteBatch(bat, tbl.db.databaseId, tbl.tableId)
		if bat.RowCount() == 0 {
			return nil
		}
		tbl.writeTnPartition(tbl.db.txn.proc.Ctx, bat)
	default:
		tbl.db.txn.hasS3Op.Store(true)
		panic(moerr.NewInternalErrorNoCtx("Unsupport type for table delete %d", typ))
	}
	return nil
}

// TODO:: do prefetch read and parallel compaction
func (tbl *txnTable) compaction(
	compactedBlks map[objectio.ObjectLocation][]int64) ([]objectio.BlockInfo, []objectio.ObjectStats, error) {
	s3writer := &colexec.S3Writer{}
	s3writer.SetTableName(tbl.tableName)
	s3writer.SetSchemaVer(tbl.version)
	_, err := s3writer.GenerateWriter(tbl.db.txn.proc)
	if err != nil {
		return nil, nil, err
	}
	if tbl.seqnums == nil {
		n := len(tbl.tableDef.Cols) - 1
		idxs := make([]uint16, 0, n)
		typs := make([]types.Type, 0, n)
		for i := 0; i < len(tbl.tableDef.Cols)-1; i++ {
			col := tbl.tableDef.Cols[i]
			idxs = append(idxs, uint16(col.Seqnum))
			typs = append(typs, vector.ProtoTypeToType(col.Typ))
		}
		tbl.seqnums = idxs
		tbl.typs = typs
	}
	s3writer.SetSeqnums(tbl.seqnums)

	for blkmetaloc, deletes := range compactedBlks {
		//blk.MetaLocation()
		bat, e := blockio.BlockCompactionRead(
			tbl.db.txn.proc.Ctx,
			blkmetaloc[:],
			deletes,
			tbl.seqnums,
			tbl.typs,
			tbl.db.txn.engine.fs,
			tbl.db.txn.proc.GetMPool())
		if e != nil {
			return nil, nil, e
		}
		if bat.RowCount() == 0 {
			continue
		}
		s3writer.WriteBlock(bat)
		bat.Clean(tbl.db.txn.proc.GetMPool())

	}
	createdBlks, stats, err := s3writer.WriteEndBlocks(tbl.db.txn.proc)
	if err != nil {
		return nil, nil, err
	}
	return createdBlks, stats, nil
}

func (tbl *txnTable) Delete(ctx context.Context, bat *batch.Batch, name string) error {
	//for S3 delete
	if name != catalog.Row_ID {
		return tbl.EnhanceDelete(bat, name)
	}
	bat = tbl.db.txn.deleteBatch(bat, tbl.db.databaseId, tbl.tableId)
	if bat.RowCount() == 0 {
		return nil
	}
	return tbl.writeTnPartition(ctx, bat)
}

func (tbl *txnTable) writeTnPartition(ctx context.Context, bat *batch.Batch) error {
	ibat, err := util.CopyBatch(bat, tbl.db.txn.proc)
	if err != nil {
		return err
	}
	if err := tbl.db.txn.WriteBatch(DELETE, tbl.accountId, tbl.db.databaseId, tbl.tableId,
		tbl.db.databaseName, tbl.tableName, ibat, tbl.db.txn.tnStores[0], tbl.primaryIdx, false, false); err != nil {
		ibat.Clean(tbl.db.txn.proc.Mp())
		return err
	}
	return nil
}

func (tbl *txnTable) AddTableDef(ctx context.Context, def engine.TableDef) error {
	return nil
}

func (tbl *txnTable) DelTableDef(ctx context.Context, def engine.TableDef) error {
	return nil
}

func (tbl *txnTable) GetTableID(ctx context.Context) uint64 {
	return tbl.tableId
}

// GetTableName implements the engine.Relation interface.
func (tbl *txnTable) GetTableName() string {
	return tbl.tableName
}

func (tbl *txnTable) GetDBID(ctx context.Context) uint64 {
	return tbl.db.databaseId
}

func (tbl *txnTable) NewReader(ctx context.Context, num int, expr *plan.Expr, ranges []byte, orderedScan bool) ([]engine.Reader, error) {
	encodedPK, hasNull, _ := tbl.makeEncodedPK(expr)
	blkArray := objectio.BlockInfoSlice(ranges)
	if hasNull {
		return []engine.Reader{new(emptyReader)}, nil
	}
	if blkArray.Len() == 0 {
		return tbl.newMergeReader(ctx, num, expr, encodedPK, nil)
	}
	if blkArray.Len() == 1 && engine.IsMemtable(blkArray.GetBytes(0)) {
		return tbl.newMergeReader(ctx, num, expr, encodedPK, nil)
	}
	if blkArray.Len() > 1 && engine.IsMemtable(blkArray.GetBytes(0)) {
		rds := make([]engine.Reader, num)
		mrds := make([]mergeReader, num)
		blkArray = blkArray.Slice(1, blkArray.Len())

		var dirtyBlks []*objectio.BlockInfo
		var cleanBlks []*objectio.BlockInfo
		for i := 0; i < blkArray.Len(); i++ {
			blkInfo := blkArray.Get(i)
			if blkInfo.CanRemote {
				cleanBlks = append(cleanBlks, blkInfo)
				continue
			}
			dirtyBlks = append(dirtyBlks, blkInfo)
		}
		rds0, err := tbl.newMergeReader(ctx, num, expr, encodedPK, dirtyBlks)
		if err != nil {
			return nil, err
		}
		for i, rd := range rds0 {
			mrds[i].rds = append(mrds[i].rds, rd)
		}

		if len(cleanBlks) > 0 {
			rds0, err = tbl.newBlockReader(ctx, num, expr, cleanBlks, tbl.proc.Load(), orderedScan)
			if err != nil {
				return nil, err
			}
		}
		for i, rd := range rds0 {
			mrds[i].rds = append(mrds[i].rds, rd)
		}

		for i := range rds {
			rds[i] = &mrds[i]
		}
		return rds, nil
	}
	blkInfos := make([]*objectio.BlockInfo, 0, len(blkArray))
	for i := 0; i < blkArray.Len(); i++ {
		blkInfos = append(blkInfos, blkArray.Get(i))
	}
	return tbl.newBlockReader(ctx, num, expr, blkInfos, tbl.proc.Load(), orderedScan)
}

func (tbl *txnTable) makeEncodedPK(
	expr *plan.Expr) (
	encodedPK []byte,
	hasNull bool,
	isExactlyEqual bool) {
	pk := tbl.tableDef.Pkey
	if pk != nil && expr != nil {
		if pk.CompPkeyCol != nil {
			pkVals := make([]*plan.Literal, len(pk.Names))
			_, hasNull = getCompositPKVals(expr, pk.Names, pkVals, tbl.proc.Load())
			if hasNull {
				return
			}
			cnt := getValidCompositePKCnt(pkVals)
			if cnt != 0 {
				var packer *types.Packer
				put := tbl.db.txn.engine.packerPool.Get(&packer)
				for i := 0; i < cnt; i++ {
					serialTupleByConstExpr(pkVals[i], packer)
				}
				v := packer.Bytes()
				packer.Reset()
				encodedPK = logtailreplay.EncodePrimaryKey(v, packer)
				// TODO: hack: remove the last comma, need to fix this in the future
				encodedPK = encodedPK[0 : len(encodedPK)-1]
				put.Put()
			}
			isExactlyEqual = len(pk.Names) == cnt
		} else {
			pkColumn := tbl.tableDef.Cols[tbl.primaryIdx]
			ok, isNull, _, v := getPkValueByExpr(expr, pkColumn.Name, types.T(pkColumn.Typ.Id), true, tbl.proc.Load())
			hasNull = isNull
			if hasNull {
				return
			}
			if ok {
				var packer *types.Packer
				put := tbl.db.txn.engine.packerPool.Get(&packer)
				encodedPK = logtailreplay.EncodePrimaryKey(v, packer)
				put.Put()
			}
			isExactlyEqual = true
		}
		return
	}
	return nil, false, false
}

func (tbl *txnTable) newMergeReader(
	ctx context.Context,
	num int,
	expr *plan.Expr,
	encodedPK []byte,
	dirtyBlks []*objectio.BlockInfo) ([]engine.Reader, error) {
	rds := make([]engine.Reader, num)
	mrds := make([]mergeReader, num)
	rds0, err := tbl.newReader(
		ctx,
		num,
		encodedPK,
		expr,
		dirtyBlks)
	if err != nil {
		return nil, err
	}
	mrds[0].rds = append(mrds[0].rds, rds0...)

	for i := range rds {
		rds[i] = &mrds[i]
	}

	return rds, nil
}

func (tbl *txnTable) newBlockReader(
	ctx context.Context,
	num int,
	expr *plan.Expr,
	blkInfos []*objectio.BlockInfo,
	proc *process.Process,
	orderedScan bool) ([]engine.Reader, error) {
	rds := make([]engine.Reader, num)
	ts := tbl.db.txn.op.SnapshotTS()
	tableDef := tbl.GetTableDef(ctx)

	if len(blkInfos) < num || len(blkInfos) == 1 {
		for i, blk := range blkInfos {
			rds[i] = newBlockReader(
				ctx,
				tableDef,
				ts,
				[]*objectio.BlockInfo{blk},
				expr,
				tbl.db.txn.engine.fs,
				proc,
			)
		}
		for j := len(blkInfos); j < num; j++ {
			rds[j] = &emptyReader{}
		}
		return rds, nil
	}

	fs, err := fileservice.Get[fileservice.FileService](
		tbl.db.txn.engine.fs,
		defines.SharedFileServiceName)
	if err != nil {
		return nil, err
	}

	if orderedScan {
		if num != 1 {
			panic("ordered scan must run in only one parallel")
		}
		rd := newBlockReader(ctx, tableDef, ts, blkInfos, expr, fs, proc)
		rd.dontPrefetch = true
		return []engine.Reader{rd}, nil
	}

	infos, steps := groupBlocksToObjects(blkInfos, num)
	blockReaders := newBlockReaders(
		ctx,
		fs,
		tableDef,
		tbl.primarySeqnum,
		ts,
		num,
		expr,
		proc)
	distributeBlocksToBlockReaders(blockReaders, num, len(blkInfos), infos, steps)
	for i := 0; i < num; i++ {
		rds[i] = blockReaders[i]
	}
	return rds, nil
}

func (tbl *txnTable) newReader(
	ctx context.Context,
	readerNumber int,
	encodedPrimaryKey []byte,
	expr *plan.Expr,
	dirtyBlks []*objectio.BlockInfo,
) ([]engine.Reader, error) {
	txn := tbl.db.txn
	ts := txn.op.SnapshotTS()
	fs := txn.engine.fs
	state, err := tbl.getPartitionState(ctx)
	if err != nil {
		return nil, err
	}
	readers := make([]engine.Reader, readerNumber)

	seqnumMp := make(map[string]int)
	for _, coldef := range tbl.tableDef.Cols {
		seqnumMp[coldef.Name] = int(coldef.Seqnum)
	}

	mp := make(map[string]types.Type)
	mp[catalog.Row_ID] = types.New(types.T_Rowid, 0, 0)
	//FIXME::why did get type from the engine.AttributeDef,instead of plan.TableDef.Cols
	for _, def := range tbl.defs {
		attr, ok := def.(*engine.AttributeDef)
		if !ok {
			continue
		}
		mp[attr.Attr.Name] = attr.Attr.Type
	}

	var iter logtailreplay.RowsIter
	if len(encodedPrimaryKey) > 0 {
		iter = state.NewPrimaryKeyIter(
			types.TimestampToTS(ts),
			logtailreplay.Prefix(encodedPrimaryKey),
		)
	} else {
		iter = state.NewRowsIter(
			types.TimestampToTS(ts),
			nil,
			false,
		)
	}

	partReader := &PartitionReader{
		table:    tbl,
		iter:     iter,
		seqnumMp: seqnumMp,
		typsMap:  mp,
	}

	//tbl.Lock()
	proc := tbl.proc.Load()
	//tbl.Unlock()

	readers[0] = partReader

	if readerNumber == 1 {
		for i := range dirtyBlks {
			readers = append(
				readers,
				newBlockMergeReader(
					ctx,
					tbl,
					encodedPrimaryKey,
					ts,
					[]*objectio.BlockInfo{dirtyBlks[i]},
					expr,
					fs,
					proc,
				),
			)
		}
		return []engine.Reader{&mergeReader{readers}}, nil
	}

	if len(dirtyBlks) < readerNumber-1 {
		for i := range dirtyBlks {
			readers[i+1] = newBlockMergeReader(
				ctx,
				tbl,
				encodedPrimaryKey,
				ts,
				[]*objectio.BlockInfo{dirtyBlks[i]},
				expr,
				fs,
				proc,
			)
		}
		for j := len(dirtyBlks) + 1; j < readerNumber; j++ {
			readers[j] = &emptyReader{}
		}
		return readers, nil
	}
	//create readerNumber-1 blockReaders
	blockReaders := newBlockReaders(
		ctx,
		fs,
		tbl.tableDef,
		-1,
		ts,
		readerNumber-1,
		expr,
		proc)
	objInfos, steps := groupBlocksToObjects(dirtyBlks, readerNumber-1)
	blockReaders = distributeBlocksToBlockReaders(
		blockReaders,
		readerNumber-1,
		len(dirtyBlks),
		objInfos,
		steps)
	for i := range blockReaders {
		bmr := &blockMergeReader{
			blockReader:       blockReaders[i],
			table:             tbl,
			encodedPrimaryKey: encodedPrimaryKey,
			deletaLocs:        make(map[string][]objectio.Location),
		}
		readers[i+1] = bmr
	}
	return readers, nil
}

// get the table's snapshot.
// it is only initialized once for a transaction and will not change.
func (tbl *txnTable) getPartitionState(ctx context.Context) (*logtailreplay.PartitionState, error) {
	if tbl._partState == nil {
		if err := tbl.updateLogtail(ctx); err != nil {
			return nil, err
		}
		tbl._partState = tbl.db.txn.engine.getPartition(tbl.db.databaseId, tbl.tableId).Snapshot()
	}
	return tbl._partState, nil
}

func (tbl *txnTable) UpdateObjectInfos(ctx context.Context) (err error) {
	tbl.tnList = []int{0}

	accountId, err := defines.GetAccountId(ctx)
	if err != nil {
		return err
	}
	_, created := tbl.db.txn.createMap.Load(genTableKey(accountId, tbl.tableName, tbl.db.databaseId))
	// check if the table is not created in this txn, and the block infos are not updated, then update:
	// 1. update logtail
	// 2. generate block infos
	// 3. update the blockInfosUpdated and blockInfos fields of the table
	if !created && !tbl.objInfosUpdated {
		if err = tbl.updateLogtail(ctx); err != nil {
			return
		}
		tbl.objInfosUpdated = true
	}
	return
}

func (tbl *txnTable) updateLogtail(ctx context.Context) (err error) {
	defer func() {
		if err == nil {
			tbl.db.txn.engine.globalStats.notifyLogtailUpdate(tbl.tableId)
			tbl.logtailUpdated = true
		}
	}()
	// if the logtail is updated, skip
	if tbl.logtailUpdated {
		return
	}

	// if the table is created in this txn, skip
	accountId, err := defines.GetAccountId(ctx)
	if err != nil {
		return err
	}
	if _, created := tbl.db.txn.createMap.Load(
		genTableKey(accountId, tbl.tableName, tbl.db.databaseId)); created {
		return
	}

	tableId := tbl.tableId
	/*
		if the table is truncated once or more than once,
		it is suitable to use the old table id to sync logtail.

		CORNER CASE 1:
		create table t1(a int);
		begin;
		truncate t1; //table id changed. there is no new table id in DN.
		select count(*) from t1; // sync logtail for the new id failed.

		CORNER CASE 2:
		create table t1(a int);
		begin;
		select count(*) from t1; // sync logtail for the old succeeded.
		truncate t1; //table id changed. there is no new table id in DN.
		select count(*) from t1; // not sync logtail this time.

		CORNER CASE 3:
		create table t1(a int);
		begin;
		truncate t1; //table id changed. there is no new table id in DN.
		truncate t1; //table id changed. there is no new table id in DN.
		select count(*) from t1; // sync logtail for the new id failed.
	*/
	if tbl.oldTableId != 0 {
		tableId = tbl.oldTableId
	}

	if err = tbl.db.txn.engine.UpdateOfPush(ctx, tbl.db.databaseId, tableId, tbl.db.txn.op.SnapshotTS()); err != nil {
		return
	}
	if _, err = tbl.db.txn.engine.lazyLoad(ctx, tbl); err != nil {
		return
	}

	return nil
}

func (tbl *txnTable) PKPersistedBetween(
	p *logtailreplay.PartitionState,
	from types.TS,
	to types.TS,
	keys *vector.Vector,
) (bool, error) {
	if tbl.tableName == catalog.MO_DATABASE ||
		tbl.tableName == catalog.MO_TABLES ||
		tbl.tableName == catalog.MO_COLUMNS {
		return true, nil
	}
	ctx := tbl.proc.Load().Ctx
	fs := tbl.db.txn.engine.fs
	primaryIdx := tbl.primaryIdx

	var (
		meta objectio.ObjectDataMeta
		bf   objectio.BloomFilter
	)

	candidateBlks := make(map[types.Blockid]*objectio.BlockInfo)

	//only check data objects.
	delObjs, cObjs := p.GetChangedObjsBetween(from.Next(), types.MaxTs())

	if err := ForeachCommittedObjects(cObjs, delObjs, p,
		func(obj logtailreplay.ObjectInfo) (err2 error) {
			var zmCkecked bool
			// if the object info contains a pk zonemap, fast-check with the zonemap
			if !obj.ZMIsEmpty() {
				if !obj.SortKeyZoneMap().AnyIn(keys) {
					return
				}
				zmCkecked = true
			}

			var objMeta objectio.ObjectMeta
			location := obj.Location()

			// load object metadata
			if objMeta, err2 = objectio.FastLoadObjectMeta(
				ctx, &location, false, fs,
			); err2 != nil {
				return
			}

			// reset bloom filter to nil for each object
			meta = objMeta.MustDataMeta()

			// check whether the object is skipped by zone map
			// If object zone map doesn't contains the pk value, we need to check bloom filter
			if !zmCkecked {
				if !meta.MustGetColumn(uint16(primaryIdx)).ZoneMap().AnyIn(keys) {
					return
				}
			}

			bf = nil
			if bf, err2 = objectio.LoadBFWithMeta(
				ctx, meta, location, fs,
			); err2 != nil {
				return
			}

			ForeachBlkInObjStatsList(false, meta,
				func(blk objectio.BlockInfo, blkMeta objectio.BlockObject) bool {
					if !blkMeta.IsEmpty() &&
						!blkMeta.MustGetColumn(uint16(primaryIdx)).ZoneMap().AnyIn(keys) {
						return true
					}

					blkBf := bf.GetBloomFilter(uint32(blk.BlockID.Sequence()))
					blkBfIdx := index.NewEmptyBinaryFuseFilter()
					if err2 = index.DecodeBloomFilter(blkBfIdx, blkBf); err2 != nil {
						return false
					}
					var exist bool
					if exist = blkBfIdx.MayContainsAny(keys); !exist {
						return true
					}

					blk.Sorted = obj.Sorted
					blk.EntryState = obj.EntryState
					blk.CommitTs = obj.CommitTS
					if obj.HasDeltaLoc {
						deltaLoc, commitTs, ok := p.GetBockDeltaLoc(blk.BlockID)
						if ok {
							blk.DeltaLoc = deltaLoc
							blk.CommitTs = commitTs
						}
					}
					blk.PartitionNum = -1
					candidateBlks[blk.BlockID] = &blk
					return true
				}, obj.ObjectStats)

			return
		}); err != nil {
		return true, err
	}

	//read block ,check if keys exist in the block.
	pkDef := tbl.tableDef.Cols[tbl.primaryIdx]
	pkSeq := pkDef.Seqnum
	pkType := types.T(pkDef.Typ.Id).ToType()
	for _, blk := range candidateBlks {
		bat, err := blockio.LoadColumns(
			ctx,
			[]uint16{uint16(pkSeq)},
			[]types.Type{pkType},
			fs,
			blk.MetaLocation(),
			tbl.proc.Load().GetMPool(),
			fileservice.Policy(0),
		)
		if err != nil {
			return true, err
		}
		filter := getPKSearchFuncByPKVals(keys)
		sels := filter(bat.Vecs)
		if len(sels) > 0 {
			return true, nil
		}
	}
	return false, nil
}

func (tbl *txnTable) PrimaryKeysMayBeModified(
	ctx context.Context,
	from types.TS,
	to types.TS,
	keysVector *vector.Vector) (bool, error) {
	part, err := tbl.db.txn.engine.lazyLoad(ctx, tbl)
	if err != nil {
		return false, err
	}

	snap := part.Snapshot()
	var packer *types.Packer
	put := tbl.db.txn.engine.packerPool.Get(&packer)
	defer put.Put()
	packer.Reset()

	keys := logtailreplay.EncodePrimaryKeyVector(keysVector, packer)
	exist, flushed := snap.PKExistInMemBetween(from, to, keys)
	if exist {
		return true, nil
	}
	if !flushed {
		return false, nil
	}
	//need check pk whether exist on S3 block.
	return tbl.PKPersistedBetween(
		snap,
		from,
		to,
		keysVector)
}

func (tbl *txnTable) transferRowids(
	ctx context.Context,
	state *logtailreplay.PartitionState,
	deleteObjs,
	createObjs map[objectio.ObjectNameShort]struct{}) error {
	var blks []objectio.BlockInfo

	{
		fs, err := fileservice.Get[fileservice.FileService](
			tbl.proc.Load().FileService,
			defines.SharedFileServiceName)
		if err != nil {
			return err
		}
		var objDataMeta objectio.ObjectDataMeta
		var objMeta objectio.ObjectMeta
		for name := range createObjs {
			if obj, ok := state.GetObject(name); ok {
				location := obj.Location()
				if objMeta, err = objectio.FastLoadObjectMeta(
					ctx,
					&location,
					false,
					fs); err != nil {
					return err
				}
				objDataMeta = objMeta.MustDataMeta()
				blkCnt := objDataMeta.BlockCount()
				for i := 0; i < int(blkCnt); i++ {
					blkMeta := objDataMeta.GetBlockMeta(uint32(i))
					bid := *blkMeta.GetBlockID(obj.Location().Name())
					metaLoc := blockio.EncodeLocation(
						obj.Location().Name(),
						obj.Location().Extent(),
						blkMeta.GetRows(),
						blkMeta.GetID(),
					)
					blkInfo := objectio.BlockInfo{
						BlockID:    bid,
						EntryState: obj.EntryState,
						Sorted:     obj.Sorted,
						MetaLoc:    *(*[objectio.LocationLen]byte)(unsafe.Pointer(&metaLoc[0])),
						CommitTs:   obj.CommitTS,
						SegmentID:  *obj.ObjectShortName().Segmentid(),
					}
					if obj.HasDeltaLoc {
						deltaLoc, commitTs, ok := state.GetBockDeltaLoc(blkInfo.BlockID)
						if ok {
							blkInfo.DeltaLoc = deltaLoc
							blkInfo.CommitTs = commitTs
						}
					}
					blks = append(blks, blkInfo)
				}
			}
		}
	}

	for _, entry := range tbl.db.txn.writes {
		if entry.isGeneratedByTruncate() || entry.tableId != tbl.tableId {
			continue
		}
		if (entry.typ == DELETE || entry.typ == DELETE_TXN) && entry.fileName == "" {
			pkVec := entry.bat.GetVector(1)
			rowids := vector.MustFixedCol[types.Rowid](entry.bat.GetVector(0))
			beTransfered := 0
			toTransfer := 0
			for i, rowid := range rowids {
				blkid, _ := rowid.Decode()
<<<<<<< HEAD
				if _, ok := deleteObjsMap[*objectio.ShortName(&blkid)]; ok {
					// read new row id from newly created blocks.
=======
				if _, ok := deleteObjs[*objectio.ShortName(&blkid)]; ok {
					toTransfer++
>>>>>>> 3d2f8b38
					newId, ok, err := tbl.readNewRowid(pkVec, i, blks)
					if err != nil {
						return err
					}
					if ok {
						newBlockID, _ := newId.Decode()
						trace.GetService().ApplyTransferRowID(
							tbl.db.txn.op.Txn().ID,
							tbl.tableId,
							rowids[i][:],
							newId[:],
							blkid[:],
							newBlockID[:],
							pkVec,
							i)
						rowids[i] = newId
						beTransfered++
					}
				}
			}
			if beTransfered != toTransfer {
				logutil.Fatalf("xxxx transfer rowid failed, beTransfered:%d, toTransfer:%d, total %d",
					beTransfered, toTransfer, len(rowids))
			}

		}
	}
	return nil
}

func (tbl *txnTable) readNewRowid(vec *vector.Vector, row int,
	blks []objectio.BlockInfo) (types.Rowid, bool, error) {
	var auxIdCnt int32
	var typ *plan.Type
	var rowid types.Rowid
	var objMeta objectio.ObjectMeta

	columns := []uint16{objectio.SEQNUM_ROWID}
	colTypes := []types.Type{objectio.RowidType}
	tableDef := tbl.GetTableDef(context.TODO())
	for _, col := range tableDef.Cols {
		if col.Name == tableDef.Pkey.PkeyColName {
			typ = col.Typ
			columns = append(columns, uint16(col.Seqnum))
			colTypes = append(colTypes, types.T(col.Typ.Id).ToType())
		}
	}
	constExpr := getConstExpr(int32(vec.GetType().Oid),
		rule.GetConstantValue(vec, true, uint64(row)))
	filter, err := tbl.newPkFilter(newColumnExpr(1, typ, tableDef.Pkey.PkeyColName), constExpr)
	if err != nil {
		return rowid, false, err
	}
	columnMap := make(map[int]int)
	auxIdCnt += plan2.AssignAuxIdForExpr(filter, auxIdCnt)
	zms := make([]objectio.ZoneMap, auxIdCnt)
	vecs := make([]*vector.Vector, auxIdCnt)
	plan2.GetColumnMapByExprs([]*plan.Expr{filter}, tableDef, columnMap)
	objFilterMap := make(map[objectio.ObjectNameShort]bool)
	for _, blk := range blks {
		location := blk.MetaLocation()
		if hit, ok := objFilterMap[*location.ShortName()]; !ok {
			if objMeta, err = objectio.FastLoadObjectMeta(
				tbl.proc.Load().Ctx, &location, false, tbl.db.txn.engine.fs,
			); err != nil {
				return rowid, false, err
			}
			hit = colexec.EvaluateFilterByZoneMap(tbl.proc.Load().Ctx, tbl.proc.Load(), filter,
				objMeta.MustDataMeta(), columnMap, zms, vecs)
			objFilterMap[*location.ShortName()] = hit
			if !hit {
				continue
			}
		} else if !hit {
			continue
		}
		// eval filter expr on the block
		blkMeta := objMeta.MustDataMeta().GetBlockMeta(uint32(location.ID()))
		if !colexec.EvaluateFilterByZoneMap(tbl.proc.Load().Ctx, tbl.proc.Load(), filter,
			blkMeta, columnMap, zms, vecs) {
			continue
		}
		// rowid + pk
		bat, err := blockio.BlockRead(
			tbl.proc.Load().Ctx, &blk, nil, columns, colTypes, tbl.db.txn.op.SnapshotTS(),
			nil, nil, nil,
			tbl.db.txn.engine.fs, tbl.proc.Load().Mp(), tbl.proc.Load(), fileservice.Policy(0),
		)
		if err != nil {
			return rowid, false, err
		}
		vec, err := colexec.EvalExpressionOnce(tbl.db.txn.proc, filter, []*batch.Batch{bat})
		if err != nil {
			return rowid, false, err
		}
		bs := vector.MustFixedCol[bool](vec)
		for i, b := range bs {
			if b {
				rowids := vector.MustFixedCol[types.Rowid](bat.Vecs[0])
				vec.Free(tbl.proc.Load().Mp())
				bat.Clean(tbl.proc.Load().Mp())
				return rowids[i], true, nil
			}
		}
		vec.Free(tbl.proc.Load().Mp())
		bat.Clean(tbl.proc.Load().Mp())
	}
	return rowid, false, nil
}

func (tbl *txnTable) newPkFilter(pkExpr, constExpr *plan.Expr) (*plan.Expr, error) {
	return plan2.BindFuncExprImplByPlanExpr(tbl.proc.Load().Ctx, "=", []*plan.Expr{pkExpr, constExpr})
}<|MERGE_RESOLUTION|>--- conflicted
+++ resolved
@@ -656,7 +656,7 @@
 			tbl.db.txn.op.SnapshotTS(),
 			len(deleteObjs))
 		if len(deleteObjs) > 0 {
-			if err := tbl.transferRowids(ctx, state, deleteObjs, createObjs); err != nil {
+			if err := tbl.updateDeleteInfo(ctx, state, deleteObjs, createObjs); err != nil {
 				return err
 			}
 		}
@@ -2300,7 +2300,7 @@
 		keysVector)
 }
 
-func (tbl *txnTable) transferRowids(
+func (tbl *txnTable) updateDeleteInfo(
 	ctx context.Context,
 	state *logtailreplay.PartitionState,
 	deleteObjs,
@@ -2369,13 +2369,8 @@
 			toTransfer := 0
 			for i, rowid := range rowids {
 				blkid, _ := rowid.Decode()
-<<<<<<< HEAD
-				if _, ok := deleteObjsMap[*objectio.ShortName(&blkid)]; ok {
-					// read new row id from newly created blocks.
-=======
 				if _, ok := deleteObjs[*objectio.ShortName(&blkid)]; ok {
 					toTransfer++
->>>>>>> 3d2f8b38
 					newId, ok, err := tbl.readNewRowid(pkVec, i, blks)
 					if err != nil {
 						return err
