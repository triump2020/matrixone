// Copyright 2022 Matrix Origin
//
// Licensed under the Apache License, Version 2.0 (the "License");
// you may not use this file except in compliance with the License.
// You may obtain a copy of the License at
//
//      http://www.apache.org/licenses/LICENSE-2.0
//
// Unless required by applicable law or agreed to in writing, software
// distributed under the License is distributed on an "AS IS" BASIS,
// WITHOUT WARRANTIES OR CONDITIONS OF ANY KIND, either express or implied.
// See the License for the specific language governing permissions and
// limitations under the License.

package disttae

import (
	"context"
	"fmt"
	"strconv"

	"github.com/matrixorigin/matrixone/pkg/catalog"
	"github.com/matrixorigin/matrixone/pkg/common/moerr"
	"github.com/matrixorigin/matrixone/pkg/container/batch"
	"github.com/matrixorigin/matrixone/pkg/container/types"
	"github.com/matrixorigin/matrixone/pkg/container/vector"
	"github.com/matrixorigin/matrixone/pkg/objectio"
	"github.com/matrixorigin/matrixone/pkg/pb/pipeline"
	"github.com/matrixorigin/matrixone/pkg/pb/plan"
	"github.com/matrixorigin/matrixone/pkg/sql/colexec"
	"github.com/matrixorigin/matrixone/pkg/sql/colexec/deletion"
	plan2 "github.com/matrixorigin/matrixone/pkg/sql/plan"
	"github.com/matrixorigin/matrixone/pkg/util/errutil"
	"github.com/matrixorigin/matrixone/pkg/vm/engine"
	"github.com/matrixorigin/matrixone/pkg/vm/engine/disttae/logtailreplay"
	"github.com/matrixorigin/matrixone/pkg/vm/engine/tae/blockio"
	"github.com/matrixorigin/matrixone/pkg/vm/engine/tae/index"
	"github.com/matrixorigin/matrixone/pkg/vm/process"
)

const (
	AllColumns = "*"
)

var _ engine.Relation = new(txnTable)

func (tbl *txnTable) Stats(ctx context.Context, partitionTables []any, statsInfoMap any) bool {
	s, ok := statsInfoMap.(*plan2.StatsInfoMap)
	if !ok {
		return false
	}

	if partitionTables != nil {
		sumBlockInfos := make([]catalog.BlockInfo, 0)
		for _, partitionTable := range partitionTables {
			if ptable, ok2 := partitionTable.(*txnTable); ok2 {
				if len(ptable.blockInfos) == 0 || !ptable.blockInfosUpdated {
					err := ptable.updateBlockInfos(ctx)
					if err != nil {
						return false
					}
				}

				if len(ptable.blockInfos) > 0 {
					sumBlockInfos = append(sumBlockInfos, ptable.blockInfos...)
				}
			} else {
				panic("partition Table type is not txnTable")
			}
		}

		if len(sumBlockInfos) > 0 {
			return CalcStats(ctx, sumBlockInfos, tbl.getTableDef(), tbl.db.txn.proc, s)
		} else {
			// no meta means not flushed yet, very small table
			return false
		}
	} else {
		if len(tbl.blockInfos) == 0 || !tbl.blockInfosUpdated {
			err := tbl.updateBlockInfos(ctx)
			if err != nil {
				return false
			}
		}
		if len(tbl.blockInfos) > 0 {
			return CalcStats(ctx, tbl.blockInfos, tbl.getTableDef(), tbl.db.txn.proc, s)
		} else {
			// no meta means not flushed yet, very small table
			return false
		}
	}
}

func (tbl *txnTable) Rows(ctx context.Context) (rows int64, err error) {
	writes := make([]Entry, 0, len(tbl.db.txn.writes))
	writes = tbl.db.txn.getTableWrites(tbl.db.databaseId, tbl.tableId, writes)

	deletes := make(map[types.Rowid]struct{})
	for _, entry := range writes {
		if entry.typ == INSERT {
			rows = rows + int64(entry.bat.Length())
		} else {
			if entry.bat.GetVector(0).GetType().Oid == types.T_Rowid {
				/*
					CASE:
					create table t1(a int);
					begin;
					truncate t1; //txnDatabase.Truncate will DELETE mo_tables
					show tables; // t1 must be shown
				*/
				if entry.databaseId == catalog.MO_CATALOG_ID &&
					entry.tableId == catalog.MO_TABLES_ID &&
					entry.truncate {
					continue
				}
				vs := vector.MustFixedCol[types.Rowid](entry.bat.GetVector(0))
				for _, v := range vs {
					deletes[v] = struct{}{}
				}
			}
		}
	}

	ts := types.TimestampToTS(tbl.db.txn.meta.SnapshotTS)
	partition, err := tbl.getPartitionState(ctx)
	if err != nil {
		return 0, err
	}
	iter := partition.NewRowsIter(ts, nil, false)
	for iter.Next() {
		entry := iter.Entry()
		if _, ok := deletes[entry.RowID]; ok {
			continue
		}
		rows++
	}
	iter.Close()

	if len(tbl.blockInfos) > 0 {
		for _, blk := range tbl.blockInfos {
			rows += int64(blk.MetaLocation().Rows())
		}
	}

	return rows, nil
}

func (tbl *txnTable) ForeachBlock(
	state *logtailreplay.PartitionState,
	fn func(block logtailreplay.BlockEntry) error,
) (err error) {
	ts := types.TimestampToTS(tbl.db.txn.meta.SnapshotTS)
	iter := state.NewBlocksIter(ts)
	for iter.Next() {
		entry := iter.Entry()
		if err = fn(entry); err != nil {
			break
		}
	}
	iter.Close()
	return
}

func (tbl *txnTable) MaxAndMinValues(ctx context.Context) ([][2]any, []uint8, error) {
	var (
		err  error
		part *logtailreplay.PartitionState
	)
	if part, err = tbl.getPartitionState(ctx); err != nil {
		return nil, nil, err
	}

	var inited bool
	cols := tbl.getTableDef().GetCols()
	dataLength := len(cols) - 1

	tableVal := make([][2]any, dataLength)
	tableTypes := make([]uint8, dataLength)
	zms := make([]objectio.ZoneMap, dataLength)

	var meta objectio.ObjectMeta
	onBlkFn := func(blk logtailreplay.BlockEntry) error {
		var err error
		location := blk.MetaLocation()
		if objectio.IsSameObjectLocVsMeta(location, meta) {
			return nil
		}
		if meta, err = objectio.FastLoadObjectMeta(ctx, &location, tbl.db.txn.proc.FileService); err != nil {
			return err
		}
		if inited {
			for idx := range zms {
				zm := meta.MustGetColumn(uint16(cols[idx].Seqnum)).ZoneMap()
				if !zm.IsInited() {
					continue
				}
				index.UpdateZM(zms[idx], zm.GetMaxBuf())
				index.UpdateZM(zms[idx], zm.GetMinBuf())
			}
		} else {
			for idx := range zms {
				zms[idx] = meta.MustGetColumn(uint16(cols[idx].Seqnum)).ZoneMap()
				tableTypes[idx] = uint8(cols[idx].Typ.Id)
			}
			inited = true
		}

		return nil
	}

	if err = tbl.ForeachBlock(part, onBlkFn); err != nil {
		return nil, nil, err
	}

	if !inited {
		return nil, nil, moerr.NewInvalidInputNoCtx("table meta is nil")
	}

	for idx, zm := range zms {
		tableVal[idx] = [2]any{zm.GetMin(), zm.GetMax()}
	}

	return tableVal, tableTypes, nil
}

// Get all neede column exclude the hidden size
func (tbl *txnTable) Size(ctx context.Context, name string) (int64, error) {
	ts := types.TimestampToTS(tbl.db.txn.meta.SnapshotTS)
	part, err := tbl.getPartitionState(ctx)
	if err != nil {
		return 0, err
	}

	ret := int64(0)
	neededCols := make(map[string]*plan.ColDef)
	cols := tbl.getTableDef().Cols
	found := false

	for i := range cols {
		if !cols[i].Hidden && (name == AllColumns || cols[i].Name == name) {
			neededCols[cols[i].Name] = cols[i]
			found = true
		}
	}

	if !found {
		return 0, moerr.NewInvalidInput(ctx, "bad input column name %v", name)
	}

	writes := make([]Entry, 0, len(tbl.db.txn.writes))
	writes = tbl.db.txn.getTableWrites(tbl.db.databaseId, tbl.tableId, writes)

	deletes := make(map[types.Rowid]struct{})
	for _, entry := range writes {
		if entry.typ == INSERT {
			for i, s := range entry.bat.Attrs {
				if _, ok := neededCols[s]; ok {
					ret += int64(entry.bat.Vecs[i].Size())
				}
			}
		} else {
			if entry.bat.GetVector(0).GetType().Oid == types.T_Rowid {
				/*
					CASE:
					create table t1(a int);
					begin;
					truncate t1; //txnDatabase.Truncate will DELETE mo_tables
					show tables; // t1 must be shown
				*/
				if entry.databaseId == catalog.MO_CATALOG_ID &&
					entry.tableId == catalog.MO_TABLES_ID &&
					entry.truncate {
					continue
				}
				vs := vector.MustFixedCol[types.Rowid](entry.bat.GetVector(0))
				for _, v := range vs {
					deletes[v] = struct{}{}
				}
			}
		}
	}

	// Different rows may belong to same batch. So we have
	// to record the batch which we have already handled to avoid
	// repetitive computation
	handled := make(map[*batch.Batch]struct{})
	var meta objectio.ObjectMeta
	// Calculate the in mem size
	// TODO: It might includ some deleted row size
	iter := part.NewRowsIter(ts, nil, false)
	for iter.Next() {
		entry := iter.Entry()
		if _, ok := deletes[entry.RowID]; ok {
			continue
		}
		if _, ok := handled[entry.Batch]; ok {
			continue
		}

		for i, s := range entry.Batch.Attrs {
			if _, ok := neededCols[s]; ok {
				ret += int64(entry.Batch.Vecs[i].Size())
			}
		}

		handled[entry.Batch] = struct{}{}
	}
	iter.Close()

	// Calculate the block size
	biter := part.NewBlocksIter(ts)
	for biter.Next() {
		blk := biter.Entry()
		location := blk.MetaLocation()
		if objectio.IsSameObjectLocVsMeta(location, meta) {
			continue
		}

		if meta, err = objectio.FastLoadObjectMeta(ctx, &location, tbl.db.txn.proc.FileService); err != nil {
			biter.Close()
			return 0, err
		}

		for _, col := range neededCols {
			colmata := meta.MustGetColumn(uint16(col.Seqnum))
			ret += int64(colmata.Location().Length())
		}
	}
	biter.Close()

	return ret, nil
}

func (tbl *txnTable) GetColumMetadataScanInfo(ctx context.Context, name string) ([]*plan.MetadataScanInfo, error) {
	var (
		err  error
		part *logtailreplay.PartitionState
	)
	if part, err = tbl.getPartitionState(ctx); err != nil {
		return nil, err
	}

	var needCols []*plan.ColDef
	found := false
	cols := tbl.getTableDef().GetCols()
	for _, c := range cols {
		// TODO: We can keep hidden column but need a better way to know
		// whether it has the colmeta or not
		if !c.Hidden && (c.Name == name || name == AllColumns) {
			needCols = append(needCols, c)
			found = true
		}
	}

	if !found {
		return nil, moerr.NewInvalidInput(ctx, "bad input column name %v", name)
	}

	var meta objectio.ObjectMeta
	infoList := make([]*plan.MetadataScanInfo, 0, len(tbl.blockInfos))
	eachBlkFn := func(blk logtailreplay.BlockEntry) error {
		var err error
		location := blk.MetaLocation()
		if !objectio.IsSameObjectLocVsMeta(location, meta) {
			if meta, err = objectio.FastLoadObjectMeta(ctx, &location, tbl.db.txn.proc.FileService); err != nil {
				return err
			}
		}

		bid := location.ID()
		for _, col := range needCols {
			newInfo := &plan.MetadataScanInfo{
				ColName:    col.Name,
				EntryState: blk.EntryState,
				Sorted:     blk.Sorted,
				IsHidden:   col.Hidden,
			}
			FillByteFamilyTypeForBlockInfo(newInfo, blk)
			blkmeta := meta.GetBlockMeta(uint32(bid))
			colmeta := blkmeta.ColumnMeta(uint16(col.Seqnum))

			newInfo.RowCnt = int64(blkmeta.GetRows())
			newInfo.NullCnt = int64(colmeta.NullCnt())
			newInfo.CompressSize = int64(colmeta.Location().Length())
			newInfo.OriginSize = int64(colmeta.Location().OriginSize())

			zm := colmeta.ZoneMap()
			newInfo.Max = zm.GetMaxBuf()
			newInfo.Min = zm.GetMinBuf()

			infoList = append(infoList, newInfo)
		}

		return nil
	}

	if err = tbl.ForeachBlock(part, eachBlkFn); err != nil {
		return nil, err
	}

	return infoList, nil
}

func FillByteFamilyTypeForBlockInfo(info *plan.MetadataScanInfo, blk logtailreplay.BlockEntry) error {
	// It is better to use the Marshal() method
	info.BlockId = blk.BlockID[:]
	info.MetaLoc = blk.MetaLoc[:]
	info.DelLoc = blk.DeltaLoc[:]
	info.SegId = blk.SegmentID[:]
	info.CommitTs = blk.CommitTs[:]
	info.CreateTs = blk.CreateTime[:]
	info.DeleteTs = blk.DeleteTime[:]
	return nil
}

func (tbl *txnTable) GetDirtyBlksIn(
	state *logtailreplay.PartitionState,
	in bool) []types.Blockid {
	dirtyBlks := make([]types.Blockid, 0)
	for blk := range tbl.db.txn.blockId_dn_delete_metaLoc_batch {
		if in != state.BlockVisible(
			blk, types.TimestampToTS(tbl.db.txn.meta.SnapshotTS)) {
			continue
		}
		dirtyBlks = append(dirtyBlks, blk)
	}
	return dirtyBlks
}

func (tbl *txnTable) LoadDeletesForBlock(bid types.Blockid) (offsets []int64, err error) {

	for blk, bats := range tbl.db.txn.blockId_dn_delete_metaLoc_batch {
		if blk != bid {
			continue
		}
		for _, bat := range bats {
			vs := vector.MustStrCol(bat.GetVector(0))
			for _, metalLoc := range vs {
				location, err := blockio.EncodeLocationFromString(metalLoc)
				if err != nil {
					return nil, nil
				}
				rowIdBat, err := blockio.LoadColumns(
					tbl.db.txn.proc.Ctx,
					[]uint16{0},
					nil,
					tbl.db.txn.engine.fs,
					location,
					tbl.db.txn.proc.GetMPool())
				if err != nil {
					return nil, err
				}
				rowIds := vector.MustFixedCol[types.Rowid](rowIdBat.GetVector(0))
				for _, rowId := range rowIds {
					_, offset := rowId.Decode()
					offsets = append(offsets, int64(offset))
				}
			}
		}

	}
	return
}

// LoadDeletesForBlockIn loads deletes for blocks in PartitionState.
func (tbl *txnTable) LoadDeletesForBlockIn(
	state *logtailreplay.PartitionState,
	in bool,
	deleteBlockId map[types.Blockid][]int64,
	deletesRowId map[types.Rowid]uint8) error {

	for blk, bats := range tbl.db.txn.blockId_dn_delete_metaLoc_batch {
		if in != state.BlockVisible(
			blk, types.TimestampToTS(tbl.db.txn.meta.SnapshotTS)) {
			continue
		}
		for _, bat := range bats {
			vs := vector.MustStrCol(bat.GetVector(0))
			for _, metalLoc := range vs {
				location, err := blockio.EncodeLocationFromString(metalLoc)
				if err != nil {
					return err
				}
				rowIdBat, err := blockio.LoadColumns(
					tbl.db.txn.proc.Ctx,
					[]uint16{0},
					nil,
					tbl.db.txn.engine.fs,
					location,
					tbl.db.txn.proc.GetMPool())
				if err != nil {
					return err
				}
				rowIds := vector.MustFixedCol[types.Rowid](rowIdBat.GetVector(0))
				for _, rowId := range rowIds {
					if deleteBlockId != nil {
						id, offset := rowId.Decode()
						deleteBlockId[id] = append(deleteBlockId[id], int64(offset))
					} else if deletesRowId != nil {
						deletesRowId[rowId] = 0
					} else {
						panic("Load Block Deletes Error")
					}
				}
				rowIdBat.Clean(tbl.db.txn.proc.GetMPool())
			}
		}

	}
	return nil
}

func (tbl *txnTable) GetEngineType() engine.EngineType {
	return engine.Disttae
}

func (tbl *txnTable) reset(newId uint64) {
	//if the table is truncated first time, the table id is saved into the oldTableId
	if tbl.oldTableId == 0 {
		tbl.oldTableId = tbl.tableId
	}
	tbl.tableId = newId
	tbl._partState = nil
	tbl.blockInfos = nil
	tbl.blockInfosUpdated = false
	tbl.localState = logtailreplay.NewPartitionState(true)
}

func (tbl *txnTable) resetSnapshot() {
	tbl._partState = nil
	tbl.blockInfos = nil
	tbl.blockInfosUpdated = false
}

// return all unmodified blocks
func (tbl *txnTable) Ranges(ctx context.Context, exprs []*plan.Expr) (ranges [][]byte, err error) {
	tbl.db.txn.mergeTxnWorkspace()
	tbl.db.txn.DumpBatch(false, 0)
	tbl.writes = tbl.writes[:0]
	tbl.writesOffset = tbl.db.txn.statements[tbl.db.txn.statementID-1]

	tbl.writes = tbl.db.txn.getTableWrites(tbl.db.databaseId, tbl.tableId, tbl.writes)

	// make sure we have the block infos snapshot
	if err = tbl.updateBlockInfos(ctx); err != nil {
		return
	}

	// get the table's snapshot
	var part *logtailreplay.PartitionState
	if part, err = tbl.getPartitionState(ctx); err != nil {
		return
	}

	ranges = make([][]byte, 0, 1)
	ranges = append(ranges, []byte{})

	if len(tbl.blockInfos) == 0 {
		return
	}
	err = tbl.rangesOnePart(
		ctx,
		part,
		tbl.getTableDef(),
		exprs,
		tbl.blockInfos,
		&ranges,
		tbl.db.txn.proc,
	)
	return
}

func (tbl *txnTable) ApplyRuntimeFilters(ctx context.Context, blocks [][]byte, exprs []*plan.Expr, filters []*pipeline.RuntimeFilter) ([][]byte, error) {
	var err error
	evaluators := make([]RuntimeFilterEvaluator, len(filters))

	for i, filter := range filters {
		switch filter.Typ {
		case pipeline.RuntimeFilter_IN:
			vec := vector.NewVec(types.T_any.ToType())
			err = vec.UnmarshalBinary(filter.Data)
			if err != nil {
				return nil, err
			}
			evaluators[i] = &RuntimeInFilter{
				InList: vec,
			}

		case pipeline.RuntimeFilter_MIN_MAX:
			evaluators[i] = &RuntimeZonemapFilter{
				Zm: objectio.ZoneMap(filter.Data),
			}
		}
	}

	proc := tbl.db.txn.proc

	var (
		objMeta  objectio.ObjectMeta
		skipObj  bool
		auxIdCnt int32
	)

	for _, expr := range exprs {
		auxIdCnt = plan2.AssignAuxIdForExpr(expr, auxIdCnt)
	}

	columnMap := make(map[int]int)
	zms := make([]objectio.ZoneMap, auxIdCnt)
	vecs := make([]*vector.Vector, auxIdCnt)
	plan2.GetColumnMapByExprs(exprs, tbl.getTableDef(), &columnMap)

	defer func() {
		for i := range vecs {
			if vecs[i] != nil {
				vecs[i].Free(proc.Mp())
			}
		}
	}()

	errCtx := errutil.ContextWithNoReport(ctx, true)

	curr := 1 // Skip the first block which is always the memtable
	for i := 1; i < len(blocks); i++ {
		blk := catalog.DecodeBlockInfo(blocks[i])
		location := blk.MetaLocation()

		if !objectio.IsSameObjectLocVsMeta(location, objMeta) {
			if objMeta, err = objectio.FastLoadObjectMeta(errCtx, &location, proc.FileService); err != nil {
				return nil, err
			}

			skipObj = false
			// here we only eval expr on the object meta if it has more than 2 blocks
			if objMeta.BlockCount() > 2 {
				for i, expr := range exprs {
					zm := colexec.GetExprZoneMap(errCtx, proc, expr, objMeta, columnMap, zms, vecs)
					if zm.IsInited() && !evaluators[i].Evaluate(zm) {
						skipObj = true
						break
					}
				}
			}
		}

		if skipObj {
			continue
		}

		var skipBlk bool

		// eval filter expr on the block
		blkMeta := objMeta.GetBlockMeta(uint32(location.ID()))
		for i, expr := range exprs {
			zm := colexec.GetExprZoneMap(errCtx, proc, expr, blkMeta, columnMap, zms, vecs)
			if zm.IsInited() && !evaluators[i].Evaluate(zm) {
				skipBlk = true
				break
			}
		}

		if skipBlk {
			continue
		}

		// store the block in ranges
		blocks[curr] = blocks[i]
		curr++
	}

	return blocks[:curr], nil
}

// txn can read :
//  1. snapshot data
//      1>. DN blocks data resides in S3.
//      2>.partition state data resides in memory. read by partitionReader

//      deletes for DN's block exists in four places, rangesOnePart() collect 2 and 3 and 4.
//      1. in delta location through dn writing S3. read by blockRead.
//      2. in dn memory, namely cn partition state, read by blockMergeReader.
//  	3. batch of row id in memory being deleted by txn.
//  	4. in delta location being deleted through txn writing S3.

//  2. data in txn's workspace. read by partitionReader.
//     1>.txn workspace : raw batch data resides in memory.
//     2>.txn workspace : CN blocks resides in S3.
func (tbl *txnTable) rangesOnePart(
	ctx context.Context,
	state *logtailreplay.PartitionState, // snapshot state of this transaction
	tableDef *plan.TableDef, // table definition (schema)
	exprs []*plan.Expr, // filter expression
	blocks []catalog.BlockInfo, // whole block list
	ranges *[][]byte, // output marshaled block list after filtering
	proc *process.Process, // process of this transaction
) (err error) {
	dirtyBlks := make(map[types.Blockid]struct{})

	//collect dirty blocks from PartitionState.dirtyBlocks.
	{
		iter := state.NewDirtyBlocksIter()
		for iter.Next() {
			entry := iter.Entry()
			//lazy load deletes for block.
			dirtyBlks[entry.BlockID] = struct{}{}
		}
		iter.Close()

	}

	//only collect dirty blocks in PartitionState.blocks into modifies.
	for _, bid := range tbl.GetDirtyBlksIn(state, true) {
		dirtyBlks[bid] = struct{}{}
	}

	for _, entry := range tbl.writes {
		if entry.isGeneratedByTruncate() {
			continue
		}
		//deletes in tbl.writes maybe comes from PartitionState.rows or PartitionState.blocks,
		// but at the end of this function, only collect deletes which comes from PartitionState.blocks
		// into modifies.
		if entry.typ == DELETE && entry.fileName == "" {
			vs := vector.MustFixedCol[types.Rowid](entry.bat.GetVector(0))
			for _, v := range vs {
				id, _ := v.Decode()
				dirtyBlks[id] = struct{}{}
			}
		}
	}

	var (
		objMeta  objectio.ObjectMeta
		zms      []objectio.ZoneMap
		vecs     []*vector.Vector
		skipObj  bool
		auxIdCnt int32
	)

	defer func() {
		for i := range vecs {
			if vecs[i] != nil {
				vecs[i].Free(proc.Mp())
			}
		}
	}()

	// check if expr is monotonic, if not, we can skip evaluating expr for each block
	for _, expr := range exprs {
		auxIdCnt += plan2.AssignAuxIdForExpr(expr, auxIdCnt)
	}

	columnMap := make(map[int]int)
	if auxIdCnt > 0 {
		zms = make([]objectio.ZoneMap, auxIdCnt)
		vecs = make([]*vector.Vector, auxIdCnt)
		plan2.GetColumnMapByExprs(exprs, tableDef, &columnMap)
	}

	errCtx := errutil.ContextWithNoReport(ctx, true)

	hasDeletes := len(dirtyBlks) > 0
	for _, blk := range blocks {
		// if expr is monotonic, we need evaluating expr for each block
		if auxIdCnt > 0 {
			location := blk.MetaLocation()

			// check whether the block belongs to a new object
			// yes:
			//     1. load object meta
			//     2. eval expr on object meta
			//     3. if the expr is false, skip eval expr on the blocks of the same object
			// no:
			//     1. check whether the object is skipped
			//     2. if skipped, skip this block
			//     3. if not skipped, eval expr on the block
			if !objectio.IsSameObjectLocVsMeta(location, objMeta) {
				if objMeta, err = objectio.FastLoadObjectMeta(ctx, &location, proc.FileService); err != nil {
					return
				}

				skipObj = false
				// here we only eval expr on the object meta if it has more than 2 blocks
				if objMeta.BlockCount() > 2 {
					for _, expr := range exprs {
						if !colexec.EvaluateFilterByZoneMap(errCtx, proc, expr, objMeta, columnMap, zms, vecs) {
							skipObj = true
							break
						}
					}
				}
			}

			if skipObj {
				continue
			}

			var skipBlk bool

			// eval filter expr on the block
			blkMeta := objMeta.GetBlockMeta(uint32(location.ID()))
			for _, expr := range exprs {
				if !colexec.EvaluateFilterByZoneMap(errCtx, proc, expr, blkMeta, columnMap, zms, vecs) {
					skipBlk = true
					break
				}
			}

			// if the block is not needed, skip it
			if skipBlk {
				continue
			}
		}

		if hasDeletes {
			if _, ok := dirtyBlks[blk.BlockID]; !ok {
				blk.CanRemote = true
			}
			*ranges = append(*ranges, catalog.EncodeBlockInfo(blk))
			continue
		}
		// store the block in ranges
		blk.CanRemote = true
		*ranges = append(*ranges, catalog.EncodeBlockInfo(blk))
	}
	//TODO::1. collect uncommitted blocks with deletes through CN writing S3 from txn's workspace into ranges.
	//      2. collect uncommitted blocks without deletes into ranges.
	return
}

// getTableDef only return all cols and their index.
func (tbl *txnTable) getTableDef() *plan.TableDef {
	if tbl.tableDef == nil {
		var cols []*plan.ColDef
		i := int32(0)
		name2index := make(map[string]int32)
		for _, def := range tbl.defs {
			if attr, ok := def.(*engine.AttributeDef); ok {
				name2index[attr.Attr.Name] = i
				cols = append(cols, &plan.ColDef{
					Name:  attr.Attr.Name,
					ColId: attr.Attr.ID,
					Typ: &plan.Type{
						Id:       int32(attr.Attr.Type.Oid),
						Width:    attr.Attr.Type.Width,
						Scale:    attr.Attr.Type.Scale,
						AutoIncr: attr.Attr.AutoIncrement,
					},
					Primary:   attr.Attr.Primary,
					Default:   attr.Attr.Default,
					OnUpdate:  attr.Attr.OnUpdate,
					Comment:   attr.Attr.Comment,
					ClusterBy: attr.Attr.ClusterBy,
					Seqnum:    uint32(attr.Attr.Seqnum),
				})
				i++
			}
		}
		tbl.tableDef = &plan.TableDef{
			Name:          tbl.tableName,
			Cols:          cols,
			Name2ColIndex: name2index,
		}
		tbl.tableDef.Version = tbl.version
		// add Constraint
		if len(tbl.constraint) != 0 {
			c := new(engine.ConstraintDef)
			err := c.UnmarshalBinary(tbl.constraint)
			if err != nil {
				return nil
			}
			for _, ct := range c.Cts {
				switch k := ct.(type) {
				case *engine.PrimaryKeyDef:
					tbl.tableDef.Pkey = k.Pkey
				}
			}
		}
	}

	return tbl.tableDef
}

func (tbl *txnTable) TableDefs(ctx context.Context) ([]engine.TableDef, error) {
	//return tbl.defs, nil
	// I don't understand why the logic now is not to get all the tableDef. Don't understand.
	// copy from tae's logic
	defs := make([]engine.TableDef, 0, len(tbl.defs))
	defs = append(defs, &engine.VersionDef{Version: tbl.version})
	if tbl.comment != "" {
		commentDef := new(engine.CommentDef)
		commentDef.Comment = tbl.comment
		defs = append(defs, commentDef)
	}
	if tbl.partitioned > 0 || tbl.partition != "" {
		partitionDef := new(engine.PartitionDef)
		partitionDef.Partitioned = tbl.partitioned
		partitionDef.Partition = tbl.partition
		defs = append(defs, partitionDef)
	}

	if tbl.viewdef != "" {
		viewDef := new(engine.ViewDef)
		viewDef.View = tbl.viewdef
		defs = append(defs, viewDef)
	}
	if len(tbl.constraint) > 0 {
		c := &engine.ConstraintDef{}
		err := c.UnmarshalBinary(tbl.constraint)
		if err != nil {
			return nil, err
		}
		defs = append(defs, c)
	}
	for i, def := range tbl.defs {
		if attr, ok := def.(*engine.AttributeDef); ok {
			if attr.Attr.Name != catalog.Row_ID {
				defs = append(defs, tbl.defs[i])
			}
		}
	}
	pro := new(engine.PropertiesDef)
	pro.Properties = append(pro.Properties, engine.Property{
		Key:   catalog.SystemRelAttr_Kind,
		Value: string(tbl.relKind),
	})
	if tbl.createSql != "" {
		pro.Properties = append(pro.Properties, engine.Property{
			Key:   catalog.SystemRelAttr_CreateSQL,
			Value: tbl.createSql,
		})
	}
	defs = append(defs, pro)
	return defs, nil

}

func (tbl *txnTable) UpdateConstraint(ctx context.Context, c *engine.ConstraintDef) error {
	ct, err := c.MarshalBinary()
	if err != nil {
		return err
	}
	bat, err := genTableConstraintTuple(tbl.tableId, tbl.db.databaseId, tbl.tableName, tbl.db.databaseName, ct, tbl.db.txn.proc.Mp())
	if err != nil {
		return err
	}
	if err = tbl.db.txn.WriteBatch(UPDATE, catalog.MO_CATALOG_ID, catalog.MO_TABLES_ID,
		catalog.MO_CATALOG, catalog.MO_TABLES, bat, tbl.db.txn.dnStores[0], -1, false, false); err != nil {
		return err
	}
	tbl.constraint = ct
	return nil
}

func (tbl *txnTable) AlterTable(ctx context.Context, c *engine.ConstraintDef, constraint [][]byte) error {
	ct, err := c.MarshalBinary()
	if err != nil {
		return err
	}
	bat, err := genTableAlterTuple(constraint, tbl.db.txn.proc.Mp())
	if err != nil {
		return err
	}
	if err = tbl.db.txn.WriteBatch(ALTER, catalog.MO_CATALOG_ID, catalog.MO_TABLES_ID,
		catalog.MO_CATALOG, catalog.MO_TABLES, bat, tbl.db.txn.dnStores[0], -1, false, false); err != nil {
		return err
	}
	tbl.constraint = ct
	return nil
}

func (tbl *txnTable) TableColumns(ctx context.Context) ([]*engine.Attribute, error) {
	var attrs []*engine.Attribute
	for _, def := range tbl.defs {
		if attr, ok := def.(*engine.AttributeDef); ok {
			attrs = append(attrs, &attr.Attr)
		}
	}
	return attrs, nil
}

func (tbl *txnTable) GetPrimaryKeys(ctx context.Context) ([]*engine.Attribute, error) {
	attrs := make([]*engine.Attribute, 0, 1)
	for _, def := range tbl.defs {
		if attr, ok := def.(*engine.AttributeDef); ok {
			if attr.Attr.Primary {
				attrs = append(attrs, &attr.Attr)
			}
		}
	}
	return attrs, nil
}

func (tbl *txnTable) GetHideKeys(ctx context.Context) ([]*engine.Attribute, error) {
	attrs := make([]*engine.Attribute, 0, 1)
	attrs = append(attrs, &engine.Attribute{
		IsHidden: true,
		IsRowId:  true,
		Name:     catalog.Row_ID,
		Type:     types.New(types.T_Rowid, 0, 0),
		Primary:  true,
	})
	return attrs, nil
}

func (tbl *txnTable) Write(ctx context.Context, bat *batch.Batch) error {
	if bat == nil || bat.Length() == 0 {
		return nil
	}
	// for writing S3 Block
	if bat.Attrs[0] == catalog.BlockMeta_BlockInfo {
		blkInfo := catalog.DecodeBlockInfo(bat.Vecs[0].GetBytesAt(0))
		fileName := blkInfo.MetaLocation().Name().String()
		ibat, err := bat.Dup(tbl.db.txn.proc.Mp())
		if err != nil {
			return err
		}
		return tbl.db.txn.WriteFile(
			INSERT,
			tbl.db.databaseId,
			tbl.tableId,
			tbl.db.databaseName,
			tbl.tableName,
			fileName,
			ibat,
			tbl.db.txn.dnStores[0])
	}
	ibat, err := bat.Dup(tbl.db.txn.proc.Mp())
	if err != nil {
		return err
	}
	if err := tbl.db.txn.WriteBatch(
		INSERT,
		tbl.db.databaseId,
		tbl.tableId,
		tbl.db.databaseName,
		tbl.tableName,
		ibat,
		tbl.db.txn.dnStores[0],
		tbl.primaryIdx,
		false,
		false); err != nil {
		return err
	}
	/*
		var packer *types.Packer
		put := tbl.db.txn.engine.packerPool.Get(&packer)
		defer put.Put()
		if err := tbl.updateLocalState(ctx, INSERT, ibat, packer); err != nil {
			return err
		}
	*/

	return tbl.db.txn.DumpBatch(false, tbl.writesOffset)
}

func (tbl *txnTable) Update(ctx context.Context, bat *batch.Batch) error {
	return nil
}

//	blkId(string)     deltaLoc(string)                   type(int)
//
// |-----------|-----------------------------------|----------------|
// |  blk_id   |   batch.Marshal(deltaLoc)         |  FlushDeltaLoc | DN Block
// |  blk_id   |   batch.Marshal(uint32 offset)    |  CNBlockOffset | CN Block
// |  blk_id   |   batch.Marshal(rowId)            |  RawRowIdBatch | DN Blcok
// |  blk_id   |   batch.Marshal(uint32 offset)    | RawBatchOffset | RawBatch (in txn workspace)
func (tbl *txnTable) EnhanceDelete(bat *batch.Batch, name string) error {
	blkId, typ_str := objectio.Str2Blockid(name[:len(name)-2]), string(name[len(name)-1])
	typ, err := strconv.ParseInt(typ_str, 10, 64)
	if err != nil {
		return err
	}
	switch typ {
	case deletion.FlushDeltaLoc:
		location, err := blockio.EncodeLocationFromString(bat.Vecs[0].GetStringAt(0))
		if err != nil {
			return err
		}
		fileName := location.Name().String()
		copBat := CopyBatch(tbl.db.txn.proc.Ctx, tbl.db.txn.proc, bat)
		//copBat.Attrs = {catalog.BlockMeta_DeltaLoc}
		if err := tbl.db.txn.WriteFile(DELETE, tbl.db.databaseId, tbl.tableId,
			tbl.db.databaseName, tbl.tableName, fileName, copBat, tbl.db.txn.dnStores[0]); err != nil {
			return err
		}
		tbl.db.txn.blockId_dn_delete_metaLoc_batch[*blkId] = append(tbl.db.txn.blockId_dn_delete_metaLoc_batch[*blkId], copBat)
	case deletion.CNBlockOffset:
		vs := vector.MustFixedCol[int64](bat.GetVector(0))
		tbl.db.txn.PutCnBlockDeletes(blkId, vs)
	case deletion.RawRowIdBatch:
		tbl.writeDnPartition(tbl.db.txn.proc.Ctx, bat)
	case deletion.RawBatchOffset:
		vs := vector.MustFixedCol[int64](bat.GetVector(0))
		entry_bat := tbl.db.txn.blockId_raw_batch[*blkId]
		entry_bat.AntiShrink(vs)
		// reset rowId offset
		rowIds := vector.MustFixedCol[types.Rowid](entry_bat.GetVector(0))
		for i := range rowIds {
			(&rowIds[i]).SetRowOffset(uint32(i))
		}
	}
	return nil
}

// CN Block Compaction
func (tbl *txnTable) compaction() error {
	mp := make(map[int][]int64)
	s3writer := &colexec.S3Writer{}
	batchNums := 0
	name, err := s3writer.GenerateWriter(tbl.db.txn.proc)
	if err != nil {
		return err
	}
	var deletedIDs []*types.Blockid
	defer func() {
		tbl.db.txn.deletedBlocks.removeBlockDeletedInfos(deletedIDs)
	}()
	tbl.db.txn.deletedBlocks.iter(func(id *types.Blockid, deleteOffsets []int64) bool {
		pos := tbl.db.txn.cnBlkId_Pos[*id]
		// just do compaction for current txnTable
		entry := tbl.db.txn.writes[pos.idx]
		if !(entry.databaseId == tbl.db.databaseId && entry.tableId == tbl.tableId) {
			return true
		}
		delete(tbl.db.txn.cnBlkId_Pos, *id)
		deletedIDs = append(deletedIDs, id)
		if len(deleteOffsets) == 0 {
			return true
		}
		mp[pos.idx] = append(mp[pos.idx], pos.offset)
		// start compaction
		metaLoc := tbl.db.txn.writes[pos.idx].bat.GetVector(0).GetStringAt(int(pos.offset))
		location, e := blockio.EncodeLocationFromString(metaLoc)
		if e != nil {
			err = e
			return false
		}
		if tbl.seqnums == nil {
			n := len(tbl.tableDef.Cols) - 1
			idxs := make([]uint16, 0, n)
			typs := make([]types.Type, 0, n)
			for i := 0; i < len(tbl.tableDef.Cols)-1; i++ {
				col := tbl.tableDef.Cols[i]
				idxs = append(idxs, uint16(col.Seqnum))
				typs = append(typs, vector.ProtoTypeToType(col.Typ))
			}
			tbl.seqnums = idxs
			tbl.typs = typs
		}
		bat, e := blockio.BlockCompactionRead(
			tbl.db.txn.proc.Ctx,
			location,
			deleteOffsets,
			tbl.seqnums,
			tbl.typs,
			tbl.db.txn.engine.fs,
			tbl.db.txn.proc.GetMPool())
		if e != nil {
			err = e
			return false
		}
		if bat.Length() == 0 {
			return true
		}
		// ToDo: Optimize this logic, we need to control blocks num in one file
		// and make sure one block has as close as possible to 8192 rows
		// if the batch is little we should not flush, improve this in next pr.
		s3writer.WriteBlock(bat)
		batchNums++
		if len(deleteOffsets) > 0 {
			bat.Clean(tbl.db.txn.proc.GetMPool())
		}
		return true
	})
	if err != nil {
		return err
	}

	if batchNums > 0 {
		blkInfos, err := s3writer.WriteEndBlocks(tbl.db.txn.proc)
		if err != nil {
			return err
		}
		new_bat := batch.NewWithSize(1)
		new_bat.Attrs = []string{catalog.BlockMeta_BlockInfo}
		new_bat.SetVector(0, vector.NewVec(types.T_text.ToType()))
		for _, blkInfo := range blkInfos {
			vector.AppendBytes(
				new_bat.GetVector(0),
				catalog.EncodeBlockInfo(blkInfo),
				false,
				tbl.db.txn.proc.GetMPool())
		}
		new_bat.SetZs(len(blkInfos), tbl.db.txn.proc.GetMPool())
		err = tbl.db.txn.WriteFile(
			INSERT,
			tbl.db.databaseId,
			tbl.tableId,
			tbl.db.databaseName,
			tbl.tableName,
			name.String(),
			new_bat,
			tbl.db.txn.dnStores[0])
		if err != nil {
			return err
		}
	}
	remove_batch := make(map[*batch.Batch]bool)
	// delete old block info
	for idx, offsets := range mp {
		bat := tbl.db.txn.writes[idx].bat
		tbl.db.txn.delPosForCNBlock(bat.GetVector(0), offsets)
		bat.AntiShrink(offsets)
		// update txn.cnBlkId_Pos
		tbl.db.txn.updatePosForCNBlock(bat.GetVector(0), idx)
		if bat.Length() == 0 {
			remove_batch[bat] = true
		}
	}
	tbl.db.txn.Lock()
	for i := 0; i < len(tbl.db.txn.writes); i++ {
		if remove_batch[tbl.db.txn.writes[i].bat] {
			// DON'T MODIFY THE IDX OF AN ENTRY IN LOG
			// THIS IS VERY IMPORTANT FOR CN BLOCK COMPACTION
			// maybe this will cause that the log imcrements unlimitly.
			// tbl.db.txn.writes = append(tbl.db.txn.writes[:i], tbl.db.txn.writes[i+1:]...)
			// i--
			tbl.db.txn.writes[i].bat.Clean(tbl.db.txn.proc.GetMPool())
			tbl.db.txn.writes[i].bat = nil
		}
	}
	tbl.db.txn.Unlock()
	return nil
}

func (tbl *txnTable) Delete(ctx context.Context, bat *batch.Batch, name string) error {
	if bat == nil {
		// ToDo:
		// start to do compaction for cn blocks
		// there are three strageties:
		// 1.do compaction at deletion operator
		// 2.do compaction here
		// 3.do compaction when read
		// choose which one at last depends on next pr
		// we use 2 now.
		return tbl.compaction()
	}
	//for S3 delete
	if name != catalog.Row_ID {
		return tbl.EnhanceDelete(bat, name)
	}
	bat.SetAttributes([]string{catalog.Row_ID})

	/*
		var packer *types.Packer
		put := tbl.db.txn.engine.packerPool.Get(&packer)
		defer put.Put()

		 if err := tbl.updateLocalState(ctx, DELETE, bat, packer); err != nil {
		 	return err
		 }
	*/
	bat = tbl.db.txn.deleteBatch(bat, tbl.db.databaseId, tbl.tableId)
	if bat.Length() == 0 {
		return nil
	}
	return tbl.writeDnPartition(ctx, bat)
}

func CopyBatch(ctx context.Context, proc *process.Process, bat *batch.Batch) *batch.Batch {
	ibat := batch.NewWithSize(len(bat.Attrs))
	ibat.Attrs = append(ibat.Attrs, bat.Attrs...)
	for i := 0; i < len(ibat.Attrs); i++ {
		ibat.SetVector(int32(i), vector.NewVec(*bat.GetVector(int32(i)).GetType()))
	}
	ibat.Append(ctx, proc.GetMPool(), bat)
	return ibat
}

func (tbl *txnTable) writeDnPartition(ctx context.Context, bat *batch.Batch) error {
	ibat := CopyBatch(ctx, tbl.db.txn.proc, bat)
	if err := tbl.db.txn.WriteBatch(DELETE, tbl.db.databaseId, tbl.tableId,
		tbl.db.databaseName, tbl.tableName, ibat, tbl.db.txn.dnStores[0], tbl.primaryIdx, false, false); err != nil {
		return err
	}
	return nil
}

func (tbl *txnTable) AddTableDef(ctx context.Context, def engine.TableDef) error {
	return nil
}

func (tbl *txnTable) DelTableDef(ctx context.Context, def engine.TableDef) error {
	return nil
}

func (tbl *txnTable) GetTableID(ctx context.Context) uint64 {
	return tbl.tableId
}

// GetTableName implements the engine.Relation interface.
func (tbl *txnTable) GetTableName() string {
	return tbl.tableName
}

func (tbl *txnTable) GetDBID(ctx context.Context) uint64 {
	return tbl.db.databaseId
}

func (tbl *txnTable) NewReader(
	ctx context.Context,
	num int,
	expr *plan.Expr,
	ranges [][]byte) ([]engine.Reader, error) {
	if len(ranges) == 0 {
		return tbl.newMergeReader(ctx, num, expr, nil)
	}
	if len(ranges) == 1 && engine.IsMemtable(ranges[0]) {
		return tbl.newMergeReader(ctx, num, expr, nil)
	}
	if len(ranges) > 1 && engine.IsMemtable(ranges[0]) {
		rds := make([]engine.Reader, num)
		mrds := make([]mergeReader, num)
		ranges = ranges[1:]

		var dirtyBlks []catalog.BlockInfo
		var cleanBlks [][]byte
		for _, blk := range ranges {
			blkInfo := catalog.DecodeBlockInfo(blk)
			if blkInfo.CanRemote {
				cleanBlks = append(cleanBlks, blk)
				continue
			}
			dirtyBlks = append(dirtyBlks, *blkInfo)
		}

		rds0, err := tbl.newMergeReader(ctx, num, expr, dirtyBlks)
		if err != nil {
			return nil, err
		}
		for i, rd := range rds0 {
			mrds[i].rds = append(mrds[i].rds, rd)
		}
<<<<<<< HEAD

		if len(cleanBlks) > 0 {
			rds0, err = tbl.newBlockReader(ctx, num, expr, cleanBlks)
			if err != nil {
				return nil, err
			}
=======
		blkInfos := make([]*catalog.BlockInfo, 0, len(ranges[1:]))
		for _, r := range ranges[1:] {
			blkInfos = append(blkInfos, catalog.DecodeBlockInfo(r))
		}
		rds0, err = tbl.newBlockReader(ctx, num, expr, blkInfos)
		if err != nil {
			return nil, err
>>>>>>> f6cde07a
		}
		for i, rd := range rds0 {
			mrds[i].rds = append(mrds[i].rds, rd)
		}

		for i := range rds {
			rds[i] = &mrds[i]
		}
		return rds, nil
	}
	blkInfos := make([]*catalog.BlockInfo, 0, len(ranges))
	for _, r := range ranges {
		blkInfos = append(blkInfos, catalog.DecodeBlockInfo(r))
	}
	return tbl.newBlockReader(ctx, num, expr, blkInfos)
}

func (tbl *txnTable) newMergeReader(
	ctx context.Context,
	num int,
	expr *plan.Expr,
	dirtyBlks []catalog.BlockInfo) ([]engine.Reader, error) {

	var encodedPrimaryKey []byte
	pk := tbl.tableDef.Pkey
	if pk != nil && expr != nil {
		// TODO: workaround for composite primary key
		// right now for composite primary key, the filter expr will not be pushed down
		// here we try to serialize the composite primary key
		if pk.CompPkeyCol != nil {
			pkVals := make([]*plan.Expr_C, len(pk.Names))
			getCompositPKVals(expr, pk.Names, pkVals)
			cnt := getValidCompositePKCnt(pkVals)
			if cnt != 0 {
				var packer *types.Packer
				put := tbl.db.txn.engine.packerPool.Get(&packer)
				for i := 0; i < cnt; i++ {
					serialTupleByConstExpr(pkVals[i], packer)
				}
				v := packer.Bytes()
				packer.Reset()
				encodedPrimaryKey = logtailreplay.EncodePrimaryKey(v, packer)
				// TODO: hack: remove the last comma, need to fix this in the future
				encodedPrimaryKey = encodedPrimaryKey[0 : len(encodedPrimaryKey)-1]
				put.Put()
			}
		} else {
			pkColumn := tbl.tableDef.Cols[tbl.primaryIdx]
			ok, v := getPkValueByExpr(expr, pkColumn.Name, types.T(pkColumn.Typ.Id))
			if ok {
				var packer *types.Packer
				put := tbl.db.txn.engine.packerPool.Get(&packer)
				encodedPrimaryKey = logtailreplay.EncodePrimaryKey(v, packer)
				put.Put()
			}
		}
	}
	rds := make([]engine.Reader, num)
	mrds := make([]mergeReader, num)
	rds0, err := tbl.newReader(
		ctx,
		num,
		encodedPrimaryKey,
		expr,
		dirtyBlks,
		tbl.writes)
	if err != nil {
		return nil, err
	}
	mrds[0].rds = append(mrds[0].rds, rds0...)

	for i := range rds {
		rds[i] = &mrds[i]
	}

	return rds, nil
}

func (tbl *txnTable) newBlockReader(
	ctx context.Context,
	num int,
	expr *plan.Expr,
	blkInfos []*catalog.BlockInfo) ([]engine.Reader, error) {
	rds := make([]engine.Reader, num)
	ts := tbl.db.txn.meta.SnapshotTS
	tableDef := tbl.getTableDef()

	if len(blkInfos) < num || len(blkInfos) == 1 {
		for i, blk := range blkInfos {
			rds[i] = newBlockReader(
				ctx, tableDef, ts, []*catalog.BlockInfo{blk}, expr, tbl.db.txn.engine.fs,
			)
		}
		for j := len(blkInfos); j < num; j++ {
			rds[j] = &emptyReader{}
		}
		return rds, nil
	}

	infos, steps := groupBlocksToObjects(blkInfos, num)
	blockReaders := newBlockReaders(ctx, tbl.db.txn.engine.fs, tableDef, tbl.primarySeqnum, ts, num, expr)
	distributeBlocksToBlockReaders(blockReaders, num, infos, steps)
	for i := 0; i < num; i++ {
		rds[i] = blockReaders[i]
	}
	return rds, nil
}

func (tbl *txnTable) newReader(
	ctx context.Context,
	readerNumber int,
	encodedPrimaryKey []byte,
	expr *plan.Expr,
	dirtyBlks []catalog.BlockInfo,
	entries []Entry,
) ([]engine.Reader, error) {
	txn := tbl.db.txn
	ts := txn.meta.SnapshotTS
	fs := txn.engine.fs
	state, err := tbl.getPartitionState(ctx)
	if err != nil {
		return nil, err
	}

	//prepare inserts and deletes for partition reader.
	//TODO:: put this logic into partitionReader.read.
	var inserts []*batch.Batch
	var blkInfos []*catalog.BlockInfo
	blkDels := make(map[types.Blockid][]int64)
	var deletes map[types.Rowid]uint8
	if !txn.readOnly.Load() {
		inserts = make([]*batch.Batch, 0, len(entries))
		deletes = make(map[types.Rowid]uint8)
		for _, entry := range entries {
			if entry.typ == INSERT {
				if entry.bat == nil || entry.bat.Length() == 0 {
					continue
				}
				if entry.bat.Attrs[0] == catalog.BlockMeta_MetaLoc {
					metaLocs := vector.MustStrCol(entry.bat.Vecs[0])
					for _, metaLoc := range metaLocs {
						location, err := blockio.EncodeLocationFromString(metaLoc)
						if err != nil {
							return nil, err
						}
						sid := location.Name().SegmentId()
						blkid := objectio.NewBlockid(
							&sid,
							location.Name().Num(),
							location.ID())
						pos, ok := txn.cnBlkId_Pos[*blkid]
						if !ok {
							panic(fmt.Sprintf("blkid %s not found", blkid.String()))
						}
						blkInfos = append(blkInfos, &pos.blkInfo)
						offsets := txn.deletedBlocks.getDeletedOffsetsByBlock(blkid)
						if len(offsets) != 0 {
							blkDels[*blkid] = offsets
						}
					}

				} else {
					inserts = append(inserts, entry.bat)
				}
				continue
			}
			//entry.typ == DELETE
			if entry.bat.GetVector(0).GetType().Oid == types.T_Rowid {
				/*
					CASE:
					create table t1(a int);
					begin;
					truncate t1; //txnDatabase.Truncate will DELETE mo_tables
					show tables; // t1 must be shown
				*/
				if entry.isGeneratedByTruncate() {
					continue
				}
				//deletes in txn.Write maybe comes from PartitionState.Rows ,
				// PartitionReader need to skip them.
				vs := vector.MustFixedCol[types.Rowid](entry.bat.GetVector(0))
				for _, v := range vs {
					deletes[v] = 0
				}
			}
		}
<<<<<<< HEAD
		//FIXME::deletes in txn.blockId_dn_delete_metaLoc_batch maybe come from PartitionState.rows,
		//       PartitionReader need to skip them;
=======
		//deletes maybe comes from PartitionState.rows, PartitionReader need to skip them;
		// so, here only load deletes which don't belong to PartitionState.blks.
>>>>>>> f6cde07a
		tbl.LoadDeletesForBlockIn(state, false, nil, deletes)
	}

	readers := make([]engine.Reader, readerNumber)

	seqnumMp := make(map[string]int)
	for _, coldef := range tbl.tableDef.Cols {
		seqnumMp[coldef.Name] = int(coldef.Seqnum)
	}

	mp := make(map[string]types.Type)
	mp[catalog.Row_ID] = types.New(types.T_Rowid, 0, 0)
	for _, def := range tbl.defs {
		attr, ok := def.(*engine.AttributeDef)
		if !ok {
			continue
		}
		mp[attr.Attr.Name] = attr.Attr.Type
	}

	var iter logtailreplay.RowsIter
	if len(encodedPrimaryKey) > 0 {
		iter = state.NewPrimaryKeyIter(
			types.TimestampToTS(ts),
			logtailreplay.Prefix(encodedPrimaryKey),
		)
	} else {
		iter = state.NewRowsIter(
			types.TimestampToTS(ts),
			nil,
			false,
		)
	}

	partReader := &PartitionReader{
<<<<<<< HEAD
		typsMap:         mp,
		inserts:         inserts,
		deletes:         deletes,
		iter:            iter,
		seqnumMp:        seqnumMp,
		extendId2s3File: make(map[string]int),
		s3FileService:   fs,
		procMPool:       txn.proc.GetMPool(),
		deletedBlocks:   txn.deletedBlocks,
	}
=======
		blockReader: newBlockReader(
			ctx,
			tbl.tableDef,
			ts,
			nil,
			expr,
			fs),
		typsMap:  mp,
		inserts:  inserts,
		deletes:  deletes,
		iter:     iter,
		seqnumMp: seqnumMp,
	}
	partReader.blockReader.blkDels = blkDels
	infos, steps := groupBlocksToObjects(blkInfos, 1)
	distributeBlocksToBlockReaders(
		[]*blockReader{partReader.blockReader},
		1,
		infos,
		steps)

>>>>>>> f6cde07a
	readers[0] = partReader

	if readerNumber == 1 {
		for i := range dirtyBlks {
			readers = append(
				readers,
				newBlockMergeReader(
					ctx, tbl, ts, []catalog.BlockInfo{dirtyBlks[i]}, expr, fs,
				),
			)
		}
		return []engine.Reader{&mergeReader{readers}}, nil
	}

	if len(dirtyBlks) < readerNumber-1 {
		for i := range dirtyBlks {
			readers[i+1] = newBlockMergeReader(
				ctx, tbl, ts, []catalog.BlockInfo{dirtyBlks[i]}, expr, fs,
			)
		}
		for j := len(dirtyBlks) + 1; j < readerNumber; j++ {
			readers[j] = &emptyReader{}
		}
		return readers, nil
	}

	step := len(dirtyBlks) / (readerNumber - 1)
	if step < 1 {
		step = 1
	}
	for i := 1; i < readerNumber; i++ {
		if i == readerNumber-1 {
			readers[i] = newBlockMergeReader(
				ctx, tbl, ts, dirtyBlks[(i-1)*step:], expr, fs,
			)
		} else {
			readers[i] = newBlockMergeReader(
				ctx, tbl, ts, dirtyBlks[(i-1)*step:i*step], expr, fs,
			)
		}
	}

	return readers, nil
}

// get the table's snapshot.
// it is only initialized once for a transaction and will not change.
func (tbl *txnTable) getPartitionState(ctx context.Context) (*logtailreplay.PartitionState, error) {
	if tbl._partState == nil {
		if err := tbl.updateLogtail(ctx); err != nil {
			return nil, err
		}
		tbl._partState = tbl.db.txn.engine.getPartition(tbl.db.databaseId, tbl.tableId).Snapshot()
	}
	return tbl._partState, nil
}

func (tbl *txnTable) updateBlockInfos(ctx context.Context) (err error) {
	tbl.dnList = []int{0}

	_, created := tbl.db.txn.createMap.Load(genTableKey(ctx, tbl.tableName, tbl.db.databaseId))
	// check if the table is not created in this txn, and the block infos are not updated, then update:
	// 1. update logtail
	// 2. generate block infos
	// 3. update the blockInfosUpdated and blockInfos fields of the table
	if !created && !tbl.blockInfosUpdated {
		if err = tbl.updateLogtail(ctx); err != nil {
			return
		}
		var blocks []catalog.BlockInfo
		if blocks, err = tbl.db.txn.getBlockInfos(ctx, tbl); err != nil {
			return
		}
		tbl.blockInfos = blocks
		tbl.blockInfosUpdated = true
	}
	return
}

func (tbl *txnTable) updateLogtail(ctx context.Context) (err error) {
	// if the logtail is updated, skip
	if tbl.logtailUpdated {
		return
	}

	// if the table is created in this txn, skip
	if _, created := tbl.db.txn.createMap.Load(genTableKey(ctx, tbl.tableName, tbl.db.databaseId)); created {
		return
	}

	tableId := tbl.tableId
	/*
		if the table is truncated once or more than once,
		it is suitable to use the old table id to sync logtail.

		CORNER CASE 1:
		create table t1(a int);
		begin;
		truncate t1; //table id changed. there is no new table id in DN.
		select count(*) from t1; // sync logtail for the new id failed.

		CORNER CASE 2:
		create table t1(a int);
		begin;
		select count(*) from t1; // sync logtail for the old succeeded.
		truncate t1; //table id changed. there is no new table id in DN.
		select count(*) from t1; // not sync logtail this time.

		CORNER CASE 3:
		create table t1(a int);
		begin;
		truncate t1; //table id changed. there is no new table id in DN.
		truncate t1; //table id changed. there is no new table id in DN.
		select count(*) from t1; // sync logtail for the new id failed.
	*/
	if tbl.oldTableId != 0 {
		tableId = tbl.oldTableId
	}

	if err = tbl.db.txn.engine.UpdateOfPush(ctx, tbl.db.databaseId, tableId, tbl.db.txn.meta.SnapshotTS); err != nil {
		return
	}
	if err = tbl.db.txn.engine.lazyLoad(ctx, tbl); err != nil {
		return
	}

	tbl.logtailUpdated = true
	return nil
}<|MERGE_RESOLUTION|>--- conflicted
+++ resolved
@@ -1325,11 +1325,11 @@
 		ranges = ranges[1:]
 
 		var dirtyBlks []catalog.BlockInfo
-		var cleanBlks [][]byte
+		var cleanBlks []*catalog.BlockInfo
 		for _, blk := range ranges {
 			blkInfo := catalog.DecodeBlockInfo(blk)
 			if blkInfo.CanRemote {
-				cleanBlks = append(cleanBlks, blk)
+				cleanBlks = append(cleanBlks, blkInfo)
 				continue
 			}
 			dirtyBlks = append(dirtyBlks, *blkInfo)
@@ -1342,22 +1342,12 @@
 		for i, rd := range rds0 {
 			mrds[i].rds = append(mrds[i].rds, rd)
 		}
-<<<<<<< HEAD
 
 		if len(cleanBlks) > 0 {
 			rds0, err = tbl.newBlockReader(ctx, num, expr, cleanBlks)
 			if err != nil {
 				return nil, err
 			}
-=======
-		blkInfos := make([]*catalog.BlockInfo, 0, len(ranges[1:]))
-		for _, r := range ranges[1:] {
-			blkInfos = append(blkInfos, catalog.DecodeBlockInfo(r))
-		}
-		rds0, err = tbl.newBlockReader(ctx, num, expr, blkInfos)
-		if err != nil {
-			return nil, err
->>>>>>> f6cde07a
 		}
 		for i, rd := range rds0 {
 			mrds[i].rds = append(mrds[i].rds, rd)
@@ -1544,13 +1534,8 @@
 				}
 			}
 		}
-<<<<<<< HEAD
-		//FIXME::deletes in txn.blockId_dn_delete_metaLoc_batch maybe come from PartitionState.rows,
-		//       PartitionReader need to skip them;
-=======
 		//deletes maybe comes from PartitionState.rows, PartitionReader need to skip them;
 		// so, here only load deletes which don't belong to PartitionState.blks.
->>>>>>> f6cde07a
 		tbl.LoadDeletesForBlockIn(state, false, nil, deletes)
 	}
 
@@ -1586,18 +1571,6 @@
 	}
 
 	partReader := &PartitionReader{
-<<<<<<< HEAD
-		typsMap:         mp,
-		inserts:         inserts,
-		deletes:         deletes,
-		iter:            iter,
-		seqnumMp:        seqnumMp,
-		extendId2s3File: make(map[string]int),
-		s3FileService:   fs,
-		procMPool:       txn.proc.GetMPool(),
-		deletedBlocks:   txn.deletedBlocks,
-	}
-=======
 		blockReader: newBlockReader(
 			ctx,
 			tbl.tableDef,
@@ -1619,7 +1592,6 @@
 		infos,
 		steps)
 
->>>>>>> f6cde07a
 	readers[0] = partReader
 
 	if readerNumber == 1 {
