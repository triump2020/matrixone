// Copyright 2022 Matrix Origin
//
// Licensed under the Apache License, Version 2.0 (the "License");
// you may not use this file except in compliance with the License.
// You may obtain a copy of the License at
//
//      http://www.apache.org/licenses/LICENSE-2.0
//
// Unless required by applicable law or agreed to in writing, software
// distributed under the License is distributed on an "AS IS" BASIS,
// WITHOUT WARRANTIES OR CONDITIONS OF ANY KIND, either express or implied.
// See the License for the specific language governing permissions and
// limitations under the License.

package disttae

import (
	"context"
	"sort"
	"strconv"
	"time"
	"unsafe"

	"github.com/matrixorigin/matrixone/pkg/catalog"
	"github.com/matrixorigin/matrixone/pkg/common/moerr"
	"github.com/matrixorigin/matrixone/pkg/container/batch"
	"github.com/matrixorigin/matrixone/pkg/container/types"
	"github.com/matrixorigin/matrixone/pkg/container/vector"
	"github.com/matrixorigin/matrixone/pkg/defines"
	"github.com/matrixorigin/matrixone/pkg/fileservice"
	"github.com/matrixorigin/matrixone/pkg/logutil"
	"github.com/matrixorigin/matrixone/pkg/objectio"
	"github.com/matrixorigin/matrixone/pkg/pb/api"
	"github.com/matrixorigin/matrixone/pkg/pb/plan"
	pb "github.com/matrixorigin/matrixone/pkg/pb/statsinfo"
	"github.com/matrixorigin/matrixone/pkg/sql/colexec"
	"github.com/matrixorigin/matrixone/pkg/sql/colexec/deletion"
	plan2 "github.com/matrixorigin/matrixone/pkg/sql/plan"
	"github.com/matrixorigin/matrixone/pkg/sql/plan/rule"
	"github.com/matrixorigin/matrixone/pkg/sql/util"
	"github.com/matrixorigin/matrixone/pkg/txn/client"
	"github.com/matrixorigin/matrixone/pkg/txn/trace"
	"github.com/matrixorigin/matrixone/pkg/util/errutil"
	v2 "github.com/matrixorigin/matrixone/pkg/util/metric/v2"
	"github.com/matrixorigin/matrixone/pkg/vm/engine"
	"github.com/matrixorigin/matrixone/pkg/vm/engine/disttae/cache"
	"github.com/matrixorigin/matrixone/pkg/vm/engine/disttae/logtailreplay"
	"github.com/matrixorigin/matrixone/pkg/vm/engine/tae/blockio"
	"github.com/matrixorigin/matrixone/pkg/vm/engine/tae/index"
	"github.com/matrixorigin/matrixone/pkg/vm/process"
)

const (
	AllColumns = "*"
)

var _ engine.Relation = new(txnTable)

func (tbl *txnTable) getEngine() engine.Engine {
	return tbl.db.op.GetWorkspace().(*Transaction).engine
}

func (tbl *txnTable) Stats(ctx context.Context, sync bool) *pb.StatsInfo {
	_, err := tbl.getPartitionState(ctx)
	if err != nil {
		logutil.Errorf("failed to get partition state of table %d: %v", tbl.tableId, err)
		return nil
	}
	e := tbl.getEngine()
	return e.Stats(ctx, pb.StatsInfoKey{
		DatabaseID: tbl.db.databaseId,
		TableID:    tbl.tableId,
	}, sync)
}

func (tbl *txnTable) Rows(ctx context.Context) (uint64, error) {
	e := tbl.getEngine()
	var rows uint64
	deletes := make(map[types.Rowid]struct{})
	tbl.db.op.GetWorkspace().(*Transaction).forEachTableWrites(
		tbl.db.databaseId,
		tbl.tableId,
		tbl.db.op.GetWorkspace().(*Transaction).GetSnapshotWriteOffset(),
		func(entry Entry) {
			if entry.typ == INSERT || entry.typ == INSERT_TXN {
				rows = rows + uint64(entry.bat.RowCount())
			} else {
				if entry.bat.GetVector(0).GetType().Oid == types.T_Rowid {
					/*
						CASE:
						create table t1(a int);
						begin;
						truncate t1; //txnDatabase.Truncate will DELETE mo_tables
						show tables; // t1 must be shown
					*/
					if entry.databaseId == catalog.MO_CATALOG_ID &&
						entry.tableId == catalog.MO_TABLES_ID &&
						entry.truncate {
						return
					}
					vs := vector.MustFixedCol[types.Rowid](entry.bat.GetVector(0))
					for _, v := range vs {
						deletes[v] = struct{}{}
					}
				}
			}
		})

	ts := types.TimestampToTS(tbl.db.op.SnapshotTS())
	partition, err := tbl.getPartitionState(ctx)
	if err != nil {
		return 0, err
	}
	iter := partition.NewRowsIter(ts, nil, false)
	defer func() { _ = iter.Close() }()
	for iter.Next() {
		entry := iter.Entry()
		if _, ok := deletes[entry.RowID]; ok {
			continue
		}
		rows++
	}

	s := e.Stats(ctx, pb.StatsInfoKey{
		DatabaseID: tbl.db.databaseId,
		TableID:    tbl.tableId,
	}, true)
	if s == nil {
		return rows, nil
	}
	return uint64(s.TableCnt) + rows, nil
}

func (tbl *txnTable) Size(ctx context.Context, columnName string) (uint64, error) {
	e := tbl.getEngine()
	ts := types.TimestampToTS(tbl.db.op.SnapshotTS())
	part, err := tbl.getPartitionState(ctx)
	if err != nil {
		return 0, err
	}

	szInPart := uint64(0)
	neededCols := make(map[string]*plan.ColDef)
	cols := tbl.GetTableDef(ctx).Cols
	found := false

	for i := range cols {
		if columnName == AllColumns || cols[i].Name == columnName {
			neededCols[cols[i].Name] = cols[i]
			found = true
		}
	}

	if !found {
		return 0, moerr.NewInvalidInput(ctx, "bad input column name %v", columnName)
	}

	deletes := make(map[types.Rowid]struct{})
	tbl.db.op.GetWorkspace().(*Transaction).forEachTableWrites(
		tbl.db.databaseId,
		tbl.tableId,
		tbl.db.op.GetWorkspace().(*Transaction).GetSnapshotWriteOffset(),
		func(entry Entry) {
			if entry.typ == INSERT || entry.typ == INSERT_TXN {
				for i, s := range entry.bat.Attrs {
					if _, ok := neededCols[s]; ok {
						szInPart += uint64(entry.bat.Vecs[i].Size())
					}
				}
			} else {
				if entry.bat.GetVector(0).GetType().Oid == types.T_Rowid {
					// CASE:
					// create table t1(a int);
					// begin;
					// truncate t1; //txnDatabase.Truncate will DELETE mo_tables
					// show tables; // t1 must be shown
					if entry.databaseId == catalog.MO_CATALOG_ID &&
						entry.tableId == catalog.MO_TABLES_ID &&
						entry.truncate {
						return
					}
					vs := vector.MustFixedCol[types.Rowid](entry.bat.GetVector(0))
					for _, v := range vs {
						deletes[v] = struct{}{}
					}
				}
			}
		})

	// Different rows may belong to same batch. So we have
	// to record the batch which we have already handled to avoid
	// repetitive computation
	handled := make(map[*batch.Batch]struct{})
	// Calculate the in mem size
	// TODO: It might includ some deleted row size
	iter := part.NewRowsIter(ts, nil, false)
	defer func() { _ = iter.Close() }()
	for iter.Next() {
		entry := iter.Entry()
		if _, ok := deletes[entry.RowID]; ok {
			continue
		}
		if _, ok := handled[entry.Batch]; ok {
			continue
		}
		for i, s := range entry.Batch.Attrs {
			if _, ok := neededCols[s]; ok {
				szInPart += uint64(entry.Batch.Vecs[i].Size())
			}
		}
		handled[entry.Batch] = struct{}{}
	}

	s := e.Stats(ctx, pb.StatsInfoKey{
		DatabaseID: tbl.db.databaseId,
		TableID:    tbl.tableId,
	}, true)
	if s == nil {
		return szInPart, nil
	}
	if columnName == AllColumns {
		var ret uint64
		for _, z := range s.SizeMap {
			ret += z
		}
		return ret + szInPart, nil
	}
	sz, ok := s.SizeMap[columnName]
	if !ok {
		return 0, moerr.NewInvalidInput(ctx, "bad input column name %v", columnName)
	}
	return sz + szInPart, nil
}

func ForeachVisibleDataObject(
	state *logtailreplay.PartitionState,
	ts types.TS,
	fn func(obj logtailreplay.ObjectEntry) error,
) (err error) {
	iter, err := state.NewObjectsIter(ts)
	if err != nil {
		return err
	}
	for iter.Next() {
		entry := iter.Entry()
		if err = fn(entry); err != nil {
			break
		}
	}
	iter.Close()
	return
}

// not accurate!  only used by stats
func (tbl *txnTable) ApproxObjectsNum(ctx context.Context) int {
	part, err := tbl.getPartitionState(ctx)
	if err != nil {
		return 0
	}
	return part.ApproxObjectsNum()
}

func (tbl *txnTable) MaxAndMinValues(ctx context.Context) ([][2]any, []uint8, error) {
	var (
		err  error
		part *logtailreplay.PartitionState
	)
	if part, err = tbl.getPartitionState(ctx); err != nil {
		return nil, nil, err
	}

	var inited bool
	cols := tbl.GetTableDef(ctx).GetCols()
	dataLength := len(cols) - 1

	tableVal := make([][2]any, dataLength)
	tableTypes := make([]uint8, dataLength)
	zms := make([]objectio.ZoneMap, dataLength)

	var meta objectio.ObjectDataMeta
	var objMeta objectio.ObjectMeta
	fs, err := fileservice.Get[fileservice.FileService](
		tbl.db.op.GetWorkspace().(*Transaction).proc.FileService,
		defines.SharedFileServiceName)
	if err != nil {
		return nil, nil, err
	}
	onObjFn := func(obj logtailreplay.ObjectEntry) error {
		var err error
		location := obj.Location()
		if objMeta, err = objectio.FastLoadObjectMeta(ctx, &location, false, fs); err != nil {
			return err
		}
		meta = objMeta.MustDataMeta()
		if inited {
			for idx := range zms {
				zm := meta.MustGetColumn(uint16(cols[idx].Seqnum)).ZoneMap()
				if !zm.IsInited() {
					continue
				}
				index.UpdateZM(zms[idx], zm.GetMaxBuf())
				index.UpdateZM(zms[idx], zm.GetMinBuf())
			}
		} else {
			for idx := range zms {
				zms[idx] = meta.MustGetColumn(uint16(cols[idx].Seqnum)).ZoneMap()
				tableTypes[idx] = uint8(cols[idx].Typ.Id)
			}
			inited = true
		}

		return nil
	}

	if err = ForeachVisibleDataObject(
		part,
		types.TimestampToTS(tbl.db.op.SnapshotTS()),
		onObjFn); err != nil {
		return nil, nil, err
	}

	if !inited {
		return nil, nil, moerr.NewInvalidInputNoCtx("table meta is nil")
	}

	for idx, zm := range zms {
		tableVal[idx] = [2]any{zm.GetMin(), zm.GetMax()}
	}

	return tableVal, tableTypes, nil
}

func (tbl *txnTable) GetColumMetadataScanInfo(ctx context.Context, name string) ([]*plan.MetadataScanInfo, error) {
	state, err := tbl.getPartitionState(ctx)
	if err != nil {
		return nil, err
	}

	cols := tbl.GetTableDef(ctx).GetCols()
	found := false
	n := 0
	for _, c := range cols {
		// TODO: We can keep hidden column but need a better way to know
		// whether it has the colmeta or not
		if !c.Hidden && (c.Name == name || name == AllColumns) {
			n++
			found = true
		}
	}
	if !found {
		return nil, moerr.NewInvalidInput(ctx, "bad input column name %v", name)
	}

	needCols := make([]*plan.ColDef, 0, n)
	for _, c := range cols {
		if !c.Hidden && (c.Name == name || name == AllColumns) {
			needCols = append(needCols, c)
		}
	}

	fs, err := fileservice.Get[fileservice.FileService](
		tbl.db.op.GetWorkspace().(*Transaction).proc.FileService,
		defines.SharedFileServiceName)
	if err != nil {
		return nil, err
	}
	infoList := make([]*plan.MetadataScanInfo, 0, state.ApproxObjectsNum())
	onObjFn := func(obj logtailreplay.ObjectEntry) error {
		createTs, err := obj.CreateTime.Marshal()
		if err != nil {
			return err
		}
		deleteTs, err := obj.DeleteTime.Marshal()
		if err != nil {
			return err
		}

		location := obj.Location()
		objName := location.Name().String()

		if name == AllColumns && obj.StatsValid() {
			// no need to load object meta
			for _, col := range needCols {
				infoList = append(infoList, &plan.MetadataScanInfo{
					ColName:    col.Name,
					IsHidden:   col.Hidden,
					ObjectName: objName,
					ObjLoc:     location,
					CreateTs:   createTs,
					DeleteTs:   deleteTs,
					RowCnt:     int64(obj.Rows()),
					ZoneMap:    objectio.EmptyZm[:],
				})
			}
			return nil
		}

		objMeta, err := objectio.FastLoadObjectMeta(ctx, &location, false, fs)
		if err != nil {
			return err
		}
		meta := objMeta.MustDataMeta()
		rowCnt := int64(meta.BlockHeader().Rows())

		for _, col := range needCols {
			colMeta := meta.MustGetColumn(uint16(col.Seqnum))
			infoList = append(infoList, &plan.MetadataScanInfo{
				ColName:      col.Name,
				IsHidden:     col.Hidden,
				ObjectName:   objName,
				ObjLoc:       location,
				CreateTs:     createTs,
				DeleteTs:     deleteTs,
				RowCnt:       rowCnt,
				NullCnt:      int64(colMeta.NullCnt()),
				CompressSize: int64(colMeta.Location().Length()),
				OriginSize:   int64(colMeta.Location().OriginSize()),
				ZoneMap:      colMeta.ZoneMap(),
			})
		}
		return nil
	}

	if err = ForeachVisibleDataObject(state, types.TimestampToTS(tbl.db.op.SnapshotTS()), onObjFn); err != nil {
		return nil, err
	}

	var logStr string
	for i, col := range needCols {
		if i > 0 {
			logStr += ", "
		}
		logStr += col.GetName()
	}
	logutil.Infof("cols in GetColumMetadataScanInfo: %s, result len: %d", logStr, len(infoList))

	return infoList, nil
}

func (tbl *txnTable) GetDirtyPersistedBlks(state *logtailreplay.PartitionState) []types.Blockid {
	tbl.db.op.GetWorkspace().(*Transaction).blockId_tn_delete_metaLoc_batch.RLock()
	defer tbl.db.op.GetWorkspace().(*Transaction).blockId_tn_delete_metaLoc_batch.RUnlock()

	dirtyBlks := make([]types.Blockid, 0)
	for blk := range tbl.db.op.GetWorkspace().(*Transaction).blockId_tn_delete_metaLoc_batch.data {
		if !state.BlockPersisted(blk) {
			continue
		}
		dirtyBlks = append(dirtyBlks, blk)
	}
	return dirtyBlks
}

func (tbl *txnTable) LoadDeletesForBlock(bid types.Blockid, offsets *[]int64) (err error) {
	tbl.db.op.GetWorkspace().(*Transaction).blockId_tn_delete_metaLoc_batch.RLock()
	defer tbl.db.op.GetWorkspace().(*Transaction).blockId_tn_delete_metaLoc_batch.RUnlock()

	bats, ok := tbl.db.op.GetWorkspace().(*Transaction).blockId_tn_delete_metaLoc_batch.data[bid]
	if !ok {
		return nil
	}
	for _, bat := range bats {
		vs := vector.MustStrCol(bat.GetVector(0))
		for _, deltaLoc := range vs {
			location, err := blockio.EncodeLocationFromString(deltaLoc)
			if err != nil {
				return err
			}
			rowIdBat, release, err := blockio.LoadTombstoneColumns(
				tbl.db.op.GetWorkspace().(*Transaction).proc.Ctx,
				[]uint16{0},
				nil,
				tbl.db.op.GetWorkspace().(*Transaction).engine.fs,
				location,
				tbl.db.op.GetWorkspace().(*Transaction).proc.GetMPool())
			if err != nil {
				return err
			}
			defer release()
			rowIds := vector.MustFixedCol[types.Rowid](rowIdBat.GetVector(0))
			for _, rowId := range rowIds {
				_, offset := rowId.Decode()
				*offsets = append(*offsets, int64(offset))
			}
		}
	}
	return nil
}

// LoadDeletesForMemBlocksIn loads deletes for memory blocks whose data resides in PartitionState.rows
func (tbl *txnTable) LoadDeletesForMemBlocksIn(
	state *logtailreplay.PartitionState,
	deletesRowId map[types.Rowid]uint8) error {

	tbl.db.op.GetWorkspace().(*Transaction).blockId_tn_delete_metaLoc_batch.RLock()
	defer tbl.db.op.GetWorkspace().(*Transaction).blockId_tn_delete_metaLoc_batch.RUnlock()

	for blk, bats := range tbl.db.op.GetWorkspace().(*Transaction).blockId_tn_delete_metaLoc_batch.data {
		//if blk is in partitionState.blks, it means that blk is persisted.
		if state.BlockPersisted(blk) {
			continue
		}
		for _, bat := range bats {
			vs := vector.MustStrCol(bat.GetVector(0))
			for _, metalLoc := range vs {
				location, err := blockio.EncodeLocationFromString(metalLoc)
				if err != nil {
					return err
				}
				rowIdBat, release, err := blockio.LoadTombstoneColumns(
					tbl.db.op.GetWorkspace().(*Transaction).proc.Ctx,
					[]uint16{0},
					nil,
					tbl.db.op.GetWorkspace().(*Transaction).engine.fs,
					location,
					tbl.db.op.GetWorkspace().(*Transaction).proc.GetMPool())
				if err != nil {
					return err
				}
				defer release()
				rowIds := vector.MustFixedCol[types.Rowid](rowIdBat.GetVector(0))
				for _, rowId := range rowIds {
					if deletesRowId != nil {
						deletesRowId[rowId] = 0
					}
				}
			}
		}

	}
	return nil
}

func (tbl *txnTable) GetEngineType() engine.EngineType {
	return engine.Disttae
}

func (tbl *txnTable) reset(newId uint64) {
	//if the table is truncated first time, the table id is saved into the oldTableId
	if tbl.oldTableId == 0 {
		tbl.oldTableId = tbl.tableId
	}
	tbl.tableId = newId
	tbl._partState.Store(nil)
}

func (tbl *txnTable) resetSnapshot() {
	tbl._partState.Store(nil)
}

// return all unmodified blocks
func (tbl *txnTable) Ranges(ctx context.Context, exprs []*plan.Expr) (ranges engine.Ranges, err error) {
	start := time.Now()

	seq := tbl.db.op.GetWorkspace().(*Transaction).op.NextSequence()
	trace.GetService().AddTxnDurationAction(
		tbl.db.op.GetWorkspace().(*Transaction).op,
		client.RangesEvent,
		seq,
		tbl.tableId,
		0,
		nil)

	defer func() {
		cost := time.Since(start)

		trace.GetService().AddTxnAction(
			tbl.db.op.GetWorkspace().(*Transaction).op,
			client.RangesEvent,
			seq,
			tbl.tableId,
			int64(ranges.Len()),
			"blocks",
			err)

		trace.GetService().AddTxnDurationAction(
			tbl.db.op.GetWorkspace().(*Transaction).op,
			client.RangesEvent,
			seq,
			tbl.tableId,
			cost,
			err)

		v2.TxnTableRangeDurationHistogram.Observe(cost.Seconds())
	}()

	var blocks objectio.BlockInfoSlice
	ranges = &blocks

	// get the table's snapshot
	var part *logtailreplay.PartitionState
	if part, err = tbl.getPartitionState(ctx); err != nil {
		return
	}

	blocks.AppendBlockInfo(objectio.EmptyBlockInfo)

	if err = tbl.rangesOnePart(
		ctx,
		part,
		tbl.GetTableDef(ctx),
		exprs,
		&blocks,
		tbl.proc.Load(),
	); err != nil {
		return
	}

	return
}

// txn can read :
//  1. snapshot data:
//      1>. committed block data resides in S3.
//      2>. partition state data resides in memory. read by partitionReader.

//      deletes(rowids) for committed block exist in the following four places:
//      1. in delta location formed by TN writing S3. read by blockReader.
//      2. in CN's partition state, read by partitionReader.
//  	3. in txn's workspace(txn.writes) being deleted by txn, read by partitionReader.
//  	4. in delta location being deleted through CN writing S3, read by blockMergeReader.

//  2. data in txn's workspace:
//     1>.Raw batch data resides in txn.writes,read by partitionReader.
//     2>.CN blocks resides in S3, read by blockReader.

// rangesOnePart collect blocks which are visible to this txn,
// include committed blocks and uncommitted blocks by CN writing S3.
// notice that only clean blocks can be distributed into remote CNs.
func (tbl *txnTable) rangesOnePart(
	ctx context.Context,
	state *logtailreplay.PartitionState, // snapshot state of this transaction
	tableDef *plan.TableDef, // table definition (schema)
	exprs []*plan.Expr, // filter expression
	outBlocks *objectio.BlockInfoSlice, // output marshaled block list after filtering
	proc *process.Process, // process of this transaction
) (err error) {

	uncommittedObjects := tbl.collectUnCommittedObjects()
	dirtyBlks := tbl.collectDirtyBlocks(state, uncommittedObjects)

	done, err := tbl.tryFastFilterBlocks(
		exprs, state, uncommittedObjects, dirtyBlks, outBlocks,
		tbl.db.op.GetWorkspace().(*Transaction).engine.fs)
	if err != nil {
		return err
	} else if done {
		return nil
	}

	if done, err = tbl.tryFastRanges(
		exprs, state, uncommittedObjects, dirtyBlks, outBlocks,
		tbl.db.op.GetWorkspace().(*Transaction).engine.fs,
	); err != nil {
		return err
	} else if done {
		return nil
	}

	// for dynamic parameter, substitute param ref and const fold cast expression here to improve performance
	newExprs, err := plan2.ConstandFoldList(exprs, tbl.proc.Load(), true)
	if err == nil {
		exprs = newExprs
	}

	var (
		objMeta  objectio.ObjectMeta
		zms      []objectio.ZoneMap
		vecs     []*vector.Vector
		skipObj  bool
		auxIdCnt int32
		s3BlkCnt uint32
	)

	defer func() {
		for i := range vecs {
			if vecs[i] != nil {
				vecs[i].Free(proc.Mp())
			}
		}
	}()

	// check if expr is monotonic, if not, we can skip evaluating expr for each block
	for _, expr := range exprs {
		auxIdCnt += plan2.AssignAuxIdForExpr(expr, auxIdCnt)
	}

	columnMap := make(map[int]int)
	if auxIdCnt > 0 {
		zms = make([]objectio.ZoneMap, auxIdCnt)
		vecs = make([]*vector.Vector, auxIdCnt)
		plan2.GetColumnMapByExprs(exprs, tableDef, columnMap)
	}

	errCtx := errutil.ContextWithNoReport(ctx, true)

	hasDeletes := len(dirtyBlks) > 0

	if err = ForeachSnapshotObjects(
		tbl.db.op.SnapshotTS(),
		func(obj logtailreplay.ObjectInfo, isCommitted bool) (err2 error) {
			var meta objectio.ObjectDataMeta
			skipObj = false

			s3BlkCnt += obj.BlkCnt()
			if auxIdCnt > 0 {
				v2.TxnRangesLoadedObjectMetaTotalCounter.Inc()
				location := obj.ObjectLocation()
				if objMeta, err2 = objectio.FastLoadObjectMeta(
					errCtx, &location, false, tbl.db.op.GetWorkspace().(*Transaction).engine.fs,
				); err2 != nil {
					return
				}

				meta = objMeta.MustDataMeta()
				// here we only eval expr on the object meta if it has more than one blocks
				if meta.BlockCount() > 2 {
					for _, expr := range exprs {
						if !colexec.EvaluateFilterByZoneMap(
							errCtx, proc, expr, meta, columnMap, zms, vecs,
						) {
							skipObj = true
							break
						}
					}
				}
			}
			if skipObj {
				return
			}

			if obj.Rows() == 0 && meta.IsEmpty() {
				location := obj.ObjectLocation()
				if objMeta, err2 = objectio.FastLoadObjectMeta(
					errCtx, &location, false, tbl.db.op.GetWorkspace().(*Transaction).engine.fs,
				); err2 != nil {
					return
				}
				meta = objMeta.MustDataMeta()
			}

			ForeachBlkInObjStatsList(true, meta, func(blk objectio.BlockInfo, blkMeta objectio.BlockObject) bool {
				skipBlk := false

				if auxIdCnt > 0 {
					// eval filter expr on the block
					for _, expr := range exprs {
						if !colexec.EvaluateFilterByZoneMap(errCtx, proc, expr, blkMeta, columnMap, zms, vecs) {
							skipBlk = true
							break
						}
					}

					// if the block is not needed, skip it
					if skipBlk {
						return true
					}
				}

				blk.Sorted = obj.Sorted
				blk.EntryState = obj.EntryState
				blk.CommitTs = obj.CommitTS
				if obj.HasDeltaLoc {
					deltaLoc, commitTs, ok := state.GetBockDeltaLoc(blk.BlockID)
					if ok {
						blk.DeltaLoc = deltaLoc
						blk.CommitTs = commitTs
					}
				}

				if hasDeletes {
					if _, ok := dirtyBlks[blk.BlockID]; !ok {
						blk.CanRemote = true
					}
					blk.PartitionNum = -1
					outBlocks.AppendBlockInfo(blk)
					return true
				}
				// store the block in ranges
				blk.CanRemote = true
				blk.PartitionNum = -1
				outBlocks.AppendBlockInfo(blk)

				return true

			},
				obj.ObjectStats,
			)
			return
		},
		state,
		uncommittedObjects...,
	); err != nil {
		return
	}

	bhit, btotal := outBlocks.Len()-1, int(s3BlkCnt)
	v2.TaskSelBlockTotal.Add(float64(btotal))
	v2.TaskSelBlockHit.Add(float64(btotal - bhit))
	blockio.RecordBlockSelectivity(bhit, btotal)
	if btotal > 0 {
		v2.TxnRangeSizeHistogram.Observe(float64(bhit))
		v2.TxnRangesBlockSelectivityHistogram.Observe(float64(bhit) / float64(btotal))
	}
	return
}

func (tbl *txnTable) collectUnCommittedObjects() []objectio.ObjectStats {
	var unCommittedObjects []objectio.ObjectStats
	tbl.db.op.GetWorkspace().(*Transaction).forEachTableWrites(
		tbl.db.databaseId,
		tbl.tableId,
		tbl.db.op.GetWorkspace().(*Transaction).GetSnapshotWriteOffset(),
		func(entry Entry) {
			stats := objectio.ObjectStats{}
			if entry.bat == nil || entry.bat.IsEmpty() {
				return
			}
			if entry.typ == INSERT_TXN {
				return
			}
			if entry.typ != INSERT ||
				len(entry.bat.Attrs) < 2 ||
				entry.bat.Attrs[1] != catalog.ObjectMeta_ObjectStats {
				return
			}
			for i := 0; i < entry.bat.Vecs[1].Length(); i++ {
				stats.UnMarshal(entry.bat.Vecs[1].GetBytesAt(i))
				unCommittedObjects = append(unCommittedObjects, stats)
			}
		})

	return unCommittedObjects
}

func (tbl *txnTable) collectDirtyBlocks(
	state *logtailreplay.PartitionState,
	uncommittedObjects []objectio.ObjectStats) map[types.Blockid]struct{} {
	dirtyBlks := make(map[types.Blockid]struct{})
	//collect partitionState.dirtyBlocks which may be invisible to this txn into dirtyBlks.
	{
		iter := state.NewDirtyBlocksIter()
		for iter.Next() {
			entry := iter.Entry()
			//lazy load deletes for block.
			dirtyBlks[entry] = struct{}{}
		}
		iter.Close()

	}

	//only collect dirty blocks in PartitionState.blocks into dirtyBlks.
	for _, bid := range tbl.GetDirtyPersistedBlks(state) {
		dirtyBlks[bid] = struct{}{}
	}

	if tbl.db.op.GetWorkspace().(*Transaction).hasDeletesOnUncommitedObject() {
		ForeachBlkInObjStatsList(true, nil, func(blk objectio.BlockInfo, _ objectio.BlockObject) bool {
			if tbl.db.op.GetWorkspace().(*Transaction).hasUncommittedDeletesOnBlock(&blk.BlockID) {
				dirtyBlks[blk.BlockID] = struct{}{}
			}
			return true
		}, uncommittedObjects...)
	}

	tbl.db.op.GetWorkspace().(*Transaction).forEachTableWrites(
		tbl.db.databaseId,
		tbl.tableId,
		tbl.db.op.GetWorkspace().(*Transaction).GetSnapshotWriteOffset(),
		func(entry Entry) {
			// the CN workspace can only handle `INSERT` and `DELETE` operations. Other operations will be skipped,
			// TODO Adjustments will be made here in the future
			if entry.typ == DELETE || entry.typ == DELETE_TXN {
				if entry.isGeneratedByTruncate() {
					return
				}
				//deletes in tbl.writes maybe comes from PartitionState.rows or PartitionState.blocks.
				if entry.fileName == "" &&
					entry.tableId != catalog.MO_DATABASE_ID && entry.tableId != catalog.MO_TABLES_ID && entry.tableId != catalog.MO_COLUMNS_ID {
					vs := vector.MustFixedCol[types.Rowid](entry.bat.GetVector(0))
					for _, v := range vs {
						id, _ := v.Decode()
						dirtyBlks[id] = struct{}{}
					}
				}
			}
		})

	return dirtyBlks
}

// tryFastFilterBlocks is going to replace the tryFastRanges completely soon, in progress now.
func (tbl *txnTable) tryFastFilterBlocks(
	exprs []*plan.Expr,
	snapshot *logtailreplay.PartitionState,
	uncommittedObjects []objectio.ObjectStats,
	dirtyBlocks map[types.Blockid]struct{},
	outBlocks *objectio.BlockInfoSlice,
	fs fileservice.FileService) (done bool, err error) {
	// TODO: refactor this code if composite key can be pushdown
	if tbl.tableDef.Pkey.CompPkeyCol == nil {
		return TryFastFilterBlocks(
			tbl.db.op.SnapshotTS(),
			tbl.tableDef,
			exprs,
			snapshot,
			uncommittedObjects,
			dirtyBlocks,
			outBlocks,
			fs,
			tbl.proc.Load(),
		)
	}
	return
}

// tryFastRanges only handle equal expression filter on zonemap and bloomfilter in tp scenario;
// it filters out only a small number of blocks which should not be distributed to remote CNs.
func (tbl *txnTable) tryFastRanges(
	exprs []*plan.Expr,
	snapshot *logtailreplay.PartitionState,
	uncommittedObjects []objectio.ObjectStats,
	dirtyBlocks map[types.Blockid]struct{},
	outBlocks *objectio.BlockInfoSlice,
	fs fileservice.FileService,
) (done bool, err error) {
	if tbl.primaryIdx == -1 || len(exprs) == 0 {
		done = false
		return
	}

	val, isVec := extractPKValueFromEqualExprs(
		tbl.tableDef,
		exprs,
		tbl.primaryIdx,
		tbl.proc.Load(),
		tbl.db.op.GetWorkspace().(*Transaction).engine.packerPool,
	)
	if len(val) == 0 {
		// TODO: refactor this code if composite key can be pushdown
		return TryFastFilterBlocks(
			tbl.db.op.SnapshotTS(),
			tbl.tableDef,
			exprs,
			snapshot,
			uncommittedObjects,
			dirtyBlocks,
			outBlocks,
			fs,
			tbl.proc.Load(),
		)
	}

	var (
		meta     objectio.ObjectDataMeta
		bf       objectio.BloomFilter
		blockCnt uint32
		zmTotal  float64
		zmHit    float64
	)

	defer func() {
		if zmTotal > 0 {
			v2.TxnFastRangesZMapSelectivityHistogram.Observe(zmHit / zmTotal)
		}
	}()

	var vec *vector.Vector
	if isVec {
		vec = vector.NewVec(types.T_any.ToType())
		_ = vec.UnmarshalBinary(val)
	}

	hasDeletes := len(dirtyBlocks) > 0

	if err = ForeachSnapshotObjects(
		tbl.db.op.SnapshotTS(),
		func(obj logtailreplay.ObjectInfo, isCommitted bool) (err2 error) {
			zmTotal++
			blockCnt += obj.BlkCnt()
			var zmCkecked bool
			// if the object info contains a pk zonemap, fast-check with the zonemap
			if !obj.ZMIsEmpty() {
				if isVec {
					if !obj.SortKeyZoneMap().AnyIn(vec) {
						zmHit++
						return
					}
				} else {
					if !obj.SortKeyZoneMap().ContainsKey(val) {
						zmHit++
						return
					}
				}
				zmCkecked = true
			}

			var objMeta objectio.ObjectMeta
			location := obj.Location()

			// load object metadata
			v2.TxnRangesLoadedObjectMetaTotalCounter.Inc()
			if objMeta, err2 = objectio.FastLoadObjectMeta(
				tbl.proc.Load().Ctx, &location, false, fs,
			); err2 != nil {
				return
			}

			// reset bloom filter to nil for each object
			meta = objMeta.MustDataMeta()

			// check whether the object is skipped by zone map
			// If object zone map doesn't contains the pk value, we need to check bloom filter
			if !zmCkecked {
				if isVec {
					if !meta.MustGetColumn(uint16(tbl.primaryIdx)).ZoneMap().AnyIn(vec) {
						return
					}
				} else {
					if !meta.MustGetColumn(uint16(tbl.primaryIdx)).ZoneMap().ContainsKey(val) {
						return
					}
				}
			}

			bf = nil
			if bf, err2 = objectio.LoadBFWithMeta(
				tbl.proc.Load().Ctx, meta, location, fs,
			); err2 != nil {
				return
			}

			var blkIdx int
			blockCnt := int(meta.BlockCount())
			if !isVec {
				blkIdx = sort.Search(blockCnt, func(j int) bool {
					return meta.GetBlockMeta(uint32(j)).MustGetColumn(uint16(tbl.primaryIdx)).ZoneMap().AnyGEByValue(val)
				})
			}
			if blkIdx >= blockCnt {
				return
			}
			for ; blkIdx < blockCnt; blkIdx++ {
				blkMeta := meta.GetBlockMeta(uint32(blkIdx))
				zm := blkMeta.MustGetColumn(uint16(tbl.primaryIdx)).ZoneMap()
				if !isVec && !zm.AnyLEByValue(val) {
					break
				}
				if isVec {
					if !zm.AnyIn(vec) {
						continue
					}
				} else {
					if !zm.ContainsKey(val) {
						continue
					}
				}

				blkBf := bf.GetBloomFilter(uint32(blkIdx))
				blkBfIdx := index.NewEmptyBinaryFuseFilter()
				if err2 = index.DecodeBloomFilter(blkBfIdx, blkBf); err2 != nil {
					return
				}
				var exist bool
				if isVec {
					lowerBound, upperBound := zm.SubVecIn(vec)
					if exist = blkBfIdx.MayContainsAny(vec, lowerBound, upperBound); !exist {
						continue
					}
				} else {
					if exist, err2 = blkBfIdx.MayContainsKey(val); err2 != nil {
						return
					} else if !exist {
						continue
					}
				}

				name := obj.ObjectName()
				loc := objectio.BuildLocation(name, obj.Extent(), blkMeta.GetRows(), uint16(blkIdx))
				blk := objectio.BlockInfo{
					BlockID:   *objectio.BuildObjectBlockid(name, uint16(blkIdx)),
					SegmentID: name.SegmentId(),
					MetaLoc:   objectio.ObjectLocation(loc),
				}

				blk.Sorted = obj.Sorted
				blk.EntryState = obj.EntryState
				blk.CommitTs = obj.CommitTS
				if obj.HasDeltaLoc {
					deltaLoc, commitTs, ok := snapshot.GetBockDeltaLoc(blk.BlockID)
					if ok {
						blk.DeltaLoc = deltaLoc
						blk.CommitTs = commitTs
					}
				}

				if hasDeletes {
					if _, ok := dirtyBlocks[blk.BlockID]; !ok {
						blk.CanRemote = true
					}
					blk.PartitionNum = -1
					outBlocks.AppendBlockInfo(blk)
					return
				}
				// store the block in ranges
				blk.CanRemote = true
				blk.PartitionNum = -1
				outBlocks.AppendBlockInfo(blk)
			}

			return
		},
		snapshot,
		uncommittedObjects...,
	); err != nil {
		return
	}

	done = true
	bhit, btotal := outBlocks.Len()-1, int(blockCnt)
	v2.TaskSelBlockTotal.Add(float64(btotal))
	v2.TaskSelBlockHit.Add(float64(btotal - bhit))
	blockio.RecordBlockSelectivity(bhit, btotal)
	if btotal > 0 {
		v2.TxnFastRangeSizeHistogram.Observe(float64(bhit))
		v2.TxnFastRangesBlockSelectivityHistogram.Observe(float64(bhit) / float64(btotal))
	}

	return
}

// the return defs has no rowid column
func (tbl *txnTable) TableDefs(ctx context.Context) ([]engine.TableDef, error) {
	//return tbl.defs, nil
	// I don't understand why the logic now is not to get all the tableDef. Don't understand.
	// copy from tae's logic
	defs := make([]engine.TableDef, 0, len(tbl.defs))
	defs = append(defs, &engine.VersionDef{Version: tbl.version})
	if tbl.comment != "" {
		commentDef := new(engine.CommentDef)
		commentDef.Comment = tbl.comment
		defs = append(defs, commentDef)
	}
	if tbl.partitioned > 0 || tbl.partition != "" {
		partitionDef := new(engine.PartitionDef)
		partitionDef.Partitioned = tbl.partitioned
		partitionDef.Partition = tbl.partition
		defs = append(defs, partitionDef)
	}

	if tbl.viewdef != "" {
		viewDef := new(engine.ViewDef)
		viewDef.View = tbl.viewdef
		defs = append(defs, viewDef)
	}
	if len(tbl.constraint) > 0 {
		c := &engine.ConstraintDef{}
		err := c.UnmarshalBinary(tbl.constraint)
		if err != nil {
			return nil, err
		}
		defs = append(defs, c)
	}
	for i, def := range tbl.defs {
		if attr, ok := def.(*engine.AttributeDef); ok {
			if attr.Attr.Name != catalog.Row_ID {
				defs = append(defs, tbl.defs[i])
			}
		}
	}
	pro := new(engine.PropertiesDef)
	pro.Properties = append(pro.Properties, engine.Property{
		Key:   catalog.SystemRelAttr_Kind,
		Value: string(tbl.relKind),
	})
	if tbl.createSql != "" {
		pro.Properties = append(pro.Properties, engine.Property{
			Key:   catalog.SystemRelAttr_CreateSQL,
			Value: tbl.createSql,
		})
	}
	defs = append(defs, pro)
	return defs, nil
}

func (tbl *txnTable) GetTableDef(ctx context.Context) *plan.TableDef {
	if tbl.tableDef == nil {
		var clusterByDef *plan.ClusterByDef
		var cols []*plan.ColDef
		var defs []*plan.TableDef_DefType
		var properties []*plan.Property
		var TableType string
		var Createsql string
		var partitionInfo *plan.PartitionByDef
		var viewSql *plan.ViewDef
		var foreignKeys []*plan.ForeignKeyDef
		var primarykey *plan.PrimaryKeyDef
		var indexes []*plan.IndexDef
		var refChildTbls []uint64
		var hasRowId bool

		i := int32(0)
		name2index := make(map[string]int32)
		for _, def := range tbl.defs {
			if attr, ok := def.(*engine.AttributeDef); ok {
				name2index[attr.Attr.Name] = i
				cols = append(cols, &plan.ColDef{
					ColId: attr.Attr.ID,
					Name:  attr.Attr.Name,
					Typ: plan.Type{
						Id:          int32(attr.Attr.Type.Oid),
						Width:       attr.Attr.Type.Width,
						Scale:       attr.Attr.Type.Scale,
						AutoIncr:    attr.Attr.AutoIncrement,
						Table:       tbl.tableName,
						NotNullable: attr.Attr.Default != nil && !attr.Attr.Default.NullAbility,
						Enumvalues:  attr.Attr.EnumVlaues,
					},
					Primary:   attr.Attr.Primary,
					Default:   attr.Attr.Default,
					OnUpdate:  attr.Attr.OnUpdate,
					Comment:   attr.Attr.Comment,
					ClusterBy: attr.Attr.ClusterBy,
					Hidden:    attr.Attr.IsHidden,
					Seqnum:    uint32(attr.Attr.Seqnum),
				})
				if attr.Attr.ClusterBy {
					clusterByDef = &plan.ClusterByDef{
						Name: attr.Attr.Name,
					}
				}
				if attr.Attr.Name == catalog.Row_ID {
					hasRowId = true
				}
				i++
			}
		}

		if tbl.comment != "" {
			properties = append(properties, &plan.Property{
				Key:   catalog.SystemRelAttr_Comment,
				Value: tbl.comment,
			})
		}

		if tbl.partitioned > 0 {
			p := &plan.PartitionByDef{}
			err := p.UnMarshalPartitionInfo(([]byte)(tbl.partition))
			if err != nil {
				//panic(fmt.Sprintf("cannot unmarshal partition metadata information: %s", err))
				return nil
			}
			partitionInfo = p
		}

		if tbl.viewdef != "" {
			viewSql = &plan.ViewDef{
				View: tbl.viewdef,
			}
		}

		if len(tbl.constraint) > 0 {
			c := &engine.ConstraintDef{}
			err := c.UnmarshalBinary(tbl.constraint)
			if err != nil {
				//panic(fmt.Sprintf("cannot unmarshal table constraint information: %s", err))
				return nil
			}
			for _, ct := range c.Cts {
				switch k := ct.(type) {
				case *engine.IndexDef:
					indexes = k.Indexes
				case *engine.ForeignKeyDef:
					foreignKeys = k.Fkeys
				case *engine.RefChildTableDef:
					refChildTbls = k.Tables
				case *engine.PrimaryKeyDef:
					primarykey = k.Pkey
				case *engine.StreamConfigsDef:
					properties = append(properties, k.Configs...)
				}
			}
		}

		properties = append(properties, &plan.Property{
			Key:   catalog.SystemRelAttr_Kind,
			Value: tbl.relKind,
		})
		TableType = tbl.relKind

		if tbl.createSql != "" {
			properties = append(properties, &plan.Property{
				Key:   catalog.SystemRelAttr_CreateSQL,
				Value: tbl.createSql,
			})
			Createsql = tbl.createSql
		}

		if len(properties) > 0 {
			defs = append(defs, &plan.TableDef_DefType{
				Def: &plan.TableDef_DefType_Properties{
					Properties: &plan.PropertiesDef{
						Properties: properties,
					},
				},
			})
		}

		if primarykey != nil && primarykey.PkeyColName == catalog.CPrimaryKeyColName {
			primarykey.CompPkeyCol = plan2.GetColDefFromTable(cols, catalog.CPrimaryKeyColName)
		}
		if clusterByDef != nil && util.JudgeIsCompositeClusterByColumn(clusterByDef.Name) {
			clusterByDef.CompCbkeyCol = plan2.GetColDefFromTable(cols, clusterByDef.Name)
		}
		if !hasRowId {
			rowIdCol := plan2.MakeRowIdColDef()
			cols = append(cols, rowIdCol)
		}

		tbl.tableDef = &plan.TableDef{
			TblId:         tbl.tableId,
			Name:          tbl.tableName,
			Cols:          cols,
			Name2ColIndex: name2index,
			Defs:          defs,
			TableType:     TableType,
			Createsql:     Createsql,
			Pkey:          primarykey,
			ViewSql:       viewSql,
			Partition:     partitionInfo,
			Fkeys:         foreignKeys,
			RefChildTbls:  refChildTbls,
			ClusterBy:     clusterByDef,
			Indexes:       indexes,
			Version:       tbl.version,
		}
	}
	return tbl.tableDef
}

func (tbl *txnTable) CopyTableDef(ctx context.Context) *plan.TableDef {
	tbl.GetTableDef(ctx)
	return plan2.DeepCopyTableDef(tbl.tableDef, true)
}

func (tbl *txnTable) UpdateConstraint(ctx context.Context, c *engine.ConstraintDef) error {
	ct, err := c.MarshalBinary()
	if err != nil {
		return err
	}
	bat, err := genTableConstraintTuple(tbl.tableId, tbl.db.databaseId, tbl.tableName, tbl.db.databaseName,
		ct, tbl.db.op.GetWorkspace().(*Transaction).proc.Mp())
	if err != nil {
		return err
	}
	if err = tbl.db.op.GetWorkspace().(*Transaction).WriteBatch(UPDATE, 0, catalog.MO_CATALOG_ID, catalog.MO_TABLES_ID,
		catalog.MO_CATALOG, catalog.MO_TABLES, bat, tbl.db.op.GetWorkspace().(*Transaction).tnStores[0], -1, false, false); err != nil {
		bat.Clean(tbl.db.op.GetWorkspace().(*Transaction).proc.Mp())
		return err
	}
	tbl.constraint = ct
	tbl.tableDef = nil
	tbl.GetTableDef(ctx)
	return nil
}

func (tbl *txnTable) AlterTable(ctx context.Context, c *engine.ConstraintDef, constraint [][]byte) error {
	ct, err := c.MarshalBinary()
	if err != nil {
		return err
	}
	bat, err := genTableAlterTuple(constraint, tbl.db.op.GetWorkspace().(*Transaction).proc.Mp())
	if err != nil {
		return err
	}
	if err = tbl.db.op.GetWorkspace().(*Transaction).WriteBatch(ALTER, 0, catalog.MO_CATALOG_ID, catalog.MO_TABLES_ID,
		catalog.MO_CATALOG, catalog.MO_TABLES, bat, tbl.db.op.GetWorkspace().(*Transaction).tnStores[0], -1, false, false); err != nil {
		bat.Clean(tbl.db.op.GetWorkspace().(*Transaction).proc.Mp())
		return err
	}
	tbl.constraint = ct
	// add tbl.partition = partition

	tbl.tableDef = nil

	// update TableDef
	tbl.GetTableDef(ctx)
	return nil
}

func (tbl *txnTable) TableRenameInTxn(ctx context.Context, constraint [][]byte) error {
	// 1. delete cn metadata of table
	accountId, userId, roleId, err := getAccessInfo(ctx)
	if err != nil {
		return err
	}
	databaseId := tbl.GetDBID(ctx)
	db := tbl.db
	oldTableName := tbl.tableName

	var id uint64
	var rowid types.Rowid
	var rowids []types.Rowid
	key := genTableKey(accountId, tbl.tableName, databaseId)
	if value, ok := db.op.GetWorkspace().(*Transaction).createMap.Load(key); ok {
		db.op.GetWorkspace().(*Transaction).createMap.Delete(key)
		table := value.(*txnTable)
		id = table.tableId
		rowid = table.rowid
		rowids = table.rowids
		if tbl != table {
			panic("The table object in createMap should be the current table object")
		}
	} else if value, ok := db.op.GetWorkspace().(*Transaction).tableCache.tableMap.Load(key); ok {
		table := value.(*txnTable)
		id = table.tableId
		rowid = table.rowid
		rowids = table.rowids
		if tbl != table {
			panic("The table object in tableCache should be the current table object")
		}
		db.op.GetWorkspace().(*Transaction).tableCache.tableMap.Delete(key)
	} else {
		// I think it is unnecessary to make a judgment on this branch because the table is already in use, so it must be in the cache
		item := &cache.TableItem{
			Name:       tbl.tableName,
			DatabaseId: databaseId,
			AccountId:  accountId,
			Ts:         db.op.SnapshotTS(),
		}
		if ok := db.op.GetWorkspace().(*Transaction).engine.catalog.GetTable(item); !ok {
			return moerr.GetOkExpectedEOB()
		}
		id = item.Id
		rowid = item.Rowid
		rowids = item.Rowids
	}

	bat, err := genDropTableTuple(rowid, id, db.databaseId, tbl.tableName,
		db.databaseName, db.op.GetWorkspace().(*Transaction).proc.Mp())
	if err != nil {
		return err
	}
	for _, store := range db.op.GetWorkspace().(*Transaction).tnStores {
		if err := db.op.GetWorkspace().(*Transaction).WriteBatch(DELETE_TXN, 0, catalog.MO_CATALOG_ID, catalog.MO_TABLES_ID,
			catalog.MO_CATALOG, catalog.MO_TABLES, bat, store, -1, false, false); err != nil {
			bat.Clean(db.op.GetWorkspace().(*Transaction).proc.Mp())
			return err
		}
	}

	// Add writeBatch(delete,mo_columns) to filter table in mo_columns.
	// Every row in writeBatch(delete,mo_columns) needs rowid
	for _, rid := range rowids {
		bat, err = genDropColumnTuple(rid, db.op.GetWorkspace().(*Transaction).proc.Mp())
		if err != nil {
			return err
		}
		for _, store := range db.op.GetWorkspace().(*Transaction).tnStores {
			if err = db.op.GetWorkspace().(*Transaction).WriteBatch(DELETE_TXN, 0, catalog.MO_CATALOG_ID, catalog.MO_COLUMNS_ID,
				catalog.MO_CATALOG, catalog.MO_COLUMNS, bat, store, -1, false, false); err != nil {
				bat.Clean(db.op.GetWorkspace().(*Transaction).proc.Mp())
				return err
			}
		}
	}
	db.op.GetWorkspace().(*Transaction).deletedTableMap.Store(key, id)

	//------------------------------------------------------------------------------------------------------------------
	// 2. send alter message to DN
	bat, err = genTableAlterTuple(constraint, db.op.GetWorkspace().(*Transaction).proc.Mp())
	if err != nil {
		return err
	}
	if err = db.op.GetWorkspace().(*Transaction).WriteBatch(ALTER, 0, catalog.MO_CATALOG_ID, catalog.MO_TABLES_ID,
		catalog.MO_CATALOG, catalog.MO_TABLES, bat, db.op.GetWorkspace().(*Transaction).tnStores[0], -1, false, false); err != nil {
		bat.Clean(db.op.GetWorkspace().(*Transaction).proc.Mp())
		return err
	}

	req := &api.AlterTableReq{}
	if err = req.Unmarshal(constraint[0]); err != nil {
		return err
	} else {
		rename_table := req.Operation.(*api.AlterTableReq_RenameTable)
		newTblName := rename_table.RenameTable.NewName
		tbl.tableName = newTblName
	}
	tbl.tableDef = nil
	tbl.GetTableDef(ctx)

	//------------------------------------------------------------------------------------------------------------------
	// 3. insert new table metadata
	newtbl := new(txnTable)
	newtbl.accountId = accountId

	newRowId, err := db.op.GetWorkspace().(*Transaction).allocateID(ctx)
	if err != nil {
		return err
	}
	newtbl.rowid = types.DecodeFixed[types.Rowid](types.EncodeSlice([]uint64{newRowId}))
	newtbl.comment = tbl.comment
	newtbl.relKind = tbl.relKind
	newtbl.createSql = tbl.createSql
	newtbl.viewdef = tbl.viewdef
	newtbl.partitioned = tbl.partitioned
	newtbl.partition = tbl.partition
	newtbl.constraint = tbl.constraint
	newtbl.primaryIdx = tbl.primaryIdx
	newtbl.primarySeqnum = tbl.primarySeqnum
	newtbl.clusterByIdx = tbl.clusterByIdx
	newtbl.db = db
	newtbl.defs = tbl.defs
	newtbl.tableName = tbl.tableName
	newtbl.tableId = tbl.tableId
	newtbl.CopyTableDef(ctx)

	{
		sql := getSql(ctx)
		bat, err := genCreateTableTuple(newtbl, sql, accountId, userId, roleId, newtbl.tableName,
			newtbl.tableId, db.databaseId, db.databaseName, newtbl.rowid, true, db.op.GetWorkspace().(*Transaction).proc.Mp())
		if err != nil {
			return err
		}
		for _, store := range db.op.GetWorkspace().(*Transaction).tnStores {
			if err := db.op.GetWorkspace().(*Transaction).WriteBatch(INSERT_TXN, 0, catalog.MO_CATALOG_ID, catalog.MO_TABLES_ID,
				catalog.MO_CATALOG, catalog.MO_TABLES, bat, store, -1, true, false); err != nil {
				bat.Clean(db.op.GetWorkspace().(*Transaction).proc.Mp())
				return err
			}
		}
	}

	cols, err := genColumns(accountId, newtbl.tableName, db.databaseName, newtbl.tableId, db.databaseId, newtbl.defs)
	if err != nil {
		return err
	}

	newtbl.rowids = make([]types.Rowid, len(cols))
	for i, col := range cols {
		newtbl.rowids[i] = db.op.GetWorkspace().(*Transaction).genRowId()
		bat, err := genCreateColumnTuple(col, newtbl.rowids[i], true, db.op.GetWorkspace().(*Transaction).proc.Mp())
		if err != nil {
			return err
		}
		for _, store := range db.op.GetWorkspace().(*Transaction).tnStores {
			if err := db.op.GetWorkspace().(*Transaction).WriteBatch(INSERT_TXN, 0, catalog.MO_CATALOG_ID, catalog.MO_COLUMNS_ID,
				catalog.MO_CATALOG, catalog.MO_COLUMNS, bat, store, -1, true, false); err != nil {
				bat.Clean(db.op.GetWorkspace().(*Transaction).proc.Mp())
				return err
			}
		}
		if col.constraintType == catalog.SystemColPKConstraint {
			newtbl.primaryIdx = i
			newtbl.primarySeqnum = i
		}
		if col.isClusterBy == 1 {
			newtbl.clusterByIdx = i
		}
	}

	newkey := genTableKey(accountId, newtbl.tableName, databaseId)
	newtbl.db.op.GetWorkspace().(*Transaction).addCreateTable(newkey, newtbl)
	newtbl.db.op.GetWorkspace().(*Transaction).deletedTableMap.Delete(newkey)
	//---------------------------------------------------------------------------------
	for i := 0; i < len(newtbl.db.op.GetWorkspace().(*Transaction).writes); i++ {
		if newtbl.db.op.GetWorkspace().(*Transaction).writes[i].tableId == catalog.MO_DATABASE_ID ||
			newtbl.db.op.GetWorkspace().(*Transaction).writes[i].tableId == catalog.MO_TABLES_ID ||
			newtbl.db.op.GetWorkspace().(*Transaction).writes[i].tableId == catalog.MO_COLUMNS_ID {
			continue
		}

		if newtbl.db.op.GetWorkspace().(*Transaction).writes[i].tableName == oldTableName {
			newtbl.db.op.GetWorkspace().(*Transaction).writes[i].tableName = tbl.tableName
			logutil.Infof("copy table '%s' has been rename to '%s' in txn", oldTableName, tbl.tableName)
		}
	}
	//---------------------------------------------------------------------------------
	return nil
}

func (tbl *txnTable) TableColumns(ctx context.Context) ([]*engine.Attribute, error) {
	var attrs []*engine.Attribute
	for _, def := range tbl.defs {
		if attr, ok := def.(*engine.AttributeDef); ok {
			attrs = append(attrs, &attr.Attr)
		}
	}
	return attrs, nil
}

func (tbl *txnTable) GetPrimaryKeys(ctx context.Context) ([]*engine.Attribute, error) {
	attrs := make([]*engine.Attribute, 0, 1)
	for _, def := range tbl.defs {
		if attr, ok := def.(*engine.AttributeDef); ok {
			if attr.Attr.Primary {
				attrs = append(attrs, &attr.Attr)
			}
		}
	}
	return attrs, nil
}

func (tbl *txnTable) GetHideKeys(ctx context.Context) ([]*engine.Attribute, error) {
	attrs := make([]*engine.Attribute, 0, 1)
	attrs = append(attrs, &engine.Attribute{
		IsHidden: true,
		IsRowId:  true,
		Name:     catalog.Row_ID,
		Type:     types.New(types.T_Rowid, 0, 0),
		Primary:  true,
	})
	return attrs, nil
}

func (tbl *txnTable) Write(ctx context.Context, bat *batch.Batch) error {
	if bat == nil || bat.RowCount() == 0 {
		return nil
	}
	// for writing S3 Block
	if bat.Attrs[0] == catalog.BlockMeta_BlockInfo {
		tbl.db.op.GetWorkspace().(*Transaction).hasS3Op.Store(true)
		//bocks maybe come from different S3 object, here we just need to make sure fileName is not Nil.
		fileName := objectio.DecodeBlockInfo(bat.Vecs[0].GetBytesAt(0)).MetaLocation().Name().String()
		return tbl.db.op.GetWorkspace().(*Transaction).WriteFile(
			INSERT,
			tbl.accountId,
			tbl.db.databaseId,
			tbl.tableId,
			tbl.db.databaseName,
			tbl.tableName,
			fileName,
			bat,
			tbl.db.op.GetWorkspace().(*Transaction).tnStores[0])
	}
	ibat, err := util.CopyBatch(bat, tbl.db.op.GetWorkspace().(*Transaction).proc)
	if err != nil {
		return err
	}
	if err := tbl.db.op.GetWorkspace().(*Transaction).WriteBatch(
		INSERT,
		tbl.accountId,
		tbl.db.databaseId,
		tbl.tableId,
		tbl.db.databaseName,
		tbl.tableName,
		ibat,
		tbl.db.op.GetWorkspace().(*Transaction).tnStores[0],
		tbl.primaryIdx,
		false,
		false); err != nil {
		ibat.Clean(tbl.db.op.GetWorkspace().(*Transaction).proc.Mp())
		return err
	}
	return tbl.db.op.GetWorkspace().(*Transaction).dumpBatch(tbl.db.op.GetWorkspace().(*Transaction).GetSnapshotWriteOffset())
}

func (tbl *txnTable) Update(ctx context.Context, bat *batch.Batch) error {
	return nil
}

//	blkId(string)     deltaLoc(string)                   type(int)
//
// |-----------|-----------------------------------|----------------|
// |  blk_id   |   batch.Marshal(deltaLoc)         |  FlushDeltaLoc | TN Block
// |  blk_id   |   batch.Marshal(uint32 offset)    |  CNBlockOffset | CN Block
// |  blk_id   |   batch.Marshal(rowId)            |  RawRowIdBatch | TN Blcok
// |  blk_id   |   batch.Marshal(uint32 offset)    | RawBatchOffset | RawBatch (in txn workspace)
func (tbl *txnTable) EnhanceDelete(bat *batch.Batch, name string) error {
	blkId, typ_str := objectio.Str2Blockid(name[:len(name)-2]), string(name[len(name)-1])
	typ, err := strconv.ParseInt(typ_str, 10, 64)
	if err != nil {
		return err
	}
	switch typ {
	case deletion.FlushDeltaLoc:
		tbl.db.op.GetWorkspace().(*Transaction).hasS3Op.Store(true)
		location, err := blockio.EncodeLocationFromString(bat.Vecs[0].GetStringAt(0))
		if err != nil {
			return err
		}
		fileName := location.Name().String()
		copBat, err := util.CopyBatch(bat, tbl.db.op.GetWorkspace().(*Transaction).proc)
		if err != nil {
			return err
		}
		if err := tbl.db.op.GetWorkspace().(*Transaction).WriteFile(DELETE, tbl.accountId, tbl.db.databaseId, tbl.tableId,
			tbl.db.databaseName, tbl.tableName, fileName, copBat, tbl.db.op.GetWorkspace().(*Transaction).tnStores[0]); err != nil {
			return err
		}

		tbl.db.op.GetWorkspace().(*Transaction).blockId_tn_delete_metaLoc_batch.RWMutex.Lock()
		tbl.db.op.GetWorkspace().(*Transaction).blockId_tn_delete_metaLoc_batch.data[*blkId] =
			append(tbl.db.op.GetWorkspace().(*Transaction).blockId_tn_delete_metaLoc_batch.data[*blkId], copBat)
		tbl.db.op.GetWorkspace().(*Transaction).blockId_tn_delete_metaLoc_batch.RWMutex.Unlock()

	case deletion.CNBlockOffset:
	case deletion.RawBatchOffset:
	case deletion.RawRowIdBatch:
		logutil.Infof("data return by remote pipeline\n")
		bat = tbl.db.op.GetWorkspace().(*Transaction).deleteBatch(bat, tbl.db.databaseId, tbl.tableId)
		if bat.RowCount() == 0 {
			return nil
		}
		tbl.writeTnPartition(tbl.db.op.GetWorkspace().(*Transaction).proc.Ctx, bat)
	default:
		tbl.db.op.GetWorkspace().(*Transaction).hasS3Op.Store(true)
		panic(moerr.NewInternalErrorNoCtx("Unsupport type for table delete %d", typ))
	}
	return nil
}

// TODO:: do prefetch read and parallel compaction
func (tbl *txnTable) compaction(
	compactedBlks map[objectio.ObjectLocation][]int64) ([]objectio.BlockInfo, []objectio.ObjectStats, error) {
	s3writer := &colexec.S3Writer{}
	s3writer.SetTableName(tbl.tableName)
	s3writer.SetSchemaVer(tbl.version)
	_, err := s3writer.GenerateWriter(tbl.db.op.GetWorkspace().(*Transaction).proc)
	if err != nil {
		return nil, nil, err
	}
	if tbl.seqnums == nil {
		n := len(tbl.tableDef.Cols) - 1
		idxs := make([]uint16, 0, n)
		typs := make([]types.Type, 0, n)
		for i := 0; i < len(tbl.tableDef.Cols)-1; i++ {
			col := tbl.tableDef.Cols[i]
			idxs = append(idxs, uint16(col.Seqnum))
			typs = append(typs, vector.ProtoTypeToType(&col.Typ))
		}
		tbl.seqnums = idxs
		tbl.typs = typs
	}
	s3writer.SetSeqnums(tbl.seqnums)

	for blkmetaloc, deletes := range compactedBlks {
		//blk.MetaLocation()
		bat, e := blockio.BlockCompactionRead(
			tbl.db.op.GetWorkspace().(*Transaction).proc.Ctx,
			blkmetaloc[:],
			deletes,
			tbl.seqnums,
			tbl.typs,
			tbl.db.op.GetWorkspace().(*Transaction).engine.fs,
			tbl.db.op.GetWorkspace().(*Transaction).proc.GetMPool())
		if e != nil {
			return nil, nil, e
		}
		if bat.RowCount() == 0 {
			continue
		}
		s3writer.WriteBlock(bat)
		bat.Clean(tbl.db.op.GetWorkspace().(*Transaction).proc.GetMPool())

	}
	createdBlks, stats, err := s3writer.WriteEndBlocks(tbl.db.op.GetWorkspace().(*Transaction).proc)
	if err != nil {
		return nil, nil, err
	}
	return createdBlks, stats, nil
}

func (tbl *txnTable) Delete(ctx context.Context, bat *batch.Batch, name string) error {
	//for S3 delete
	if name != catalog.Row_ID {
		return tbl.EnhanceDelete(bat, name)
	}
	bat = tbl.db.op.GetWorkspace().(*Transaction).deleteBatch(bat, tbl.db.databaseId, tbl.tableId)
	if bat.RowCount() == 0 {
		return nil
	}
	return tbl.writeTnPartition(ctx, bat)
}

func (tbl *txnTable) writeTnPartition(_ context.Context, bat *batch.Batch) error {
	ibat, err := util.CopyBatch(bat, tbl.db.op.GetWorkspace().(*Transaction).proc)
	if err != nil {
		return err
	}
	if err := tbl.db.op.GetWorkspace().(*Transaction).WriteBatch(DELETE, tbl.accountId, tbl.db.databaseId, tbl.tableId,
		tbl.db.databaseName, tbl.tableName, ibat, tbl.db.op.GetWorkspace().(*Transaction).tnStores[0], tbl.primaryIdx, false, false); err != nil {
		ibat.Clean(tbl.db.op.GetWorkspace().(*Transaction).proc.Mp())
		return err
	}
	return nil
}

func (tbl *txnTable) AddTableDef(ctx context.Context, def engine.TableDef) error {
	return nil
}

func (tbl *txnTable) DelTableDef(ctx context.Context, def engine.TableDef) error {
	return nil
}

func (tbl *txnTable) GetTableID(ctx context.Context) uint64 {
	return tbl.tableId
}

// GetTableName implements the engine.Relation interface.
func (tbl *txnTable) GetTableName() string {
	return tbl.tableName
}

func (tbl *txnTable) GetDBID(ctx context.Context) uint64 {
	return tbl.db.databaseId
}

func (tbl *txnTable) NewReader(ctx context.Context, num int, expr *plan.Expr, ranges []byte, orderedScan bool) ([]engine.Reader, error) {
	encodedPK, hasNull, _ := tbl.makeEncodedPK(expr)
	blkArray := objectio.BlockInfoSlice(ranges)
	if hasNull || plan2.IsFalseExpr(expr) {
		return []engine.Reader{new(emptyReader)}, nil
	}
	if blkArray.Len() == 0 {
		return tbl.newMergeReader(ctx, num, expr, encodedPK, nil)
	}
	if blkArray.Len() == 1 && engine.IsMemtable(blkArray.GetBytes(0)) {
		return tbl.newMergeReader(ctx, num, expr, encodedPK, nil)
	}
	if blkArray.Len() > 1 && engine.IsMemtable(blkArray.GetBytes(0)) {
		rds := make([]engine.Reader, num)
		mrds := make([]mergeReader, num)
		blkArray = blkArray.Slice(1, blkArray.Len())

		var dirtyBlks []*objectio.BlockInfo
		var cleanBlks []*objectio.BlockInfo
		for i := 0; i < blkArray.Len(); i++ {
			blkInfo := blkArray.Get(i)
			if blkInfo.CanRemote {
				cleanBlks = append(cleanBlks, blkInfo)
				continue
			}
			dirtyBlks = append(dirtyBlks, blkInfo)
		}
		rds0, err := tbl.newMergeReader(ctx, num, expr, encodedPK, dirtyBlks)
		if err != nil {
			return nil, err
		}
		for i, rd := range rds0 {
			mrds[i].rds = append(mrds[i].rds, rd)
		}

		if len(cleanBlks) > 0 {
			rds0, err = tbl.newBlockReader(ctx, num, expr, cleanBlks, tbl.proc.Load(), orderedScan)
			if err != nil {
				return nil, err
			}
		}
		for i, rd := range rds0 {
			mrds[i].rds = append(mrds[i].rds, rd)
		}

		for i := range rds {
			rds[i] = &mrds[i]
		}
		return rds, nil
	}
	blkInfos := make([]*objectio.BlockInfo, 0, len(blkArray))
	for i := 0; i < blkArray.Len(); i++ {
		blkInfos = append(blkInfos, blkArray.Get(i))
	}
	return tbl.newBlockReader(ctx, num, expr, blkInfos, tbl.proc.Load(), orderedScan)
}

func (tbl *txnTable) makeEncodedPK(
	expr *plan.Expr) (
	encodedPK []byte,
	hasNull bool,
	isExactlyEqual bool) {
	pk := tbl.tableDef.Pkey
	if pk != nil && expr != nil {
		if pk.CompPkeyCol != nil {
			pkVals := make([]*plan.Literal, len(pk.Names))
			_, hasNull = getCompositPKVals(expr, pk.Names, pkVals, tbl.proc.Load())
			if hasNull {
				return
			}
			cnt := getValidCompositePKCnt(pkVals)
			if cnt != 0 {
				var packer *types.Packer
				put := tbl.db.op.GetWorkspace().(*Transaction).engine.packerPool.Get(&packer)
				for i := 0; i < cnt; i++ {
					serialTupleByConstExpr(pkVals[i], packer)
				}
				v := packer.Bytes()
				packer.Reset()
				encodedPK = logtailreplay.EncodePrimaryKey(v, packer)
				// TODO: hack: remove the last comma, need to fix this in the future
				encodedPK = encodedPK[0 : len(encodedPK)-1]
				put.Put()
			}
			isExactlyEqual = len(pk.Names) == cnt
		} else {
			pkColumn := tbl.tableDef.Cols[tbl.primaryIdx]
			ok, isNull, _, v := getPkValueByExpr(expr, pkColumn.Name, types.T(pkColumn.Typ.Id), true, tbl.proc.Load())
			hasNull = isNull
			if hasNull {
				return
			}
			if ok {
				var packer *types.Packer
				put := tbl.db.op.GetWorkspace().(*Transaction).engine.packerPool.Get(&packer)
				encodedPK = logtailreplay.EncodePrimaryKey(v, packer)
				put.Put()
			}
			isExactlyEqual = true
		}
		return
	}
	return nil, false, false
}

func (tbl *txnTable) newMergeReader(
	ctx context.Context,
	num int,
	expr *plan.Expr,
	encodedPK []byte,
	dirtyBlks []*objectio.BlockInfo) ([]engine.Reader, error) {
	rds := make([]engine.Reader, num)
	mrds := make([]mergeReader, num)
	rds0, err := tbl.newReader(
		ctx,
		num,
		encodedPK,
		expr,
		dirtyBlks)
	if err != nil {
		return nil, err
	}
	mrds[0].rds = append(mrds[0].rds, rds0...)

	for i := range rds {
		rds[i] = &mrds[i]
	}

	return rds, nil
}

func (tbl *txnTable) newBlockReader(
	ctx context.Context,
	num int,
	expr *plan.Expr,
	blkInfos []*objectio.BlockInfo,
	proc *process.Process,
	orderedScan bool) ([]engine.Reader, error) {
	rds := make([]engine.Reader, num)
	ts := tbl.db.op.SnapshotTS()
	tableDef := tbl.GetTableDef(ctx)

	if len(blkInfos) < num || len(blkInfos) == 1 {
		for i, blk := range blkInfos {
			rds[i] = newBlockReader(
				ctx,
				tableDef,
				ts,
				[]*objectio.BlockInfo{blk},
				expr,
				tbl.db.op.GetWorkspace().(*Transaction).engine.fs,
				proc,
			)
		}
		for j := len(blkInfos); j < num; j++ {
			rds[j] = &emptyReader{}
		}
		return rds, nil
	}

	fs, err := fileservice.Get[fileservice.FileService](
		tbl.db.op.GetWorkspace().(*Transaction).engine.fs,
		defines.SharedFileServiceName)
	if err != nil {
		return nil, err
	}

	if orderedScan {
		if num != 1 {
			panic("ordered scan must run in only one parallel")
		}
		rd := newBlockReader(ctx, tableDef, ts, blkInfos, expr, fs, proc)
		rd.dontPrefetch = true
		return []engine.Reader{rd}, nil
	}

	infos, steps := groupBlocksToObjects(blkInfos, num)
	blockReaders := newBlockReaders(
		ctx,
		fs,
		tableDef,
		ts,
		num,
		expr,
		proc)
	distributeBlocksToBlockReaders(blockReaders, num, len(blkInfos), infos, steps)
	for i := 0; i < num; i++ {
		rds[i] = blockReaders[i]
	}
	return rds, nil
}

func (tbl *txnTable) newReader(
	ctx context.Context,
	readerNumber int,
	encodedPrimaryKey []byte,
	expr *plan.Expr,
	dirtyBlks []*objectio.BlockInfo,
) ([]engine.Reader, error) {
	txn := tbl.db.op.GetWorkspace().(*Transaction)
	ts := txn.op.SnapshotTS()
	fs := txn.engine.fs
	state, err := tbl.getPartitionState(ctx)
	if err != nil {
		return nil, err
	}
	readers := make([]engine.Reader, readerNumber)

	seqnumMp := make(map[string]int)
	for _, coldef := range tbl.tableDef.Cols {
		seqnumMp[coldef.Name] = int(coldef.Seqnum)
	}

	mp := make(map[string]types.Type)
	mp[catalog.Row_ID] = types.New(types.T_Rowid, 0, 0)
	//FIXME::why did get type from the engine.AttributeDef,instead of plan.TableDef.Cols
	for _, def := range tbl.defs {
		attr, ok := def.(*engine.AttributeDef)
		if !ok {
			continue
		}
		mp[attr.Attr.Name] = attr.Attr.Type
	}

	var iter logtailreplay.RowsIter
	if len(encodedPrimaryKey) > 0 {
		iter = state.NewPrimaryKeyIter(
			types.TimestampToTS(ts),
			logtailreplay.Prefix(encodedPrimaryKey),
		)
	} else {
		iter = state.NewRowsIter(
			types.TimestampToTS(ts),
			nil,
			false,
		)
	}

	partReader := &PartitionReader{
		table:    tbl,
		iter:     iter,
		seqnumMp: seqnumMp,
		typsMap:  mp,
	}

	//tbl.Lock()
	proc := tbl.proc.Load()
	//tbl.Unlock()

	readers[0] = partReader

	if readerNumber == 1 {
		for i := range dirtyBlks {
			readers = append(
				readers,
				newBlockMergeReader(
					ctx,
					tbl,
					encodedPrimaryKey,
					ts,
					[]*objectio.BlockInfo{dirtyBlks[i]},
					expr,
					fs,
					proc,
				),
			)
		}
		return []engine.Reader{&mergeReader{readers}}, nil
	}

	if len(dirtyBlks) < readerNumber-1 {
		for i := range dirtyBlks {
			readers[i+1] = newBlockMergeReader(
				ctx,
				tbl,
				encodedPrimaryKey,
				ts,
				[]*objectio.BlockInfo{dirtyBlks[i]},
				expr,
				fs,
				proc,
			)
		}
		for j := len(dirtyBlks) + 1; j < readerNumber; j++ {
			readers[j] = &emptyReader{}
		}
		return readers, nil
	}
	//create readerNumber-1 blockReaders
	blockReaders := newBlockReaders(
		ctx,
		fs,
		tbl.tableDef,
		ts,
		readerNumber-1,
		expr,
		proc)
	objInfos, steps := groupBlocksToObjects(dirtyBlks, readerNumber-1)
	blockReaders = distributeBlocksToBlockReaders(
		blockReaders,
		readerNumber-1,
		len(dirtyBlks),
		objInfos,
		steps)
	for i := range blockReaders {
		bmr := &blockMergeReader{
			blockReader:       blockReaders[i],
			table:             tbl,
			encodedPrimaryKey: encodedPrimaryKey,
			deletaLocs:        make(map[string][]objectio.Location),
		}
		readers[i+1] = bmr
	}
	return readers, nil
}

// get the table's snapshot.
// it is only initialized once for a transaction and will not change.
// TODO::get partition state for snapshot txn table.
func (tbl *txnTable) getPartitionState(ctx context.Context) (*logtailreplay.PartitionState, error) {
	accountId, err := defines.GetAccountId(ctx)
	if err != nil {
		return nil, err
	}
	_, created := tbl.db.txn.createMap.Load(genTableKey(accountId, tbl.tableName, tbl.db.databaseId))
	if created {
		return nil, nil
	}

	if tbl._partState.Load() == nil {
		if err := tbl.updateLogtail(ctx); err != nil {
			return nil, err
		}
		tbl._partState.Store(tbl.db.op.GetWorkspace().(*Transaction).engine.getPartition(tbl.db.databaseId, tbl.tableId).Snapshot())
	}
	return tbl._partState.Load(), nil
}

<<<<<<< HEAD
// TODO::update snapshot logtails by pull.
func (tbl *txnTable) UpdateObjectInfos(ctx context.Context) (err error) {
	tbl.tnList = []int{0}

	accountId, err := defines.GetAccountId(ctx)
	if err != nil {
		return err
	}
	_, created := tbl.db.op.GetWorkspace().(*Transaction).createMap.Load(genTableKey(accountId, tbl.tableName, tbl.db.databaseId))
	// check if the table is not created in this txn, and the block infos are not updated, then update:
	// 1. update logtail
	// 2. generate block infos
	// 3. update the blockInfosUpdated and blockInfos fields of the table
	if !created && !tbl.objInfosUpdated.Load() {
		if err = tbl.updateLogtail(ctx); err != nil {
			return
		}
		tbl.objInfosUpdated.Store(true)
	}
	return
}

=======
>>>>>>> c5b1bbe1
func (tbl *txnTable) updateLogtail(ctx context.Context) (err error) {
	defer func() {
		if err == nil {
			tbl.db.op.GetWorkspace().(*Transaction).engine.globalStats.notifyLogtailUpdate(tbl.tableId)
			tbl.logtailUpdated.Store(true)
		}
	}()
	// if the logtail is updated, skip
	if tbl.logtailUpdated.Load() {
		return
	}

	// if the table is created in this txn, skip
	accountId, err := defines.GetAccountId(ctx)
	if err != nil {
		return err
	}
	if _, created := tbl.db.op.GetWorkspace().(*Transaction).createMap.Load(
		genTableKey(accountId, tbl.tableName, tbl.db.databaseId)); created {
		return
	}

	tableId := tbl.tableId
	/*
		if the table is truncated once or more than once,
		it is suitable to use the old table id to sync logtail.

		CORNER CASE 1:
		create table t1(a int);
		begin;
		truncate t1; //table id changed. there is no new table id in DN.
		select count(*) from t1; // sync logtail for the new id failed.

		CORNER CASE 2:
		create table t1(a int);
		begin;
		select count(*) from t1; // sync logtail for the old succeeded.
		truncate t1; //table id changed. there is no new table id in DN.
		select count(*) from t1; // not sync logtail this time.

		CORNER CASE 3:
		create table t1(a int);
		begin;
		truncate t1; //table id changed. there is no new table id in DN.
		truncate t1; //table id changed. there is no new table id in DN.
		select count(*) from t1; // sync logtail for the new id failed.
	*/
	if tbl.oldTableId != 0 {
		tableId = tbl.oldTableId
	}

	if err = tbl.db.op.GetWorkspace().(*Transaction).engine.UpdateOfPush(ctx, tbl.db.databaseId, tableId,
		tbl.db.op.SnapshotTS()); err != nil {
		return
	}
	if _, err = tbl.db.op.GetWorkspace().(*Transaction).engine.lazyLoad(ctx, tbl); err != nil {
		return
	}

	return nil
}

func (tbl *txnTable) PKPersistedBetween(
	p *logtailreplay.PartitionState,
	from types.TS,
	to types.TS,
	keys *vector.Vector,
) (bool, error) {

	ctx := tbl.proc.Load().Ctx
	fs := tbl.db.op.GetWorkspace().(*Transaction).engine.fs
	primaryIdx := tbl.primaryIdx

	var (
		meta objectio.ObjectDataMeta
		bf   objectio.BloomFilter
	)

	candidateBlks := make(map[types.Blockid]*objectio.BlockInfo)

	//only check data objects.
	delObjs, cObjs := p.GetChangedObjsBetween(from.Next(), types.MaxTs())
	isFakePK := tbl.GetTableDef(ctx).Pkey.PkeyColName == catalog.FakePrimaryKeyColName

	if err := ForeachCommittedObjects(cObjs, delObjs, p,
		func(obj logtailreplay.ObjectInfo) (err2 error) {
			var zmCkecked bool
			if !isFakePK {
				// if the object info contains a pk zonemap, fast-check with the zonemap
				if !obj.ZMIsEmpty() {
					if !obj.SortKeyZoneMap().AnyIn(keys) {
						return
					}
					zmCkecked = true
				}
			}

			var objMeta objectio.ObjectMeta
			location := obj.Location()

			// load object metadata
			if objMeta, err2 = objectio.FastLoadObjectMeta(
				ctx, &location, false, fs,
			); err2 != nil {
				return
			}

			// reset bloom filter to nil for each object
			meta = objMeta.MustDataMeta()

			// check whether the object is skipped by zone map
			// If object zone map doesn't contains the pk value, we need to check bloom filter
			if !zmCkecked {
				if !meta.MustGetColumn(uint16(primaryIdx)).ZoneMap().AnyIn(keys) {
					return
				}
			}

			bf = nil
			//fake pk has no bf
			if !isFakePK {
				if bf, err2 = objectio.LoadBFWithMeta(
					ctx, meta, location, fs,
				); err2 != nil {
					return
				}
			}

			ForeachBlkInObjStatsList(false, meta,
				func(blk objectio.BlockInfo, blkMeta objectio.BlockObject) bool {
					if !blkMeta.IsEmpty() &&
						!blkMeta.MustGetColumn(uint16(primaryIdx)).ZoneMap().AnyIn(keys) {
						return true
					}
					//fake pk has no bf
					if !isFakePK {
						blkBf := bf.GetBloomFilter(uint32(blk.BlockID.Sequence()))
						blkBfIdx := index.NewEmptyBinaryFuseFilter()
						if err2 = index.DecodeBloomFilter(blkBfIdx, blkBf); err2 != nil {
							return false
						}
						var exist bool
						lowerBound, upperBound := blkMeta.MustGetColumn(uint16(primaryIdx)).ZoneMap().SubVecIn(keys)
						if exist = blkBfIdx.MayContainsAny(keys, lowerBound, upperBound); !exist {
							return true
						}
					}

					blk.Sorted = obj.Sorted
					blk.EntryState = obj.EntryState
					blk.CommitTs = obj.CommitTS
					if obj.HasDeltaLoc {
						deltaLoc, commitTs, ok := p.GetBockDeltaLoc(blk.BlockID)
						if ok {
							blk.DeltaLoc = deltaLoc
							blk.CommitTs = commitTs
						}
					}
					blk.PartitionNum = -1
					candidateBlks[blk.BlockID] = &blk
					return true
				}, obj.ObjectStats)

			return
		}); err != nil {
		return true, err
	}

	var filter blockio.ReadFilter
	buildFilter := func() blockio.ReadFilter {
		//keys must be sorted.
		keys.InplaceSort()
		bytes, _ := keys.MarshalBinary()
		colExpr := newColumnExpr(0, plan2.MakePlan2Type(keys.GetType()), "pk")
		inExpr := plan2.MakeInExpr(
			tbl.proc.Load().Ctx,
			colExpr,
			int32(keys.Length()),
			bytes,
			false)

		_, _, filter := getNonCompositePKSearchFuncByExpr(
			inExpr,
			"pk",
			tbl.proc.Load())
		return filter
	}

	var unsortedFilter blockio.ReadFilter
	buildUnsortedFilter := func() blockio.ReadFilter {
		return getNonSortedPKSearchFuncByPKVec(keys)
	}

	//read block ,check if keys exist in the block.
	pkDef := tbl.tableDef.Cols[tbl.primaryIdx]
	pkSeq := pkDef.Seqnum
	pkType := types.T(pkDef.Typ.Id).ToType()
	for _, blk := range candidateBlks {
		bat, release, err := blockio.LoadColumns(
			ctx,
			[]uint16{uint16(pkSeq)},
			[]types.Type{pkType},
			fs,
			blk.MetaLocation(),
			tbl.proc.Load().GetMPool(),
			fileservice.Policy(0),
		)
		if err != nil {
			return true, err
		}
		defer release()

		if !blk.Sorted {
			if unsortedFilter == nil {
				unsortedFilter = buildUnsortedFilter()
			}
			sels := unsortedFilter(bat.Vecs)
			if len(sels) > 0 {
				return true, nil
			}
			continue
		}

		//for sorted block, we can use binary search to find the keys.
		if filter == nil {
			filter = buildFilter()
		}
		sels := filter(bat.Vecs)
		if len(sels) > 0 {
			return true, nil
		}
	}
	return false, nil
}

func (tbl *txnTable) PrimaryKeysMayBeModified(
	ctx context.Context,
	from types.TS,
	to types.TS,
	keysVector *vector.Vector) (bool, error) {
	part, err := tbl.db.op.GetWorkspace().(*Transaction).engine.lazyLoad(ctx, tbl)
	if err != nil {
		return false, err
	}

	snap := part.Snapshot()
	var packer *types.Packer
	put := tbl.db.op.GetWorkspace().(*Transaction).engine.packerPool.Get(&packer)
	defer put.Put()
	packer.Reset()

	keys := logtailreplay.EncodePrimaryKeyVector(keysVector, packer)
	exist, flushed := snap.PKExistInMemBetween(from, to, keys)
	if exist {
		return true, nil
	}
	if !flushed {
		return false, nil
	}
	//for mo_tables, mo_database, mo_columns, pk always exist in memory.
	if tbl.tableName == catalog.MO_DATABASE ||
		tbl.tableName == catalog.MO_TABLES ||
		tbl.tableName == catalog.MO_COLUMNS {
		logutil.Warnf("mo table:%s always exist in memory", tbl.tableName)
		return true, nil
	}
	//need check pk whether exist on S3 block.
	return tbl.PKPersistedBetween(
		snap,
		from,
		to,
		keysVector)
}

// TODO::refactor in next PR
func (tbl *txnTable) transferDeletes(
	ctx context.Context,
	state *logtailreplay.PartitionState,
	deleteObjs,
	createObjs map[objectio.ObjectNameShort]struct{}) error {
	var blks []objectio.BlockInfo

	{
		fs, err := fileservice.Get[fileservice.FileService](
			tbl.proc.Load().FileService,
			defines.SharedFileServiceName)
		if err != nil {
			return err
		}
		var objDataMeta objectio.ObjectDataMeta
		var objMeta objectio.ObjectMeta
		for name := range createObjs {
			if obj, ok := state.GetObject(name); ok {
				location := obj.Location()
				if objMeta, err = objectio.FastLoadObjectMeta(
					ctx,
					&location,
					false,
					fs); err != nil {
					return err
				}
				objDataMeta = objMeta.MustDataMeta()
				blkCnt := objDataMeta.BlockCount()
				for i := 0; i < int(blkCnt); i++ {
					blkMeta := objDataMeta.GetBlockMeta(uint32(i))
					bid := *blkMeta.GetBlockID(obj.Location().Name())
					metaLoc := blockio.EncodeLocation(
						obj.Location().Name(),
						obj.Location().Extent(),
						blkMeta.GetRows(),
						blkMeta.GetID(),
					)
					blkInfo := objectio.BlockInfo{
						BlockID:    bid,
						EntryState: obj.EntryState,
						Sorted:     obj.Sorted,
						MetaLoc:    *(*[objectio.LocationLen]byte)(unsafe.Pointer(&metaLoc[0])),
						CommitTs:   obj.CommitTS,
						SegmentID:  *obj.ObjectShortName().Segmentid(),
					}
					if obj.HasDeltaLoc {
						deltaLoc, commitTs, ok := state.GetBockDeltaLoc(blkInfo.BlockID)
						if ok {
							blkInfo.DeltaLoc = deltaLoc
							blkInfo.CommitTs = commitTs
						}
					}
					blks = append(blks, blkInfo)
				}
			}
		}
	}

	for _, entry := range tbl.db.op.GetWorkspace().(*Transaction).writes {
		if entry.isGeneratedByTruncate() || entry.tableId != tbl.tableId {
			continue
		}
		if (entry.typ == DELETE || entry.typ == DELETE_TXN) && entry.fileName == "" {
			pkVec := entry.bat.GetVector(1)
			rowids := vector.MustFixedCol[types.Rowid](entry.bat.GetVector(0))
			beTransfered := 0
			toTransfer := 0
			for i, rowid := range rowids {
				blkid, _ := rowid.Decode()
				if _, ok := deleteObjs[*objectio.ShortName(&blkid)]; ok {
					toTransfer++
					newId, ok, err := tbl.readNewRowid(pkVec, i, blks)
					if err != nil {
						return err
					}
					if ok {
						newBlockID, _ := newId.Decode()
						trace.GetService().ApplyTransferRowID(
							tbl.db.op.Txn().ID,
							tbl.tableId,
							rowids[i][:],
							newId[:],
							blkid[:],
							newBlockID[:],
							pkVec,
							i)
						rowids[i] = newId
						beTransfered++
					}
				}
			}
			if beTransfered != toTransfer {
				return moerr.NewInternalErrorNoCtx("transfer deletes failed")
			}
		}
	}
	return nil
}

func (tbl *txnTable) readNewRowid(vec *vector.Vector, row int,
	blks []objectio.BlockInfo) (types.Rowid, bool, error) {
	var auxIdCnt int32
	var typ *plan.Type
	var rowid types.Rowid
	var objMeta objectio.ObjectMeta

	columns := []uint16{objectio.SEQNUM_ROWID}
	colTypes := []types.Type{objectio.RowidType}
	tableDef := tbl.GetTableDef(context.TODO())
	for _, col := range tableDef.Cols {
		if col.Name == tableDef.Pkey.PkeyColName {
			typ = &col.Typ
			columns = append(columns, uint16(col.Seqnum))
			colTypes = append(colTypes, types.T(col.Typ.Id).ToType())
		}
	}
	constExpr := getConstExpr(int32(vec.GetType().Oid),
		rule.GetConstantValue(vec, true, uint64(row)))
	filter, err := tbl.newPkFilter(newColumnExpr(1, typ, tableDef.Pkey.PkeyColName), constExpr)
	if err != nil {
		return rowid, false, err
	}
	columnMap := make(map[int]int)
	auxIdCnt += plan2.AssignAuxIdForExpr(filter, auxIdCnt)
	zms := make([]objectio.ZoneMap, auxIdCnt)
	vecs := make([]*vector.Vector, auxIdCnt)
	plan2.GetColumnMapByExprs([]*plan.Expr{filter}, tableDef, columnMap)
	objFilterMap := make(map[objectio.ObjectNameShort]bool)
	for _, blk := range blks {
		location := blk.MetaLocation()
		if hit, ok := objFilterMap[*location.ShortName()]; !ok {
			if objMeta, err = objectio.FastLoadObjectMeta(
				tbl.proc.Load().Ctx, &location, false, tbl.db.op.GetWorkspace().(*Transaction).engine.fs,
			); err != nil {
				return rowid, false, err
			}
			hit = colexec.EvaluateFilterByZoneMap(tbl.proc.Load().Ctx, tbl.proc.Load(), filter,
				objMeta.MustDataMeta(), columnMap, zms, vecs)
			objFilterMap[*location.ShortName()] = hit
			if !hit {
				continue
			}
		} else if !hit {
			continue
		}
		// eval filter expr on the block
		blkMeta := objMeta.MustDataMeta().GetBlockMeta(uint32(location.ID()))
		if !colexec.EvaluateFilterByZoneMap(tbl.proc.Load().Ctx, tbl.proc.Load(), filter,
			blkMeta, columnMap, zms, vecs) {
			continue
		}
		// rowid + pk
		bat, err := blockio.BlockRead(
			tbl.proc.Load().Ctx, &blk, nil, columns, colTypes,
			tbl.db.op.SnapshotTS(),
			nil, nil, nil,
			tbl.db.op.GetWorkspace().(*Transaction).engine.fs, tbl.proc.Load().Mp(), tbl.proc.Load(), fileservice.Policy(0),
		)
		if err != nil {
			return rowid, false, err
		}
		vec, err := colexec.EvalExpressionOnce(tbl.db.op.GetWorkspace().(*Transaction).proc, filter, []*batch.Batch{bat})
		if err != nil {
			return rowid, false, err
		}
		bs := vector.MustFixedCol[bool](vec)
		for i, b := range bs {
			if b {
				rowids := vector.MustFixedCol[types.Rowid](bat.Vecs[0])
				vec.Free(tbl.proc.Load().Mp())
				bat.Clean(tbl.proc.Load().Mp())
				return rowids[i], true, nil
			}
		}
		vec.Free(tbl.proc.Load().Mp())
		bat.Clean(tbl.proc.Load().Mp())
	}
	return rowid, false, nil
}

func (tbl *txnTable) newPkFilter(pkExpr, constExpr *plan.Expr) (*plan.Expr, error) {
	return plan2.BindFuncExprImplByPlanExpr(tbl.proc.Load().Ctx, "=", []*plan.Expr{pkExpr, constExpr})
}<|MERGE_RESOLUTION|>--- conflicted
+++ resolved
@@ -2131,7 +2131,7 @@
 	if err != nil {
 		return nil, err
 	}
-	_, created := tbl.db.txn.createMap.Load(genTableKey(accountId, tbl.tableName, tbl.db.databaseId))
+	_, created := tbl.db.op.GetWorkspace().(*Transaction).createMap.Load(genTableKey(accountId, tbl.tableName, tbl.db.databaseId))
 	if created {
 		return nil, nil
 	}
@@ -2145,31 +2145,6 @@
 	return tbl._partState.Load(), nil
 }
 
-<<<<<<< HEAD
-// TODO::update snapshot logtails by pull.
-func (tbl *txnTable) UpdateObjectInfos(ctx context.Context) (err error) {
-	tbl.tnList = []int{0}
-
-	accountId, err := defines.GetAccountId(ctx)
-	if err != nil {
-		return err
-	}
-	_, created := tbl.db.op.GetWorkspace().(*Transaction).createMap.Load(genTableKey(accountId, tbl.tableName, tbl.db.databaseId))
-	// check if the table is not created in this txn, and the block infos are not updated, then update:
-	// 1. update logtail
-	// 2. generate block infos
-	// 3. update the blockInfosUpdated and blockInfos fields of the table
-	if !created && !tbl.objInfosUpdated.Load() {
-		if err = tbl.updateLogtail(ctx); err != nil {
-			return
-		}
-		tbl.objInfosUpdated.Store(true)
-	}
-	return
-}
-
-=======
->>>>>>> c5b1bbe1
 func (tbl *txnTable) updateLogtail(ctx context.Context) (err error) {
 	defer func() {
 		if err == nil {
