--- conflicted
+++ resolved
@@ -1826,29 +1826,6 @@
 		if tbl.db.op.IsSnapOp() {
 			txnOffset = tbl.getTxn().GetSnapshotWriteOffset()
 		}
-<<<<<<< HEAD
-		//if skipReadMem {
-		//	source, err = buildRemoteDS(ctx, tbl, txnOffset, relData)
-		//} else {
-		//	source, err = NewLocalDataSource(
-		//		ctx,
-		//		tbl,
-		//		txnOffset,
-		//		ranges,
-		//		skipReadMem,
-		//		policy,
-		//	)
-		//}
-
-		source, err = NewLocalDataSource(
-			ctx,
-			tbl,
-			txnOffset,
-			ranges,
-			skipReadMem,
-			policy,
-		)
-=======
 
 		if skipReadMem && engine.GetForceBuildRemoteDS() {
 			source, err = buildRemoteDS(ctx, tbl, txnOffset, relData)
@@ -1862,7 +1839,6 @@
 				policy,
 			)
 		}
->>>>>>> c7a9161b
 
 	default:
 		logutil.Fatalf("unsupported rel data type: %v", relData.GetType())
