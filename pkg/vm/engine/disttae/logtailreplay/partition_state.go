// Copyright 2023 Matrix Origin
//
// Licensed under the Apache License, Version 2.0 (the "License");
// you may not use this file except in compliance with the License.
// You may obtain a copy of the License at
//
//      http://www.apache.org/licenses/LICENSE-2.0
//
// Unless required by applicable law or agreed to in writing, software
// distributed under the License is distributed on an "AS IS" BASIS,
// WITHOUT WARRANTIES OR CONDITIONS OF ANY KIND, either express or implied.
// See the License for the specific language governing permissions and
// limitations under the License.

package logtailreplay

import (
	"bytes"
	"context"
	"fmt"
	"runtime/trace"
	"sync"
	"sync/atomic"
	"unsafe"

	"github.com/matrixorigin/matrixone/pkg/common/mpool"
	"github.com/matrixorigin/matrixone/pkg/container/batch"
	"github.com/matrixorigin/matrixone/pkg/container/types"
	"github.com/matrixorigin/matrixone/pkg/container/vector"
	"github.com/matrixorigin/matrixone/pkg/fileservice"
	"github.com/matrixorigin/matrixone/pkg/logutil"
	"github.com/matrixorigin/matrixone/pkg/objectio"
	"github.com/matrixorigin/matrixone/pkg/pb/api"
	"github.com/matrixorigin/matrixone/pkg/perfcounter"
	txnTrace "github.com/matrixorigin/matrixone/pkg/txn/trace"
	"github.com/tidwall/btree"
)

type PartitionState struct {
	service string

	// also modify the Copy method if adding fields
	tid uint64

	// data
	rows *btree.BTreeG[RowEntry] // use value type to avoid locking on elements
	//table data objects
	dataObjects *btree.BTreeG[ObjectEntry]
	//TODO:: It's transient, should be removed in future PR.
	blockDeltas *btree.BTreeG[BlockDeltaEntry]
	checkpoints []string
	start       types.TS
	end         types.TS

	// index
	primaryIndex *btree.BTreeG[*PrimaryIndexEntry]
	//for non-appendable block's memory deletes, used to getting dirty
	// non-appendable blocks quickly.
	//TODO::remove it
	//dirtyBlocks *btree.BTreeG[types.Blockid]
	//index for objects by timestamp.
	objectIndexByTS *btree.BTreeG[ObjectIndexByTSEntry]

	// noData indicates whether to retain data batch
	// for primary key dedup, reading data is not required
	noData bool

	// some data need to be shared between all states
	// should have been in the Partition structure, but doing that requires much more codes changes
	// so just put it here.
	shared *sharedStates

	// blocks deleted before minTS is hard deleted.
	// partition state can't serve txn with snapshotTS less than minTS
	minTS types.TS
}

// sharedStates is shared among all PartitionStates
type sharedStates struct {
	sync.Mutex
	// last block flush timestamp for table
	lastFlushTimestamp types.TS
}

// RowEntry represents a version of a row
type RowEntry struct {
	BlockID types.Blockid // we need to iter by block id, so put it first to allow faster iteration
	RowID   types.Rowid
	Time    types.TS

	ID                int64 // a unique version id, for primary index building and validating
	Deleted           bool
	Batch             *batch.Batch
	Offset            int64
	PrimaryIndexBytes []byte
}

func (r RowEntry) Less(than RowEntry) bool {
	// asc
	cmp := r.BlockID.Compare(than.BlockID)
	if cmp < 0 {
		return true
	}
	if cmp > 0 {
		return false
	}
	// asc
	if r.RowID.Less(than.RowID) {
		return true
	}
	if than.RowID.Less(r.RowID) {
		return false
	}
	// desc
	if than.Time.Less(&r.Time) {
		return true
	}
	if r.Time.Less(&than.Time) {
		return false
	}
	return false
}

type BlockDeltaEntry struct {
	BlockID types.Blockid

	CommitTs types.TS
	DeltaLoc objectio.ObjectLocation
}

func (b BlockDeltaEntry) Less(than BlockDeltaEntry) bool {
	return b.BlockID.Compare(than.BlockID) < 0
}

func (b BlockDeltaEntry) DeltaLocation() objectio.Location {
	return b.DeltaLoc[:]
}

type ObjectInfo struct {
	objectio.ObjectStats

	EntryState  bool
	Sorted      bool
	HasDeltaLoc bool
	CommitTS    types.TS
	CreateTime  types.TS
	DeleteTime  types.TS
}

func (o ObjectInfo) String() string {
	return fmt.Sprintf(
		"%s; entryState: %v; sorted: %v; commitTS: %s; createTS: %s; deleteTS: %s",
		o.ObjectStats.String(), o.EntryState, o.Sorted, o.CommitTS.ToString(),
		o.CreateTime.ToString(), o.DeleteTime.ToString())
}

func (o ObjectInfo) Location() objectio.Location {
	return o.ObjectLocation()
}

type ObjectEntry struct {
	ObjectInfo
}

func (o ObjectEntry) Less(than ObjectEntry) bool {
	return bytes.Compare((*o.ObjectShortName())[:], (*than.ObjectShortName())[:]) < 0
}

func (o ObjectEntry) IsEmpty() bool {
	return o.Size() == 0
}

func (o *ObjectEntry) Visible(ts types.TS) bool {
	return o.CreateTime.LessEq(&ts) &&
		(o.DeleteTime.IsEmpty() || ts.Less(&o.DeleteTime))
}

func (o ObjectEntry) Location() objectio.Location {
	return o.ObjectLocation()
}

func (o ObjectInfo) StatsValid() bool {
	return o.ObjectStats.Rows() != 0
}

type ObjectIndexByCreateTSEntry struct {
	ObjectInfo
}

func (o ObjectIndexByCreateTSEntry) Less(than ObjectIndexByCreateTSEntry) bool {
	//asc
	if o.CreateTime.Less(&than.CreateTime) {

		return true
	}
	if than.CreateTime.Less(&o.CreateTime) {
		return false
	}

	cmp := bytes.Compare(o.ObjectShortName()[:], than.ObjectShortName()[:])
	if cmp < 0 {
		return true
	}
	if cmp > 0 {
		return false
	}
	return false
}

func (o *ObjectIndexByCreateTSEntry) Visible(ts types.TS) bool {
	return o.CreateTime.LessEq(&ts) &&
		(o.DeleteTime.IsEmpty() || ts.Less(&o.DeleteTime))
}

type PrimaryIndexEntry struct {
	Bytes      []byte
	RowEntryID int64

	// fields for validating
	BlockID types.Blockid
	RowID   types.Rowid
	Time    types.TS
}

func (p *PrimaryIndexEntry) Less(than *PrimaryIndexEntry) bool {
	if res := bytes.Compare(p.Bytes, than.Bytes); res < 0 {
		return true
	} else if res > 0 {
		return false
	}
	return p.RowEntryID < than.RowEntryID
}

type ObjectIndexByTSEntry struct {
	Time         types.TS // insert or delete time
	ShortObjName objectio.ObjectNameShort

	IsDelete     bool
	IsAppendable bool
}

func (b ObjectIndexByTSEntry) Less(than ObjectIndexByTSEntry) bool {
	// asc
	if b.Time.Less(&than.Time) {
		return true
	}
	if than.Time.Less(&b.Time) {
		return false
	}

	cmp := bytes.Compare(b.ShortObjName[:], than.ShortObjName[:])
	if cmp < 0 {
		return true
	}
	if cmp > 0 {
		return false
	}

	//if b.IsDelete && !than.IsDelete {
	//	return true
	//}
	//if !b.IsDelete && than.IsDelete {
	//	return false
	//}

	return false
}

func NewPartitionState(
	service string,
	noData bool,
	tid uint64,
) *PartitionState {
	opts := btree.Options{
		Degree: 64,
	}
	return &PartitionState{
<<<<<<< HEAD
		service:      service,
		noData:       noData,
		rows:         btree.NewBTreeGOptions((RowEntry).Less, opts),
		dataObjects:  btree.NewBTreeGOptions((ObjectEntry).Less, opts),
		blockDeltas:  btree.NewBTreeGOptions((BlockDeltaEntry).Less, opts),
		primaryIndex: btree.NewBTreeGOptions((*PrimaryIndexEntry).Less, opts),
		//dirtyBlocks:     btree.NewBTreeGOptions((types.Blockid).Less, opts),
=======
		service:         service,
		tid:             tid,
		noData:          noData,
		rows:            btree.NewBTreeGOptions((RowEntry).Less, opts),
		dataObjects:     btree.NewBTreeGOptions((ObjectEntry).Less, opts),
		blockDeltas:     btree.NewBTreeGOptions((BlockDeltaEntry).Less, opts),
		primaryIndex:    btree.NewBTreeGOptions((*PrimaryIndexEntry).Less, opts),
		dirtyBlocks:     btree.NewBTreeGOptions((types.Blockid).Less, opts),
>>>>>>> 2f154a06
		objectIndexByTS: btree.NewBTreeGOptions((ObjectIndexByTSEntry).Less, opts),
		shared:          new(sharedStates),
	}
}

func (p *PartitionState) Copy() *PartitionState {
	state := PartitionState{
<<<<<<< HEAD
		service:      p.service,
		rows:         p.rows.Copy(),
		dataObjects:  p.dataObjects.Copy(),
		blockDeltas:  p.blockDeltas.Copy(),
		primaryIndex: p.primaryIndex.Copy(),
		noData:       p.noData,
		//dirtyBlocks:     p.dirtyBlocks.Copy(),
=======
		service:         p.service,
		tid:             p.tid,
		rows:            p.rows.Copy(),
		dataObjects:     p.dataObjects.Copy(),
		blockDeltas:     p.blockDeltas.Copy(),
		primaryIndex:    p.primaryIndex.Copy(),
		noData:          p.noData,
		dirtyBlocks:     p.dirtyBlocks.Copy(),
>>>>>>> 2f154a06
		objectIndexByTS: p.objectIndexByTS.Copy(),
		shared:          p.shared,
		start:           p.start,
		end:             p.end,
	}
	if len(p.checkpoints) > 0 {
		state.checkpoints = make([]string, len(p.checkpoints))
		copy(state.checkpoints, p.checkpoints)
	}
	return &state
}

func (p *PartitionState) Checkpoints() []string {
	return p.checkpoints
}

func (p *PartitionState) RowExists(rowID types.Rowid, ts types.TS) bool {
	iter := p.rows.Iter()
	defer iter.Release()

	blockID := rowID.CloneBlockID()
	for ok := iter.Seek(RowEntry{
		BlockID: blockID,
		RowID:   rowID,
		Time:    ts,
	}); ok; ok = iter.Next() {
		entry := iter.Item()
		if entry.BlockID != blockID {
			break
		}
		if entry.RowID != rowID {
			break
		}
		if entry.Time.Greater(&ts) {
			// not visible
			continue
		}
		if entry.Deleted {
			// deleted
			return false
		}
		return true
	}

	return false
}

func (p *PartitionState) HandleLogtailEntry(
	ctx context.Context,
	fs fileservice.FileService,
	entry *api.Entry,
	primarySeqnum int,
	packer *types.Packer,
	pool *mpool.MPool,
) {

	txnTrace.GetService(p.service).ApplyLogtail(entry, 1)

	switch entry.EntryType {

	case api.Entry_Insert:
		if IsBlkTable(entry.TableName) {
			p.HandleMetadataInsert(ctx, fs, entry.Bat, pool)
		} else if IsObjTable(entry.TableName) {
			p.HandleObjectInsert(ctx, entry.Bat, fs, pool)
		} else {
			p.HandleRowsInsert(ctx, entry.Bat, primarySeqnum, packer, pool)
		}

	case api.Entry_Delete:
		if IsBlkTable(entry.TableName) {
			p.HandleMetadataDelete(ctx, entry.TableId, entry.Bat)
		} else if IsObjTable(entry.TableName) {
			p.HandleObjectDelete(entry.TableId, entry.Bat, pool)
		} else {
			p.HandleRowsDelete(ctx, entry.Bat, packer, pool)
		}

	default:
		panic("unknown entry type")
	}
}

func (p *PartitionState) HandleObjectDelete(
	tableID uint64,
	bat *api.Batch,
	pool *mpool.MPool,
) {

	statsVec := mustVectorFromProto(bat.Vecs[2])
	defer statsVec.Free(pool)

	vec := mustVectorFromProto(bat.Vecs[3])
	defer vec.Free(pool)
	stateCol := vector.MustFixedCol[bool](vec)

	vec = mustVectorFromProto(bat.Vecs[4])
	defer vec.Free(pool)
	sortedCol := vector.MustFixedCol[bool](vec)

	vec = mustVectorFromProto(bat.Vecs[7])
	defer vec.Free(pool)
	createTSCol := vector.MustFixedCol[types.TS](vec)

	vec = mustVectorFromProto(bat.Vecs[8])
	defer vec.Free(pool)
	deleteTSCol := vector.MustFixedCol[types.TS](vec)

	vec = mustVectorFromProto(bat.Vecs[11])
	defer vec.Free(pool)
	commitTSCol := vector.MustFixedCol[types.TS](vec)

	for idx := 0; idx < len(stateCol); idx++ {
		var objEntry ObjectEntry

		objEntry.ObjectStats = objectio.ObjectStats(statsVec.GetBytesAt(idx))

		if objEntry.ObjectStats.BlkCnt() == 0 || objEntry.ObjectStats.Rows() == 0 {
			continue
		}

		objEntry.EntryState = stateCol[idx]
		objEntry.CreateTime = createTSCol[idx]
		objEntry.DeleteTime = deleteTSCol[idx]
		objEntry.CommitTS = commitTSCol[idx]
		objEntry.Sorted = sortedCol[idx]
		p.objectDeleteHelper(tableID, objEntry, deleteTSCol[idx])
	}
}

func (p *PartitionState) HandleObjectInsert(
	ctx context.Context,
	bat *api.Batch,
	fs fileservice.FileService,
	pool *mpool.MPool,
) {

	var numDeleted, blockDeleted, scanCnt int64

	statsVec := mustVectorFromProto(bat.Vecs[2])
	defer statsVec.Free(pool)

	vec := mustVectorFromProto(bat.Vecs[3])
	defer vec.Free(pool)
	stateCol := vector.MustFixedCol[bool](vec)

	vec = mustVectorFromProto(bat.Vecs[4])
	defer vec.Free(pool)
	sortedCol := vector.MustFixedCol[bool](vec)

	vec = mustVectorFromProto(bat.Vecs[7])
	defer vec.Free(pool)
	createTSCol := vector.MustFixedCol[types.TS](vec)

	vec = mustVectorFromProto(bat.Vecs[8])
	defer vec.Free(pool)
	deleteTSCol := vector.MustFixedCol[types.TS](vec)

	vec = mustVectorFromProto(bat.Vecs[9])
	defer vec.Free(pool)
	startTSCol := vector.MustFixedCol[types.TS](vec)

	vec = mustVectorFromProto(bat.Vecs[11])
	defer vec.Free(pool)
	commitTSCol := vector.MustFixedCol[types.TS](vec)

	for idx := 0; idx < len(stateCol); idx++ {
		p.shared.Lock()
		if t := commitTSCol[idx]; t.Greater(&p.shared.lastFlushTimestamp) {
			p.shared.lastFlushTimestamp = t
		}
		p.shared.Unlock()
		var objEntry ObjectEntry

		objEntry.ObjectStats = objectio.ObjectStats(statsVec.GetBytesAt(idx))
		// if p.tid <= 3 {
		// 	logutil.Infof("table %d objmeta yyyy %v, state %v", p.tid, objEntry.ObjectStats.String(), stateCol[idx])
		// }
		if objEntry.ObjectStats.BlkCnt() == 0 || objEntry.ObjectStats.Rows() == 0 {
			logutil.Errorf("skip empty object stats when HandleObjectInsert, %s\n", objEntry.String())
			continue
		}

		objEntry.EntryState = stateCol[idx]
		objEntry.CreateTime = createTSCol[idx]
		objEntry.DeleteTime = deleteTSCol[idx]
		objEntry.CommitTS = commitTSCol[idx]
		objEntry.Sorted = sortedCol[idx]

		old, exist := p.dataObjects.Get(objEntry)
		//if exist {
		//	objEntry.HasDeltaLoc = old.HasDeltaLoc
		//}
		if exist && !old.IsEmpty() {
			// why check the deleteTime here? consider this situation:
			// 		1. insert on an object, then these insert operations recorded into a CKP.
			// 		2. and delete this object, this operation recorded into WAL.
			// 		3. restart
			// 		4. replay CKP(lazily) into partition state --> replay WAL into partition state
			// the delete record in WAL could be overwritten by insert record in CKP,
			// causing logic err of the objects' visibility(dead object back to life!!).
			//
			// if this happened, just skip this object will be fine, why chose to
			// update the object Stats and leave others unchanged?
			//
			// in single txn, the pushed log tail has orders: meta insert, object insert.
			// as long as delta location generated, there will be meta insert followed by object insert pushed to cn.
			// in the normal case, the handleMetaInsert will construct objects with empty stats(rows = 0)
			// and will be updated by HandleObjectInsert later. if we skip this object in such case (non-above situation),
			// the object stats will be remained empty, has potential impact on where the stats.rows be used.
			//
			// so the final logic is that only update the object stats
			// when an object already exists in the partition state and has the deleteTime value.
			if !old.DeleteTime.IsEmpty() {
				// leave these field unchanged
				objEntry.DeleteTime = old.DeleteTime
				objEntry.CommitTS = old.CommitTS
				objEntry.EntryState = old.EntryState
				objEntry.CreateTime = old.CreateTime
				objEntry.Sorted = old.Sorted

				// only update object stats
			}
		} else {
			e := ObjectIndexByTSEntry{
				Time:         createTSCol[idx],
				ShortObjName: *objEntry.ObjectShortName(),
				IsDelete:     false,

				IsAppendable: objEntry.EntryState,
			}
			p.objectIndexByTS.Set(e)
		}
		//prefetch the object meta
		// if err := blockio.PrefetchMeta(fs, objEntry.Location()); err != nil {
		// 	logutil.Errorf("prefetch object meta failed. %v", err)
		// }

		p.dataObjects.Set(objEntry)
		{
			//Need to insert an entry in objectIndexByTS, when soft delete appendable object.
			e := ObjectIndexByTSEntry{
				ShortObjName: *objEntry.ObjectShortName(),

				IsAppendable: objEntry.EntryState,
			}
			if !deleteTSCol[idx].IsEmpty() {
				e.Time = deleteTSCol[idx]
				e.IsDelete = true
				p.objectIndexByTS.Set(e)
			}
		}

		if objEntry.EntryState && objEntry.DeleteTime.IsEmpty() {
			panic("logic error")
		}
		// for appendable object, gc rows when delete object
		iter := p.rows.Copy().Iter()
		objID := objEntry.ObjectStats.ObjectName().ObjectId()
		trunctPoint := startTSCol[idx]
		blkCnt := objEntry.ObjectStats.BlkCnt()
		for i := uint32(0); i < blkCnt; i++ {

			blkID := objectio.NewBlockidWithObjectID(objID, uint16(i))
			pivot := RowEntry{
				// aobj has only one blk
				BlockID: *blkID,
			}
			for ok := iter.Seek(pivot); ok; ok = iter.Next() {
				entry := iter.Item()
				if entry.BlockID != *blkID {
					break
				}
				scanCnt++

				// if the inserting block is appendable, need to delete the rows for it;
				// if the inserting block is non-appendable and has delta location, need to delete
				// the deletes for it.
				if objEntry.EntryState {
					if entry.Time.LessEq(&trunctPoint) {
						// delete the row
						p.rows.Delete(entry)

						// delete the row's primary index
						if len(entry.PrimaryIndexBytes) > 0 {
							p.primaryIndex.Delete(&PrimaryIndexEntry{
								Bytes:      entry.PrimaryIndexBytes,
								RowEntryID: entry.ID,
							})
						}
						numDeleted++
						blockDeleted++
					}
				}

				//it's tricky here.
				//Due to consuming lazily the checkpoint,
				//we have to take the following scenario into account:
				//1. CN receives deletes for a non-appendable block from the log tail,
				//   then apply the deletes into PartitionState.rows.
				//2. CN receives block meta of the above non-appendable block to be inserted
				//   from the checkpoint, then apply the block meta into PartitionState.blocks.
				// So , if the above scenario happens, we need to set the non-appendable block into
				// PartitionState.dirtyBlocks.
				//if !objEntry.EntryState && !objEntry.HasDeltaLoc {
				//	p.dirtyBlocks.Set(entry.BlockID)
				//	break
				//}
			}
			iter.Release()

			// if there are no rows for the block, delete the block from the dirty
			//if objEntry.EntryState && scanCnt == blockDeleted && p.dirtyBlocks.Len() > 0 {
			//	p.dirtyBlocks.Delete(*blkID)
			//}
		}
	}
	perfcounter.Update(ctx, func(c *perfcounter.CounterSet) {
		c.DistTAE.Logtail.ActiveRows.Add(-numDeleted)
	})
}

var nextRowEntryID = int64(1)

func (p *PartitionState) HandleRowsInsert(
	ctx context.Context,
	input *api.Batch,
	primarySeqnum int,
	packer *types.Packer,
	pool *mpool.MPool,
) (
	primaryKeys [][]byte,
) {
	ctx, task := trace.NewTask(ctx, "PartitionState.HandleRowsInsert")
	defer task.End()

	vec := mustVectorFromProto(input.Vecs[0])
	defer vec.Free(pool)
	rowIDVector := vector.MustFixedCol[types.Rowid](vec)

	vec = mustVectorFromProto(input.Vecs[1])
	defer vec.Free(pool)
	timeVector := vector.MustFixedCol[types.TS](vec)

	batch, err := batch.ProtoBatchToBatch(input)
	if err != nil {
		panic(err)
	}
	primaryKeys = EncodePrimaryKeyVector(
		batch.Vecs[2+primarySeqnum],
		packer,
	)

	var numInserted int64
	for i, rowID := range rowIDVector {

		blockID := rowID.CloneBlockID()
		pivot := RowEntry{
			BlockID: blockID,
			RowID:   rowID,
			Time:    timeVector[i],
		}
		entry, ok := p.rows.Get(pivot)
		if !ok {
			entry = pivot
			entry.ID = atomic.AddInt64(&nextRowEntryID, 1)
			numInserted++
		}

		if !p.noData {
			entry.Batch = batch
			entry.Offset = int64(i)
		}
		entry.PrimaryIndexBytes = primaryKeys[i]
		p.rows.Set(entry)

		{
			entry := &PrimaryIndexEntry{
				Bytes:      primaryKeys[i],
				RowEntryID: entry.ID,
				BlockID:    blockID,
				RowID:      rowID,
				Time:       entry.Time,
			}
			p.primaryIndex.Set(entry)
		}
	}

	perfcounter.Update(ctx, func(c *perfcounter.CounterSet) {
		c.DistTAE.Logtail.Entries.Add(1)
		c.DistTAE.Logtail.InsertEntries.Add(1)
		c.DistTAE.Logtail.InsertRows.Add(numInserted)
		c.DistTAE.Logtail.ActiveRows.Add(numInserted)
	})

	return
}

func (p *PartitionState) HandleRowsDelete(
	ctx context.Context,
	input *api.Batch,
	packer *types.Packer,
	pool *mpool.MPool,
) {
	ctx, task := trace.NewTask(ctx, "PartitionState.HandleRowsDelete")
	defer task.End()

	vec := mustVectorFromProto(input.Vecs[0])
	defer vec.Free(pool)
	rowIDVector := vector.MustFixedCol[types.Rowid](vec)

	vec = mustVectorFromProto(input.Vecs[1])
	defer vec.Free(pool)
	timeVector := vector.MustFixedCol[types.TS](vec)

	batch, err := batch.ProtoBatchToBatch(input)
	if err != nil {
		panic(err)
	}

	var primaryKeys [][]byte
	if len(input.Vecs) > 2 {
		// has primary key
		primaryKeys = EncodePrimaryKeyVector(
			batch.Vecs[2],
			packer,
		)
	}

	numDeletes := int64(0)
	for i, rowID := range rowIDVector {

		blockID := rowID.CloneBlockID()
		pivot := RowEntry{
			BlockID: blockID,
			RowID:   rowID,
			Time:    timeVector[i],
		}
		entry, ok := p.rows.Get(pivot)
		if !ok {
			entry = pivot
			entry.ID = atomic.AddInt64(&nextRowEntryID, 1)
			numDeletes++
		}

		entry.Deleted = true
		if i < len(primaryKeys) {
			entry.PrimaryIndexBytes = primaryKeys[i]
		}
		if !p.noData {
			entry.Batch = batch
			entry.Offset = int64(i)
		}
		p.rows.Set(entry)

		//handle memory deletes for non-appendable block.
		//p.dirtyBlocks.Set(blockID)

		// primary key
		if i < len(primaryKeys) && len(primaryKeys[i]) > 0 {
			entry := &PrimaryIndexEntry{
				Bytes:      primaryKeys[i],
				RowEntryID: entry.ID,
				BlockID:    blockID,
				RowID:      rowID,
				Time:       entry.Time,
			}
			p.primaryIndex.Set(entry)
		}

	}

	perfcounter.Update(ctx, func(c *perfcounter.CounterSet) {
		c.DistTAE.Logtail.Entries.Add(1)
		c.DistTAE.Logtail.DeleteEntries.Add(1)
		c.DistTAE.Logtail.DeleteRows.Add(numDeletes)
	})
}

func (p *PartitionState) HandleMetadataInsert(
	ctx context.Context,
	fs fileservice.FileService,
	input *api.Batch,
	pool *mpool.MPool,
) {

	ctx, task := trace.NewTask(ctx, "PartitionState.HandleMetadataInsert")
	defer task.End()

	vec := mustVectorFromProto(input.Vecs[1])
	defer vec.Free(pool)
	createTimeVector := vector.MustFixedCol[types.TS](vec)

	vec = mustVectorFromProto(input.Vecs[2])
	defer vec.Free(pool)
	blockIDVector := vector.MustFixedCol[types.Blockid](vec)

	vec = mustVectorFromProto(input.Vecs[3])
	defer vec.Free(pool)
	entryStateVector := vector.MustFixedCol[bool](vec)

	vec = mustVectorFromProto(input.Vecs[4])
	defer vec.Free(pool)
	sortedStateVector := vector.MustFixedCol[bool](vec)

	metaLocationVector := mustVectorFromProto(input.Vecs[5])
	defer metaLocationVector.Free(pool)

	deltaLocationVector := mustVectorFromProto(input.Vecs[6])
	defer deltaLocationVector.Free(pool)

	vec = mustVectorFromProto(input.Vecs[7])
	defer vec.Free(pool)
	commitTimeVector := vector.MustFixedCol[types.TS](vec)

	//vec = mustVectorFromProto(input.Vecs[8])
	//defer vec.Free(pool)
	//segmentIDVector := vector.MustFixedCol[types.Uuid](vec)

	vec = mustVectorFromProto(input.Vecs[9])
	defer vec.Free(pool)
	memTruncTSVector := vector.MustFixedCol[types.TS](vec)

	var numInserted, numDeleted int64
	for i, blockID := range blockIDVector {
		// if p.tid <= 3 {
		// 	logutil.Infof("table %d blkmeta yyyy %v, %v, meta %v, delta %v",
		// 		p.tid, blockID.String(), entryStateVector[i],
		// 		objectio.Location(metaLocationVector.GetBytesAt(i)).String(),
		// 		objectio.Location(deltaLocationVector.GetBytesAt(i)).String())
		// }
		p.shared.Lock()
		if t := commitTimeVector[i]; t.Greater(&p.shared.lastFlushTimestamp) {
			p.shared.lastFlushTimestamp = t
		}
		p.shared.Unlock()

		pivot := BlockDeltaEntry{
			BlockID: blockID,
		}
		blockEntry, ok := p.blockDeltas.Get(pivot)
		if !ok {
			blockEntry = pivot
			numInserted++
		} else if blockEntry.CommitTs.GreaterEq(&commitTimeVector[i]) {
			// it possible to get an older version blk from lazy loaded checkpoint
			continue
		}

		// the following codes handle block which be inserted or updated by a newer delta location.
		// Notice that only delta location can be updated by a newer delta location.
		if location := objectio.Location(deltaLocationVector.GetBytesAt(i)); !location.IsEmpty() {
			blockEntry.DeltaLoc = *(*[objectio.LocationLen]byte)(unsafe.Pointer(&location[0]))
		}
		if t := commitTimeVector[i]; !t.IsEmpty() {
			blockEntry.CommitTs = t
		}

		isAppendable := entryStateVector[i]
		isEmptyDelta := blockEntry.DeltaLocation().IsEmpty()

		if !isEmptyDelta {
			p.blockDeltas.Set(blockEntry)
		}

		{
			scanCnt := int64(0)
			blockDeleted := int64(0)
			trunctPoint := memTruncTSVector[i]
			iter := p.rows.Copy().Iter()
			pivot := RowEntry{
				BlockID: blockID,
			}
			for ok := iter.Seek(pivot); ok; ok = iter.Next() {
				entry := iter.Item()
				if entry.BlockID != blockID {
					break
				}
				scanCnt++
				//it's tricky here.
				//Due to consuming lazily the checkpoint,
				//we have to take the following scenario into account:
				//1. CN receives deletes for a non-appendable block from the log tail,
				//   then apply the deletes into PartitionState.rows.
				//2. CN receives block meta of the above non-appendable block to be inserted
				//   from the checkpoint, then apply the block meta into PartitionState.blocks.
				// So , if the above scenario happens, we need to set the non-appendable block into
				// PartitionState.dirtyBlocks.
				if !isAppendable && isEmptyDelta {
					//p.dirtyBlocks.Set(blockID)
					break
				}

				// if the inserting block is appendable, need to delete the rows for it;
				// if the inserting block is non-appendable and has delta location, need to delete
				// the deletes for it.
				if isAppendable || (!isAppendable && !isEmptyDelta) {
					if entry.Time.LessEq(&trunctPoint) {
						// delete the row
						p.rows.Delete(entry)

						// delete the row's primary index
						if len(entry.PrimaryIndexBytes) > 0 {
							p.primaryIndex.Delete(&PrimaryIndexEntry{
								Bytes:      entry.PrimaryIndexBytes,
								RowEntryID: entry.ID,
							})
						}
						numDeleted++
						blockDeleted++
					}
				}
			}
			iter.Release()

			// if there are no rows for the block, delete the block from the dirty
			//if scanCnt == blockDeleted && p.dirtyBlocks.Len() > 0 {
			//	p.dirtyBlocks.Delete(blockID)
			//}
		}

		//create object by block insert to set objEntry.HasDeltaLoc
		//when lazy load, maybe deltalocation is consumed before object is created
		{
			objPivot := ObjectEntry{}
			if metaLoc := objectio.Location(metaLocationVector.GetBytesAt(i)); !metaLoc.IsEmpty() {
				objectio.SetObjectStatsLocation(&objPivot.ObjectStats, metaLoc)
			} else {
				// After block is removed,
				// HandleMetadataInsert only handle deltaloc.
				// Meta location is empty.
				objID := blockID.Object()
				objName := objectio.BuildObjectNameWithObjectID(objID)
				objectio.SetObjectStatsObjectName(&objPivot.ObjectStats, objName)
			}
			objEntry, ok := p.dataObjects.Get(objPivot)
			if ok {
				// don't need to update objEntry, except for HasDeltaLoc and blkCnt
				//if !isEmptyDelta {
				//	objEntry.HasDeltaLoc = true
				//}

				blkCnt := blockID.Sequence() + 1
				if uint32(blkCnt) > objEntry.BlkCnt() {
					objectio.SetObjectStatsBlkCnt(&objEntry.ObjectStats, uint32(blkCnt))
				}
				p.dataObjects.Set(objEntry)
				// For deltaloc batch after block is removed,
				// objEntry.CreateTime is empty.
				// and it's temporary.
				// Related dataObjectsByCreateTS will be set in HandleObjectInsert.
				//
				// the created ts index have been removed now
				//if !objEntry.CreateTime.IsEmpty() {
				//	p.dataObjectsByCreateTS.Set(ObjectIndexByCreateTSEntry(objEntry))
				//}
			} else {

				objEntry = objPivot
				objEntry.EntryState = entryStateVector[i]
				objEntry.Sorted = sortedStateVector[i]
				//if !isEmptyDelta {
				//	objEntry.HasDeltaLoc = true
				//}
				objEntry.CommitTS = commitTimeVector[i]
				createTS := createTimeVector[i]
				// after blk is removed, create ts is empty
				if !createTS.IsEmpty() {
					objEntry.CreateTime = createTS
				}

				blkCnt := blockID.Sequence() + 1
				if uint32(blkCnt) > objEntry.BlkCnt() {
					objectio.SetObjectStatsBlkCnt(&objEntry.ObjectStats, uint32(blkCnt))
				}

				p.dataObjects.Set(objEntry)

				{
					e := ObjectIndexByTSEntry{
						Time:         createTimeVector[i],
						ShortObjName: *objEntry.ObjectShortName(),
						IsDelete:     false,

						IsAppendable: objEntry.EntryState,
					}
					p.objectIndexByTS.Set(e)
				}
			}
		}

	}

	perfcounter.Update(ctx, func(c *perfcounter.CounterSet) {
		c.DistTAE.Logtail.Entries.Add(1)
		c.DistTAE.Logtail.MetadataInsertEntries.Add(1)
		c.DistTAE.Logtail.ActiveRows.Add(-numDeleted)
		c.DistTAE.Logtail.InsertBlocks.Add(numInserted)
	})
}

func (p *PartitionState) objectDeleteHelper(
	tableID uint64,
	pivot ObjectEntry,
	deleteTime types.TS) {
	objEntry, ok := p.dataObjects.Get(pivot)
	//TODO non-appendable block' delete maybe arrive before its insert?
	if !ok {
		panic(fmt.Sprintf("invalid block id. %v", pivot.String()))
	}

	if objEntry.DeleteTime.IsEmpty() {
		// apply first delete
		objEntry.DeleteTime = deleteTime
		p.dataObjects.Set(objEntry)

		{
			e := ObjectIndexByTSEntry{
				Time:         objEntry.DeleteTime,
				ShortObjName: *objEntry.ObjectShortName(),
				IsDelete:     true,

				IsAppendable: objEntry.EntryState,
			}
			txnTrace.GetService(p.service).ApplyDeleteObject(
				tableID,
				objEntry.DeleteTime.ToTimestamp(),
				"",
				"delete-object")
			p.objectIndexByTS.Set(e)
		}
	} else {
		// update deletetime, if incoming delete ts is less
		if objEntry.DeleteTime.Greater(&deleteTime) {
			old := ObjectIndexByTSEntry{
				Time:         objEntry.DeleteTime,
				ShortObjName: *objEntry.ObjectShortName(),
				IsDelete:     true,

				IsAppendable: objEntry.EntryState,
			}
			p.objectIndexByTS.Delete(old)
			objEntry.DeleteTime = deleteTime
			p.dataObjects.Set(objEntry)

			new := ObjectIndexByTSEntry{
				Time:         objEntry.DeleteTime,
				ShortObjName: *objEntry.ObjectShortName(),
				IsDelete:     true,

				IsAppendable: objEntry.EntryState,
			}
			p.objectIndexByTS.Set(new)
		} else if objEntry.DeleteTime.Equal(&deleteTime) {
			//FIXME:: should we do something here?
			e := ObjectIndexByTSEntry{
				Time:         objEntry.DeleteTime,
				ShortObjName: *objEntry.ObjectShortName(),
				IsDelete:     true,

				IsAppendable: objEntry.EntryState,
			}
			p.objectIndexByTS.Set(e)
		}
	}
}

func (p *PartitionState) HandleMetadataDelete(
	ctx context.Context,
	tableID uint64,
	input *api.Batch,
) {
	ctx, task := trace.NewTask(ctx, "PartitionState.HandleMetadataDelete")
	defer task.End()

	perfcounter.Update(ctx, func(c *perfcounter.CounterSet) {
		c.DistTAE.Logtail.Entries.Add(1)
		c.DistTAE.Logtail.MetadataDeleteEntries.Add(1)
	})
}

func (p *PartitionState) CacheCkpDuration(
	start types.TS,
	end types.TS,
	partition *Partition) {
	if partition.checkpointConsumed.Load() {
		panic("checkpoints already consumed")
	}
	p.start = start
	p.end = end
}

func (p *PartitionState) AppendCheckpoint(
	checkpoint string,
	partiton *Partition) {
	if partiton.checkpointConsumed.Load() {
		panic("checkpoints already consumed")
	}
	p.checkpoints = append(p.checkpoints, checkpoint)
}

func (p *PartitionState) consumeCheckpoints(
	fn func(checkpoint string, state *PartitionState) error,
) error {
	for _, checkpoint := range p.checkpoints {
		if err := fn(checkpoint, p); err != nil {
			return err
		}
	}
	p.checkpoints = p.checkpoints[:0]
	return nil
}

func (p *PartitionState) truncate(ids [2]uint64, ts types.TS) {
	if p.minTS.Greater(&ts) {
		logutil.Errorf("logic error: current minTS %v, incoming ts %v", p.minTS.ToString(), ts.ToString())
		return
	}
	p.minTS = ts
	gced := false
	pivot := ObjectIndexByTSEntry{
		Time:         ts.Next(),
		ShortObjName: objectio.ObjectNameShort{},
		IsDelete:     true,
	}
	iter := p.objectIndexByTS.Copy().Iter()
	ok := iter.Seek(pivot)
	if !ok {
		ok = iter.Last()
	}
	objIDsToDelete := make(map[objectio.ObjectNameShort]struct{}, 0)
	objectsToDelete := ""
	for ; ok; ok = iter.Prev() {
		entry := iter.Item()
		if entry.Time.Greater(&ts) {
			continue
		}
		if entry.IsDelete {
			objIDsToDelete[entry.ShortObjName] = struct{}{}
			if gced {
				objectsToDelete = fmt.Sprintf("%s, %v", objectsToDelete, entry.ShortObjName)
			} else {
				objectsToDelete = fmt.Sprintf("%s%v", objectsToDelete, entry.ShortObjName)
			}
			gced = true
		}
	}
	iter = p.objectIndexByTS.Copy().Iter()
	ok = iter.Seek(pivot)
	if !ok {
		ok = iter.Last()
	}
	for ; ok; ok = iter.Prev() {
		entry := iter.Item()
		if entry.Time.Greater(&ts) {
			continue
		}
		if _, ok := objIDsToDelete[entry.ShortObjName]; ok {
			p.objectIndexByTS.Delete(entry)
		}
	}
	if gced {
		logutil.Infof("GC partition_state at %v for table %d:%s", ts.ToString(), ids[1], objectsToDelete)
	}

	objsToDelete := ""
	objIter := p.dataObjects.Copy().Iter()
	objGced := false
	firstCalled := false
	for {
		if !firstCalled {
			if !objIter.First() {
				break
			}
			firstCalled = true
		} else {
			if !objIter.Next() {
				break
			}
		}

		objEntry := objIter.Item()

		if !objEntry.DeleteTime.IsEmpty() && objEntry.DeleteTime.LessEq(&ts) {
			p.dataObjects.Delete(objEntry)
			//p.dataObjectsByCreateTS.Delete(ObjectIndexByCreateTSEntry{
			//	//CreateTime:   objEntry.CreateTime,
			//	//ShortObjName: objEntry.ShortObjName,
			//	ObjectInfo: objEntry.ObjectInfo,
			//})
			if objGced {
				objsToDelete = fmt.Sprintf("%s, %s", objsToDelete, objEntry.Location().Name().String())
			} else {
				objsToDelete = fmt.Sprintf("%s%s", objsToDelete, objEntry.Location().Name().String())
			}
			objGced = true
		}
	}
	if objGced {
		logutil.Infof("GC partition_state at %v for table %d:%s", ts.ToString(), ids[1], objsToDelete)
	}
}

func (p *PartitionState) LastFlushTimestamp() types.TS {
	p.shared.Lock()
	defer p.shared.Unlock()
	return p.shared.lastFlushTimestamp
}<|MERGE_RESOLUTION|>--- conflicted
+++ resolved
@@ -275,24 +275,14 @@
 		Degree: 64,
 	}
 	return &PartitionState{
-<<<<<<< HEAD
 		service:      service,
+		tid:          tid,
 		noData:       noData,
 		rows:         btree.NewBTreeGOptions((RowEntry).Less, opts),
 		dataObjects:  btree.NewBTreeGOptions((ObjectEntry).Less, opts),
 		blockDeltas:  btree.NewBTreeGOptions((BlockDeltaEntry).Less, opts),
 		primaryIndex: btree.NewBTreeGOptions((*PrimaryIndexEntry).Less, opts),
 		//dirtyBlocks:     btree.NewBTreeGOptions((types.Blockid).Less, opts),
-=======
-		service:         service,
-		tid:             tid,
-		noData:          noData,
-		rows:            btree.NewBTreeGOptions((RowEntry).Less, opts),
-		dataObjects:     btree.NewBTreeGOptions((ObjectEntry).Less, opts),
-		blockDeltas:     btree.NewBTreeGOptions((BlockDeltaEntry).Less, opts),
-		primaryIndex:    btree.NewBTreeGOptions((*PrimaryIndexEntry).Less, opts),
-		dirtyBlocks:     btree.NewBTreeGOptions((types.Blockid).Less, opts),
->>>>>>> 2f154a06
 		objectIndexByTS: btree.NewBTreeGOptions((ObjectIndexByTSEntry).Less, opts),
 		shared:          new(sharedStates),
 	}
@@ -300,24 +290,14 @@
 
 func (p *PartitionState) Copy() *PartitionState {
 	state := PartitionState{
-<<<<<<< HEAD
 		service:      p.service,
+		tid:          p.tid,
 		rows:         p.rows.Copy(),
 		dataObjects:  p.dataObjects.Copy(),
 		blockDeltas:  p.blockDeltas.Copy(),
 		primaryIndex: p.primaryIndex.Copy(),
 		noData:       p.noData,
 		//dirtyBlocks:     p.dirtyBlocks.Copy(),
-=======
-		service:         p.service,
-		tid:             p.tid,
-		rows:            p.rows.Copy(),
-		dataObjects:     p.dataObjects.Copy(),
-		blockDeltas:     p.blockDeltas.Copy(),
-		primaryIndex:    p.primaryIndex.Copy(),
-		noData:          p.noData,
-		dirtyBlocks:     p.dirtyBlocks.Copy(),
->>>>>>> 2f154a06
 		objectIndexByTS: p.objectIndexByTS.Copy(),
 		shared:          p.shared,
 		start:           p.start,
@@ -493,9 +473,6 @@
 		var objEntry ObjectEntry
 
 		objEntry.ObjectStats = objectio.ObjectStats(statsVec.GetBytesAt(idx))
-		// if p.tid <= 3 {
-		// 	logutil.Infof("table %d objmeta yyyy %v, state %v", p.tid, objEntry.ObjectStats.String(), stateCol[idx])
-		// }
 		if objEntry.ObjectStats.BlkCnt() == 0 || objEntry.ObjectStats.Rows() == 0 {
 			logutil.Errorf("skip empty object stats when HandleObjectInsert, %s\n", objEntry.String())
 			continue
@@ -843,12 +820,6 @@
 
 	var numInserted, numDeleted int64
 	for i, blockID := range blockIDVector {
-		// if p.tid <= 3 {
-		// 	logutil.Infof("table %d blkmeta yyyy %v, %v, meta %v, delta %v",
-		// 		p.tid, blockID.String(), entryStateVector[i],
-		// 		objectio.Location(metaLocationVector.GetBytesAt(i)).String(),
-		// 		objectio.Location(deltaLocationVector.GetBytesAt(i)).String())
-		// }
 		p.shared.Lock()
 		if t := commitTimeVector[i]; t.Greater(&p.shared.lastFlushTimestamp) {
 			p.shared.lastFlushTimestamp = t
