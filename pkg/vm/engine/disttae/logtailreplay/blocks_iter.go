--- conflicted
+++ resolved
@@ -249,30 +249,21 @@
 }
 
 func (p *PartitionState) GetBockDeltaLoc(bid types.Blockid) (catalog.ObjectLocation, types.TS, bool) {
-	e, ok := p.blockDeltas.Get(BlockDeltaEntry{
+	iter := p.blockDeltas.Copy().Iter()
+	defer iter.Release()
+
+	if ok := iter.Seek(BlockDeltaEntry{
 		BlockID: bid,
-<<<<<<< HEAD
-	})
-	if ok {
-		return e.DeltaLoc, e.CommitTs, true
-=======
 	}); ok {
 		e := iter.Item()
 		if e.BlockID.Compare(bid) == 0 {
 			return e.DeltaLoc, e.CommitTs, true
 		}
->>>>>>> 48afc2f8
 	}
 	return catalog.ObjectLocation{}, types.TS{}, false
 }
 
 func (p *PartitionState) BlockPersisted(blockID types.Blockid) bool {
-<<<<<<< HEAD
-	e := ObjectEntry{}
-	objectio.SetObjectStatsShortName(&e.ObjectStats, objectio.ShortName(&blockID))
-	if _, ok := p.dataObjects.Get(e); ok {
-		return true
-=======
 	iter := p.dataObjects.Copy().Iter()
 	defer iter.Release()
 
@@ -283,18 +274,11 @@
 		if bytes.Equal(e.ObjectShortName()[:], objectio.ShortName(&blockID)[:]) {
 			return true
 		}
->>>>>>> 48afc2f8
 	}
 	return false
 }
 
 func (p *PartitionState) GetObject(name objectio.ObjectNameShort) (ObjectInfo, bool) {
-<<<<<<< HEAD
-	e := ObjectEntry{}
-	objectio.SetObjectStatsShortName(&e.ObjectStats, &name)
-	if v, ok := p.dataObjects.Get(e); ok {
-		return v.ObjectInfo, true
-=======
 	iter := p.dataObjects.Copy().Iter()
 	defer iter.Release()
 
@@ -305,7 +289,6 @@
 		if bytes.Equal(e.ObjectShortName()[:], name[:]) {
 			return iter.Item().ObjectInfo, true
 		}
->>>>>>> 48afc2f8
 	}
 	return ObjectInfo{}, false
 }