// Copyright 2022 Matrix Origin
//
// Licensed under the Apache License, Version 2.0 (the "License");
// you may not use this file except in compliance with the License.
// You may obtain a copy of the License at
//
//	http://www.apache.org/licenses/LICENSE-2.0
//
// Unless required by applicable law or agreed to in writing, software
// distributed under the License is distributed on an "AS IS" BASIS,
// WITHOUT WARRANTIES OR CONDITIONS OF ANY KIND, either express or implied.
// See the License for the specific language governing permissions and
// limitations under the License.

package disttae

import (
	"bytes"
	"context"
	"fmt"
	"reflect"
	"strings"

<<<<<<< HEAD
	"github.com/matrixorigin/matrixone/pkg/common/mpool"
	plan2 "github.com/matrixorigin/matrixone/pkg/sql/plan"

	"go.uber.org/zap"

=======
	"github.com/matrixorigin/matrixone/pkg/catalog"
>>>>>>> 2f154a06
	"github.com/matrixorigin/matrixone/pkg/clusterservice"
	"github.com/matrixorigin/matrixone/pkg/common/moerr"
	"github.com/matrixorigin/matrixone/pkg/common/mpool"
	moruntime "github.com/matrixorigin/matrixone/pkg/common/runtime"
	"github.com/matrixorigin/matrixone/pkg/container/batch"
	"github.com/matrixorigin/matrixone/pkg/container/types"
	"github.com/matrixorigin/matrixone/pkg/container/vector"
	"github.com/matrixorigin/matrixone/pkg/fileservice"
	"github.com/matrixorigin/matrixone/pkg/logutil"
	"github.com/matrixorigin/matrixone/pkg/objectio"
	"github.com/matrixorigin/matrixone/pkg/pb/metadata"
	"github.com/matrixorigin/matrixone/pkg/pb/plan"
	"github.com/matrixorigin/matrixone/pkg/pb/timestamp"
	"github.com/matrixorigin/matrixone/pkg/pb/txn"
	"github.com/matrixorigin/matrixone/pkg/sql/colexec"
	"github.com/matrixorigin/matrixone/pkg/sql/plan/function"
	"github.com/matrixorigin/matrixone/pkg/sql/plan/rule"
	"github.com/matrixorigin/matrixone/pkg/txn/client"
	"github.com/matrixorigin/matrixone/pkg/util/executor"
	"github.com/matrixorigin/matrixone/pkg/vm/engine/disttae/cache"
	"github.com/matrixorigin/matrixone/pkg/vm/engine/disttae/logtailreplay"
	"github.com/matrixorigin/matrixone/pkg/vm/engine/tae/blockio"
	"github.com/matrixorigin/matrixone/pkg/vm/engine/tae/options"
	"github.com/matrixorigin/matrixone/pkg/vm/process"
)

func compPkCol(colName string, pkName string) bool {
	dotIdx := strings.Index(colName, ".")
	colName = colName[dotIdx+1:]
	return colName == pkName
}

func getColDefByName(name string, tableDef *plan.TableDef) *plan.ColDef {
	idx := strings.Index(name, ".")
	var pos int32
	if idx >= 0 {
		subName := name[idx+1:]
		pos = tableDef.Name2ColIndex[subName]
	} else {
		pos = tableDef.Name2ColIndex[name]
	}
	return tableDef.Cols[pos]
}

const (
	rangeLeftOpen = iota + function.FUNCTION_END_NUMBER + 1
	rangeRightOpen
	rangeBothOpen

	//emptySet
)

type basePKFilter struct {
	valid bool
	op    int
	lb    []byte
	ub    []byte
	vec   any
	oid   types.T
}

func (b *basePKFilter) String() string {
	name := map[int]string{
		function.LESS_EQUAL:     "less_eq",
		function.LESS_THAN:      "less_than",
		function.GREAT_THAN:     "great_than",
		function.GREAT_EQUAL:    "great_eq",
		rangeLeftOpen:           "range_left_open",
		rangeRightOpen:          "range_right_open",
		rangeBothOpen:           "range_both_open",
		function.EQUAL:          "equal",
		function.IN:             "in",
		function.BETWEEN:        "between",
		function.PREFIX_EQ:      "prefix_in",
		function.PREFIX_IN:      "prefix_in",
		function.PREFIX_BETWEEN: "prefix_between",
	}
	return fmt.Sprintf("valid = %v, op = %s, lb = %v, ub = %v, vec.type=%T, oid = %s",
		b.valid, name[b.op], b.lb, b.ub, b.vec, b.oid.String())
}

func evalValue(
	exprImpl *plan.Expr_F,
	tblDef *plan.TableDef,
	isVec bool,
	pkName string,
	proc *process.Process,
) (
	ok bool, oid types.T, vals [][]byte) {
	var val []byte
	var col *plan.Expr_Col

	if !isVec {
		col, vals, ok = mustColConstValueFromBinaryFuncExpr(exprImpl, tblDef, proc)
	} else {
		col, val, ok = mustColVecValueFromBinaryFuncExpr(proc, exprImpl)
	}

	if !ok {
		return false, 0, nil
	}
	if !compPkCol(col.Col.Name, pkName) {
		return false, 0, nil
	}

	var colPos int32
	if col.Col.Name == "" {
		colPos = col.Col.ColPos
		logutil.Warnf("colExpr.Col.Name is empty")
	} else {
		idx := strings.Index(col.Col.Name, ".")
		if idx == -1 {
			colPos = tblDef.Name2ColIndex[col.Col.Name]
		} else {
			colPos = tblDef.Name2ColIndex[col.Col.Name[idx+1:]]
		}
	}

	if isVec {
		return true, types.T(tblDef.Cols[colPos].Typ.Id), [][]byte{val}
	}
	return true, types.T(tblDef.Cols[colPos].Typ.Id), vals
}

func mergeBaseFilterInKind(
	left, right basePKFilter, isOR bool, proc *process.Process,
) (ret basePKFilter) {
	var ok bool
	var va, vb *vector.Vector
	ret.vec = vector.NewVec(left.oid.ToType())

	if va, ok = left.vec.(*vector.Vector); !ok {
		va = vector.NewVec(types.T_any.ToType())
		va.UnmarshalBinary(left.vec.([]byte))
	}

	if vb, ok = right.vec.(*vector.Vector); !ok {
		vb = vector.NewVec(types.T_any.ToType())
		vb.UnmarshalBinary(right.vec.([]byte))
	}

	switch va.GetType().Oid {
	case types.T_int8:
		a := vector.MustFixedCol[int8](va)
		b := vector.MustFixedCol[int8](vb)
		if isOR {
			vector.Union2VectorOrdered(a, b, ret.vec.(*vector.Vector), proc.Mp(), func(x, y int8) int { return int(x - y) })
		} else {
			vector.Intersection2VectorOrdered(a, b, ret.vec.(*vector.Vector), proc.Mp(), func(x, y int8) int { return int(x - y) })
		}
	case types.T_int16:
		a := vector.MustFixedCol[int16](va)
		b := vector.MustFixedCol[int16](vb)
		if isOR {
			vector.Union2VectorOrdered(a, b, ret.vec.(*vector.Vector), proc.Mp(), func(x, y int16) int { return int(x - y) })
		} else {
			vector.Intersection2VectorOrdered(a, b, ret.vec.(*vector.Vector), proc.Mp(), func(x, y int16) int { return int(x - y) })
		}
	case types.T_int32:
		a := vector.MustFixedCol[int32](va)
		b := vector.MustFixedCol[int32](vb)
		if isOR {
			vector.Union2VectorOrdered(a, b, ret.vec.(*vector.Vector), proc.Mp(), func(x, y int32) int { return int(x - y) })
		} else {
			vector.Intersection2VectorOrdered(a, b, ret.vec.(*vector.Vector), proc.Mp(), func(x, y int32) int { return int(x - y) })
		}
	case types.T_int64:
		a := vector.MustFixedCol[int64](va)
		b := vector.MustFixedCol[int64](vb)
		if isOR {
			vector.Union2VectorOrdered(a, b, ret.vec.(*vector.Vector), proc.Mp(), func(x, y int64) int { return int(x - y) })
		} else {
			vector.Intersection2VectorOrdered(a, b, ret.vec.(*vector.Vector), proc.Mp(), func(x, y int64) int { return int(x - y) })
		}
	case types.T_float32:
		a := vector.MustFixedCol[float32](va)
		b := vector.MustFixedCol[float32](vb)
		if isOR {
			vector.Union2VectorOrdered(a, b, ret.vec.(*vector.Vector), proc.Mp(), func(x, y float32) int { return int(x - y) })
		} else {
			vector.Intersection2VectorOrdered(a, b, ret.vec.(*vector.Vector), proc.Mp(), func(x, y float32) int { return int(x - y) })
		}
	case types.T_float64:
		a := vector.MustFixedCol[float64](va)
		b := vector.MustFixedCol[float64](vb)
		if isOR {
			vector.Union2VectorOrdered(a, b, ret.vec.(*vector.Vector), proc.Mp(), func(x, y float64) int { return int(x - y) })
		} else {
			vector.Intersection2VectorOrdered(a, b, ret.vec.(*vector.Vector), proc.Mp(), func(x, y float64) int { return int(x - y) })
		}
	case types.T_uint8:
		a := vector.MustFixedCol[uint8](va)
		b := vector.MustFixedCol[uint8](vb)
		if isOR {
			vector.Union2VectorOrdered(a, b, ret.vec.(*vector.Vector), proc.Mp(), func(x, y uint8) int { return int(x - y) })
		} else {
			vector.Intersection2VectorOrdered(a, b, ret.vec.(*vector.Vector), proc.Mp(), func(x, y uint8) int { return int(x - y) })
		}
	case types.T_uint16:
		a := vector.MustFixedCol[uint16](va)
		b := vector.MustFixedCol[uint16](vb)
		if isOR {
			vector.Union2VectorOrdered(a, b, ret.vec.(*vector.Vector), proc.Mp(), func(x, y uint16) int { return int(x - y) })
		} else {
			vector.Intersection2VectorOrdered(a, b, ret.vec.(*vector.Vector), proc.Mp(), func(x, y uint16) int { return int(x - y) })
		}
	case types.T_uint32:
		a := vector.MustFixedCol[uint32](va)
		b := vector.MustFixedCol[uint32](vb)
		if isOR {
			vector.Union2VectorOrdered(a, b, ret.vec.(*vector.Vector), proc.Mp(), func(x, y uint32) int { return int(x - y) })
		} else {
			vector.Intersection2VectorOrdered(a, b, ret.vec.(*vector.Vector), proc.Mp(), func(x, y uint32) int { return int(x - y) })
		}
	case types.T_uint64:
		a := vector.MustFixedCol[uint64](va)
		b := vector.MustFixedCol[uint64](vb)
		if isOR {
			vector.Union2VectorOrdered(a, b, ret.vec.(*vector.Vector), proc.Mp(), func(x, y uint64) int { return int(x - y) })
		} else {
			vector.Intersection2VectorOrdered(a, b, ret.vec.(*vector.Vector), proc.Mp(), func(x, y uint64) int { return int(x - y) })
		}
	case types.T_date:
		a := vector.MustFixedCol[types.Date](va)
		b := vector.MustFixedCol[types.Date](vb)
		if isOR {
			vector.Union2VectorOrdered(a, b, ret.vec.(*vector.Vector), proc.Mp(), func(x, y types.Date) int { return int(x - y) })
		} else {
			vector.Intersection2VectorOrdered(a, b, ret.vec.(*vector.Vector), proc.Mp(), func(x, y types.Date) int { return int(x - y) })
		}
	case types.T_time:
		a := vector.MustFixedCol[types.Time](va)
		b := vector.MustFixedCol[types.Time](vb)
		if isOR {
			vector.Union2VectorOrdered(a, b, ret.vec.(*vector.Vector), proc.Mp(), func(x, y types.Time) int { return int(x - y) })
		} else {
			vector.Intersection2VectorOrdered(a, b, ret.vec.(*vector.Vector), proc.Mp(), func(x, y types.Time) int { return int(x - y) })
		}
	case types.T_datetime:
		a := vector.MustFixedCol[types.Datetime](va)
		b := vector.MustFixedCol[types.Datetime](vb)
		if isOR {
			vector.Union2VectorOrdered(a, b, ret.vec.(*vector.Vector), proc.Mp(), func(x, y types.Datetime) int { return int(x - y) })
		} else {
			vector.Intersection2VectorOrdered(a, b, ret.vec.(*vector.Vector), proc.Mp(), func(x, y types.Datetime) int { return int(x - y) })
		}
	case types.T_timestamp:
		a := vector.MustFixedCol[types.Timestamp](va)
		b := vector.MustFixedCol[types.Timestamp](vb)
		if isOR {
			vector.Union2VectorOrdered(a, b, ret.vec.(*vector.Vector), proc.Mp(), func(x, y types.Timestamp) int { return int(x - y) })
		} else {
			vector.Intersection2VectorOrdered(a, b, ret.vec.(*vector.Vector), proc.Mp(), func(x, y types.Timestamp) int { return int(x - y) })
		}
	case types.T_decimal64:
		a := vector.MustFixedCol[types.Decimal64](va)
		b := vector.MustFixedCol[types.Decimal64](vb)
		if isOR {
			vector.Union2VectorOrdered(a, b, ret.vec.(*vector.Vector), proc.Mp(), func(x, y types.Decimal64) int { return int(x - y) })
		} else {
			vector.Intersection2VectorOrdered(a, b, ret.vec.(*vector.Vector), proc.Mp(), func(x, y types.Decimal64) int { return int(x - y) })
		}
	case types.T_decimal128:
		a := vector.MustFixedCol[types.Decimal128](va)
		b := vector.MustFixedCol[types.Decimal128](vb)
		if isOR {
			vector.Union2VectorOrdered(a, b, ret.vec.(*vector.Vector), proc.Mp(), func(x, y types.Decimal128) int { return types.CompareDecimal128(x, y) })
		} else {
			vector.Intersection2VectorOrdered(a, b, ret.vec.(*vector.Vector), proc.Mp(), func(x, y types.Decimal128) int { return types.CompareDecimal128(x, y) })
		}

	case types.T_varchar, types.T_char, types.T_json, types.T_binary, types.T_text, types.T_datalink:
		if isOR {
			vector.Union2VectorValen(va, vb, ret.vec.(*vector.Vector), proc.Mp())
		} else {
			vector.Intersection2VectorVarlen(va, vb, ret.vec.(*vector.Vector), proc.Mp())
		}

	case types.T_enum:
		a := vector.MustFixedCol[types.Enum](va)
		b := vector.MustFixedCol[types.Enum](vb)
		if isOR {
			vector.Union2VectorOrdered(a, b, ret.vec.(*vector.Vector), proc.Mp(), func(x, y types.Enum) int { return int(x - y) })
		} else {
			vector.Intersection2VectorOrdered(a, b, ret.vec.(*vector.Vector), proc.Mp(), func(x, y types.Enum) int { return int(x - y) })
		}
	default:
		return basePKFilter{}
		//panic(basePKFilter.oid.String())
	}

	ret.valid = true
	ret.op = left.op
	ret.oid = left.oid

	return ret
}

// left op in (">", ">=", "=", "<", "<="), right op in (">", ">=", "=", "<", "<=")
// left op AND right op
// left op OR right op
func mergeFilters(
	left, right basePKFilter, connector int, proc *process.Process,
) (finalFilter basePKFilter) {
	defer func() {
		finalFilter.oid = left.oid
	}()

	switch connector {
	case function.AND:
		switch left.op {
		case function.IN:
			switch right.op {
			case function.IN:
				// a in (...) and a in (...) and a in (...) and ...
				finalFilter = mergeBaseFilterInKind(left, right, false, proc)
			}

		case function.GREAT_EQUAL:
			switch right.op {
			case function.GREAT_EQUAL, function.GREAT_THAN:
				// a >= x and a >= y --> a >= max(x, y)
				// a >= x and a > y  --> a > y or a >= x
				if bytes.Compare(left.lb, right.lb) >= 0 { // x >= y
					return left
				} else { // x < y
					return right
				}

			case function.LESS_EQUAL, function.LESS_THAN:
				// a >= x and a <= y --> [x, y]
				// a >= x and a < y  --> [x, y)
				finalFilter.lb = left.lb
				finalFilter.ub = right.lb
				if right.op == function.LESS_THAN {
					finalFilter.op = rangeRightOpen
				} else {
					finalFilter.op = function.BETWEEN
				}
				finalFilter.valid = true

			case function.EQUAL:
				// a >= x and a = y --> a = y if y >= x
				if bytes.Compare(left.lb, right.lb) <= 0 {
					finalFilter.op = function.EQUAL
					finalFilter.lb = right.lb
					finalFilter.valid = true
				}
			}

		case function.GREAT_THAN:
			switch right.op {
			case function.GREAT_EQUAL, function.GREAT_THAN:
				// a > x and a >= y
				// a > x and a > y
				if bytes.Compare(left.lb, right.lb) >= 0 { // x >= y
					return left
				} else { // x < y
					return right
				}

			case function.LESS_EQUAL, function.LESS_THAN:
				// a > x and a <= y --> (x, y]
				// a > x and a < y  --> (x, y)
				finalFilter.lb = left.lb
				finalFilter.ub = right.lb
				if right.op == function.LESS_THAN {
					finalFilter.op = rangeBothOpen
				} else {
					finalFilter.op = rangeLeftOpen
				}
				finalFilter.valid = true

			case function.EQUAL:
				// a > x and a = y --> a = y if y > x
				if bytes.Compare(left.lb, right.lb) < 0 { // x < y
					finalFilter.op = function.EQUAL
					finalFilter.lb = right.lb
					finalFilter.valid = true
				}
			}

		case function.LESS_EQUAL:
			switch right.op {
			case function.GREAT_EQUAL, function.GREAT_THAN:
				// a <= x and a >= y --> [y, x]
				// a <= x and a > y  --> (y, x]
				finalFilter.lb = right.lb
				finalFilter.ub = left.lb
				if right.op == function.GREAT_EQUAL {
					finalFilter.op = function.BETWEEN
				} else {
					finalFilter.op = rangeLeftOpen
				}
				finalFilter.valid = true

			case function.LESS_EQUAL, function.LESS_THAN:
				// a <= x and a <= y --> a <= min(x,y)
				// a <= x and a < y  --> a <= x if x < y | a < y if x >= y
				if bytes.Compare(left.lb, right.lb) < 0 { // x < y
					return left
				} else {
					return right
				}

			case function.EQUAL:
				// a <= x and a = y --> a = y if x >= y
				if bytes.Compare(left.lb, right.lb) >= 0 {
					finalFilter.op = function.EQUAL
					finalFilter.lb = right.lb
					finalFilter.valid = true
				}
			}

		case function.LESS_THAN:
			switch right.op {
			case function.GREAT_EQUAL, function.GREAT_THAN:
				// a < x and a >= y --> [y, x)
				// a < x and a > y  --> (y, x)
				finalFilter.lb = right.lb
				finalFilter.ub = left.lb
				if right.op == function.GREAT_EQUAL {
					finalFilter.op = rangeRightOpen
				} else {
					finalFilter.op = rangeBothOpen
				}
				finalFilter.valid = true

			case function.LESS_EQUAL, function.LESS_THAN:
				// a < x and a <= y --> a < x if x <= y | a <= y if x > y
				// a < x and a < y  --> a < min(x,y)
				finalFilter.op = function.LESS_THAN
				if bytes.Compare(left.lb, right.lb) <= 0 {
					finalFilter.lb = left.lb
				} else {
					finalFilter.lb = right.lb
					if right.op == function.LESS_EQUAL {
						finalFilter.op = function.LESS_EQUAL
					}
				}
				finalFilter.valid = true

			case function.EQUAL:
				// a < x and a = y --> a = y if x > y
				if bytes.Compare(left.lb, right.lb) > 0 {
					finalFilter.op = function.EQUAL
					finalFilter.lb = right.lb
					finalFilter.valid = true
				}
			}

		case function.EQUAL:
			switch right.op {
			case function.GREAT_EQUAL, function.GREAT_THAN:
				// a = x and a >= y --> a = x if x >= y
				// a = x and a > y  --> a = x if x > y
				if ret := bytes.Compare(left.lb, right.lb); ret > 0 {
					return left
				} else if ret == 0 && right.op == function.GREAT_EQUAL {
					return left
				}

			case function.LESS_EQUAL, function.LESS_THAN:
				// a = x and a <= y --> a = x if x <= y
				// a = x and a < y  --> a = x if x < y
				if ret := bytes.Compare(left.lb, right.lb); ret < 0 {
					return left
				} else if ret == 0 && right.op == function.LESS_EQUAL {
					return left
				}

			case function.EQUAL:
				// a = x and a = y --> a = y if x = y
				if bytes.Equal(left.lb, right.lb) {
					return left
				}
			}
		}

	case function.OR:
		switch left.op {
		case function.IN:
			switch right.op {
			case function.IN:
				// a in (...) and a in (...)
				finalFilter = mergeBaseFilterInKind(left, right, true, proc)
			}

		case function.GREAT_EQUAL:
			switch right.op {
			case function.GREAT_EQUAL, function.GREAT_THAN:
				// a >= x or a >= y --> a >= min(x, y)
				// a >= x or a > y  --> a >= x if x <= y | a > y if x > y
				if bytes.Compare(left.lb, right.lb) <= 0 { // x <= y
					return left
				} else { // x > y
					return right
				}

			case function.LESS_EQUAL, function.LESS_THAN:
				// a >= x or a <= y --> all if x <= y | [] or []
				// a >= x or a < y  -->
				//finalFilter.lb = left.lb
				//finalFilter.ub = right.lb
				//if right.op == function.LESS_THAN {
				//	finalFilter.op = rangeRightOpen
				//} else {
				//	finalFilter.op = function.BETWEEN
				//}
				//finalFilter.valid = true

			case function.EQUAL:
				// a >= x or a = y --> a >= x if x <= y | [], x
				if bytes.Compare(left.lb, right.lb) <= 0 {
					finalFilter.op = function.GREAT_EQUAL
					finalFilter.lb = left.lb
					finalFilter.valid = true
				}
			}

		case function.GREAT_THAN:
			switch right.op {
			case function.GREAT_EQUAL, function.GREAT_THAN:
				// a > x or a >= y --> a >= y if x >= y | a > x if x < y
				// a > x or a > y  --> a > y if x >= y | a > x if x < y
				if bytes.Compare(left.lb, right.lb) >= 0 { // x >= y
					return right
				} else { // x < y
					return left
				}

			case function.LESS_EQUAL, function.LESS_THAN:
				// a > x or a <= y --> (x, y]
				// a > x or a < y  --> (x, y)
				//finalFilter.lb = left.lb
				//finalFilter.ub = right.lb
				//if right.op == function.LESS_THAN {
				//	finalFilter.op = rangeBothOpen
				//} else {
				//	finalFilter.op = rangeLeftOpen
				//}
				//finalFilter.valid = true

			case function.EQUAL:
				// a > x or a = y --> a > x if x < y | a >= x if x == y
				if ret := bytes.Compare(left.lb, right.lb); ret < 0 { // x < y
					return left
				} else if ret == 0 {
					finalFilter = left
					finalFilter.op = function.GREAT_EQUAL
				}
			}

		case function.LESS_EQUAL:
			switch right.op {
			case function.GREAT_EQUAL, function.GREAT_THAN:
				// a <= x or a >= y -->
				// a <= x or a > y  -->
				//finalFilter.lb = right.lb
				//finalFilter.ub = left.lb
				//if right.op == function.GREAT_EQUAL {
				//	finalFilter.op = function.BETWEEN
				//} else {
				//	finalFilter.op = rangeLeftOpen
				//}
				//finalFilter.valid = true

			case function.LESS_EQUAL, function.LESS_THAN:
				// a <= x or a <= y --> a <= max(x,y)
				// a <= x or a < y  --> a <= x if x >= y | a < y if x < y
				if bytes.Compare(left.lb, right.lb) >= 0 { // x >= y
					return left
				} else {
					return right
				}

			case function.EQUAL:
				// a <= x or a = y --> a <= x if x >= y | [], x
				if bytes.Compare(left.lb, right.lb) >= 0 {
					return left
				}
			}

		case function.LESS_THAN:
			switch right.op {
			case function.GREAT_EQUAL, function.GREAT_THAN:
				// a < x or a >= y
				// a < x or a > y
				//finalFilter.lb = right.lb
				//finalFilter.ub = left.lb
				//if right.op == function.GREAT_EQUAL {
				//	finalFilter.op = rangeRightOpen
				//} else {
				//	finalFilter.op = rangeBothOpen
				//}
				//finalFilter.valid = true

			case function.LESS_EQUAL, function.LESS_THAN:
				// a < x or a <= y --> a <= y if x <= y | a < x if x > y
				// a < x or a < y  --> a < y if x <= y | a < x if x > y
				if bytes.Compare(left.lb, right.lb) <= 0 { // a <= y
					return right
				} else {
					return left
				}

			case function.EQUAL:
				// a < x or a = y --> a < x if x > y | a <= x if x = y
				if ret := bytes.Compare(left.lb, right.lb); ret > 0 {
					return left
				} else if ret == 0 {
					finalFilter = left
					finalFilter.op = function.LESS_EQUAL
				}
			}

		case function.EQUAL:
			switch right.op {
			case function.GREAT_EQUAL, function.GREAT_THAN:
				// a = x or a >= y --> a >= y if x >= y
				// a = x or a > y  --> a > y if x > y | a >= y if x = y
				if ret := bytes.Compare(left.lb, right.lb); ret > 0 {
					return right
				} else if ret == 0 {
					finalFilter = right
					finalFilter.op = function.GREAT_EQUAL
				}

			case function.LESS_EQUAL, function.LESS_THAN:
				// a = x or a <= y --> a <= y if x <= y
				// a = x or a < y  --> a < y if x < y | a <= y if x = y
				if ret := bytes.Compare(left.lb, right.lb); ret < 0 {
					return right
				} else if ret == 0 {
					finalFilter = right
					finalFilter.op = function.LESS_EQUAL
				}

			case function.EQUAL:
				// a = x or a = y --> a = x if x = y
				//                --> a in (x, y) if x != y
				if bytes.Equal(left.lb, right.lb) {
					return left
				}

			}
		}
	}
	return
}

func getPkExpr(
	expr *plan.Expr, pkName string, proc *process.Process,
) *plan.Expr {
	switch exprImpl := expr.Expr.(type) {
	case *plan.Expr_F:
		switch exprImpl.F.Func.ObjName {
		case "or":
			leftPK := getPkExpr(exprImpl.F.Args[0], pkName, proc)
			if leftPK == nil {
				return nil
			}
			rightPK := getPkExpr(exprImpl.F.Args[1], pkName, proc)
			if rightPK == nil {
				return nil
			}
			if litExpr, ok := leftPK.Expr.(*plan.Expr_Lit); ok {
				if litExpr.Lit.Isnull {
					return rightPK
				}
			}
			if litExpr, ok := rightPK.Expr.(*plan.Expr_Lit); ok {
				if litExpr.Lit.Isnull {
					return leftPK
				}
			}
			return &plan.Expr{
				Expr: &plan.Expr_List{
					List: &plan.ExprList{
						List: []*plan.Expr{leftPK, rightPK},
					},
				},
				Typ: leftPK.Typ,
			}

		case "and":
			pkBytes := getPkExpr(exprImpl.F.Args[0], pkName, proc)
			if pkBytes != nil {
				return pkBytes
			}
			return getPkExpr(exprImpl.F.Args[1], pkName, proc)

		case "=":
			if col := exprImpl.F.Args[0].GetCol(); col != nil {
				if !compPkCol(col.Name, pkName) {
					return nil
				}
				constVal := getConstValueByExpr(exprImpl.F.Args[1], proc)
				if constVal == nil {
					return nil
				}
				return &plan.Expr{
					Typ: exprImpl.F.Args[1].Typ,
					Expr: &plan.Expr_Lit{
						Lit: constVal,
					},
				}
			}
			if col := exprImpl.F.Args[1].GetCol(); col != nil {
				if !compPkCol(col.Name, pkName) {
					return nil
				}
				constVal := getConstValueByExpr(exprImpl.F.Args[0], proc)
				if constVal == nil {
					return nil
				}
				return &plan.Expr{
					Typ: exprImpl.F.Args[0].Typ,
					Expr: &plan.Expr_Lit{
						Lit: constVal,
					},
				}
			}
			return nil

		case "in":
			if col := exprImpl.F.Args[0].GetCol(); col != nil {
				if !compPkCol(col.Name, pkName) {
					return nil
				}
				return exprImpl.F.Args[1]
			}

		case "prefix_eq", "prefix_between", "prefix_in", "between":
			if col := exprImpl.F.Args[0].GetCol(); col != nil {
				if !compPkCol(col.Name, pkName) {
					return nil
				}
				return expr
			}
		}
	}

	return nil
}

func LinearSearchOffsetByValFactory(pk *vector.Vector) func(*vector.Vector) []int32 {
	mp := make(map[any]bool)
	switch pk.GetType().Oid {
	case types.T_bool:
		vs := vector.MustFixedCol[bool](pk)
		for _, v := range vs {
			mp[v] = true
		}
	case types.T_bit:
		vs := vector.MustFixedCol[uint64](pk)
		for _, v := range vs {
			mp[v] = true
		}
	case types.T_int8:
		vs := vector.MustFixedCol[int8](pk)
		for _, v := range vs {
			mp[v] = true
		}
	case types.T_int16:
		vs := vector.MustFixedCol[int16](pk)
		for _, v := range vs {
			mp[v] = true
		}
	case types.T_int32:
		vs := vector.MustFixedCol[int32](pk)
		for _, v := range vs {
			mp[v] = true
		}
	case types.T_int64:
		vs := vector.MustFixedCol[int64](pk)
		for _, v := range vs {
			mp[v] = true
		}
	case types.T_uint8:
		vs := vector.MustFixedCol[uint8](pk)
		for _, v := range vs {
			mp[v] = true
		}
	case types.T_uint16:
		vs := vector.MustFixedCol[uint16](pk)
		for _, v := range vs {
			mp[v] = true
		}
	case types.T_uint32:
		vs := vector.MustFixedCol[uint32](pk)
		for _, v := range vs {
			mp[v] = true
		}
	case types.T_uint64:
		vs := vector.MustFixedCol[uint64](pk)
		for _, v := range vs {
			mp[v] = true
		}
	case types.T_decimal64:
		vs := vector.MustFixedCol[types.Decimal64](pk)
		for _, v := range vs {
			mp[v] = true
		}
	case types.T_decimal128:
		vs := vector.MustFixedCol[types.Decimal128](pk)
		for _, v := range vs {
			mp[v] = true
		}
	case types.T_uuid:
		vs := vector.MustFixedCol[types.Uuid](pk)
		for _, v := range vs {
			mp[v] = true
		}
	case types.T_float32:
		vs := vector.MustFixedCol[float32](pk)
		for _, v := range vs {
			mp[v] = true
		}
	case types.T_float64:
		vs := vector.MustFixedCol[float64](pk)
		for _, v := range vs {
			mp[v] = true
		}
	case types.T_date:
		vs := vector.MustFixedCol[types.Date](pk)
		for _, v := range vs {
			mp[v] = true
		}
	case types.T_timestamp:
		vs := vector.MustFixedCol[types.Timestamp](pk)
		for _, v := range vs {
			mp[v] = true
		}
	case types.T_time:
		vs := vector.MustFixedCol[types.Time](pk)
		for _, v := range vs {
			mp[v] = true
		}
	case types.T_datetime:
		vs := vector.MustFixedCol[types.Datetime](pk)
		for _, v := range vs {
			mp[v] = true
		}
	case types.T_enum:
		vs := vector.MustFixedCol[types.Enum](pk)
		for _, v := range vs {
			mp[v] = true
		}
	case types.T_TS:
		vs := vector.MustFixedCol[types.TS](pk)
		for _, v := range vs {
			mp[v] = true
		}
	case types.T_Rowid:
		vs := vector.MustFixedCol[types.Rowid](pk)
		for _, v := range vs {
			mp[v] = true
		}
	case types.T_Blockid:
		vs := vector.MustFixedCol[types.Blockid](pk)
		for _, v := range vs {
			mp[v] = true
		}
	case types.T_char, types.T_varchar, types.T_json,
		types.T_binary, types.T_varbinary, types.T_blob, types.T_text, types.T_datalink:
		if pk.IsConst() {
			for i := 0; i < pk.Length(); i++ {
				v := pk.UnsafeGetStringAt(i)
				mp[v] = true
			}
		} else {
			vs := vector.MustFixedCol[types.Varlena](pk)
			area := pk.GetArea()
			for i := 0; i < len(vs); i++ {
				v := vs[i].UnsafeGetString(area)
				mp[v] = true
			}
		}
	case types.T_array_float32:
		for i := 0; i < pk.Length(); i++ {
			v := types.ArrayToString[float32](vector.GetArrayAt[float32](pk, i))
			mp[v] = true
		}
	case types.T_array_float64:
		for i := 0; i < pk.Length(); i++ {
			v := types.ArrayToString[float64](vector.GetArrayAt[float64](pk, i))
			mp[v] = true
		}
	default:
		panic(moerr.NewInternalErrorNoCtx("%s not supported", pk.GetType().String()))
	}

	return func(vec *vector.Vector) []int32 {
		var sels []int32
		switch vec.GetType().Oid {
		case types.T_bool:
			vs := vector.MustFixedCol[bool](vec)
			for i, v := range vs {
				if mp[v] {
					sels = append(sels, int32(i))
				}
			}
		case types.T_bit:
			vs := vector.MustFixedCol[uint64](vec)
			for i, v := range vs {
				if mp[v] {
					sels = append(sels, int32(i))
				}
			}
		case types.T_int8:
			vs := vector.MustFixedCol[int8](vec)
			for i, v := range vs {
				if mp[v] {
					sels = append(sels, int32(i))
				}
			}
		case types.T_int16:
			vs := vector.MustFixedCol[int16](vec)
			for i, v := range vs {
				if mp[v] {
					sels = append(sels, int32(i))
				}
			}
		case types.T_int32:
			vs := vector.MustFixedCol[int32](vec)
			for i, v := range vs {
				if mp[v] {
					sels = append(sels, int32(i))
				}
			}
		case types.T_int64:
			vs := vector.MustFixedCol[int64](vec)
			for i, v := range vs {
				if mp[v] {
					sels = append(sels, int32(i))
				}
			}
		case types.T_uint8:
			vs := vector.MustFixedCol[uint8](vec)
			for i, v := range vs {
				if mp[v] {
					sels = append(sels, int32(i))
				}
			}
		case types.T_uint16:
			vs := vector.MustFixedCol[uint16](vec)
			for i, v := range vs {
				if mp[v] {
					sels = append(sels, int32(i))
				}
			}
		case types.T_uint32:
			vs := vector.MustFixedCol[uint32](vec)
			for i, v := range vs {
				if mp[v] {
					sels = append(sels, int32(i))
				}
			}
		case types.T_uint64:
			vs := vector.MustFixedCol[uint64](vec)
			for i, v := range vs {
				if mp[v] {
					sels = append(sels, int32(i))
				}
			}
		case types.T_decimal64:
			vs := vector.MustFixedCol[types.Decimal64](vec)
			for i, v := range vs {
				if mp[v] {
					sels = append(sels, int32(i))
				}
			}
		case types.T_decimal128:
			vs := vector.MustFixedCol[types.Decimal128](vec)
			for i, v := range vs {
				if mp[v] {
					sels = append(sels, int32(i))
				}
			}
		case types.T_uuid:
			vs := vector.MustFixedCol[types.Uuid](vec)
			for i, v := range vs {
				if mp[v] {
					sels = append(sels, int32(i))
				}
			}
		case types.T_float32:
			vs := vector.MustFixedCol[float32](vec)
			for i, v := range vs {
				if mp[v] {
					sels = append(sels, int32(i))
				}
			}
		case types.T_float64:
			vs := vector.MustFixedCol[float64](vec)
			for i, v := range vs {
				if mp[v] {
					sels = append(sels, int32(i))
				}
			}
		case types.T_date:
			vs := vector.MustFixedCol[types.Date](vec)
			for i, v := range vs {
				if mp[v] {
					sels = append(sels, int32(i))
				}
			}
		case types.T_timestamp:
			vs := vector.MustFixedCol[types.Timestamp](vec)
			for i, v := range vs {
				if mp[v] {
					sels = append(sels, int32(i))
				}
			}
		case types.T_time:
			vs := vector.MustFixedCol[types.Time](vec)
			for i, v := range vs {
				if mp[v] {
					sels = append(sels, int32(i))
				}
			}
		case types.T_datetime:
			vs := vector.MustFixedCol[types.Datetime](vec)
			for i, v := range vs {
				if mp[v] {
					sels = append(sels, int32(i))
				}
			}
		case types.T_enum:
			vs := vector.MustFixedCol[types.Enum](vec)
			for i, v := range vs {
				if mp[v] {
					sels = append(sels, int32(i))
				}
			}
		case types.T_TS:
			vs := vector.MustFixedCol[types.TS](vec)
			for i, v := range vs {
				if mp[v] {
					sels = append(sels, int32(i))
				}
			}
		case types.T_Rowid:
			vs := vector.MustFixedCol[types.Rowid](vec)
			for i, v := range vs {
				if mp[v] {
					sels = append(sels, int32(i))
				}
			}
		case types.T_Blockid:
			vs := vector.MustFixedCol[types.Blockid](vec)
			for i, v := range vs {
				if mp[v] {
					sels = append(sels, int32(i))
				}
			}
		case types.T_char, types.T_varchar, types.T_json,
			types.T_binary, types.T_varbinary, types.T_blob, types.T_text, types.T_datalink:
			if pk.IsConst() {
				for i := 0; i < pk.Length(); i++ {
					v := pk.UnsafeGetStringAt(i)
					if mp[v] {
						sels = append(sels, int32(i))
					}
				}
			} else {
				vs := vector.MustFixedCol[types.Varlena](pk)
				area := pk.GetArea()
				for i := 0; i < len(vs); i++ {
					v := vs[i].UnsafeGetString(area)
					if mp[v] {
						sels = append(sels, int32(i))
					}
				}
			}
		case types.T_array_float32:
			for i := 0; i < vec.Length(); i++ {
				v := types.ArrayToString[float32](vector.GetArrayAt[float32](vec, i))
				if mp[v] {
					sels = append(sels, int32(i))
				}
			}
		case types.T_array_float64:
			for i := 0; i < vec.Length(); i++ {
				v := types.ArrayToString[float64](vector.GetArrayAt[float64](vec, i))
				if mp[v] {
					sels = append(sels, int32(i))
				}
			}
		default:
			panic(moerr.NewInternalErrorNoCtx("%s not supported", vec.GetType().String()))
		}
		return sels
	}
}

func getNonSortedPKSearchFuncByPKVec(
	vec *vector.Vector,
) blockio.ReadFilterSearchFuncType {

	searchPKFunc := LinearSearchOffsetByValFactory(vec)

	if searchPKFunc != nil {
		return func(vecs []*vector.Vector) []int32 {
			return searchPKFunc(vecs[0])
		}
	}
	return nil
}

func evalLiteralExpr(expr *plan.Literal, oid types.T) (canEval bool, val any) {
	switch val := expr.Value.(type) {
	case *plan.Literal_I8Val:
		return transferIval(val.I8Val, oid)
	case *plan.Literal_I16Val:
		return transferIval(val.I16Val, oid)
	case *plan.Literal_I32Val:
		return transferIval(val.I32Val, oid)
	case *plan.Literal_I64Val:
		return transferIval(val.I64Val, oid)
	case *plan.Literal_Dval:
		return transferDval(val.Dval, oid)
	case *plan.Literal_Sval:
		return transferSval(val.Sval, oid)
	case *plan.Literal_Bval:
		return transferBval(val.Bval, oid)
	case *plan.Literal_U8Val:
		return transferUval(val.U8Val, oid)
	case *plan.Literal_U16Val:
		return transferUval(val.U16Val, oid)
	case *plan.Literal_U32Val:
		return transferUval(val.U32Val, oid)
	case *plan.Literal_U64Val:
		return transferUval(val.U64Val, oid)
	case *plan.Literal_Fval:
		return transferFval(val.Fval, oid)
	case *plan.Literal_Dateval:
		return transferDateval(val.Dateval, oid)
	case *plan.Literal_Timeval:
		return transferTimeval(val.Timeval, oid)
	case *plan.Literal_Datetimeval:
		return transferDatetimeval(val.Datetimeval, oid)
	case *plan.Literal_Decimal64Val:
		return transferDecimal64val(val.Decimal64Val.A, oid)
	case *plan.Literal_Decimal128Val:
		return transferDecimal128val(val.Decimal128Val.A, val.Decimal128Val.B, oid)
	case *plan.Literal_Timestampval:
		return transferTimestampval(val.Timestampval, oid)
	case *plan.Literal_Jsonval:
		return transferSval(val.Jsonval, oid)
	case *plan.Literal_EnumVal:
		return transferUval(val.EnumVal, oid)
	}
	return
}

// return canEval, isNull, isVec, evaledVal
func getPkValueByExpr(
	expr *plan.Expr,
	pkName string,
	oid types.T,
	mustOne bool,
	proc *process.Process,
) (bool, bool, bool, any) {
	valExpr := getPkExpr(expr, pkName, proc)
	if valExpr == nil {
		return false, false, false, nil
	}

	switch exprImpl := valExpr.Expr.(type) {
	case *plan.Expr_Lit:
		if exprImpl.Lit.Isnull {
			return false, true, false, nil
		}
		canEval, val := evalLiteralExpr(exprImpl.Lit, oid)
		if canEval {
			return true, false, false, val
		} else {
			return false, false, false, nil
		}

	case *plan.Expr_Vec:
		if mustOne {
			vec := vector.NewVec(types.T_any.ToType())
			vec.UnmarshalBinary(exprImpl.Vec.Data)
			if vec.Length() != 1 {
				return false, false, false, nil
			}
			exprLit := rule.GetConstantValue(vec, true, 0)
			if exprLit == nil {
				return false, false, false, nil
			}
			if exprLit.Isnull {
				return false, true, false, nil
			}
			canEval, val := evalLiteralExpr(exprLit, oid)
			if canEval {
				return true, false, false, val
			}
			return false, false, false, nil
		}
		return true, false, true, exprImpl.Vec.Data

	case *plan.Expr_List:
		if mustOne {
			return false, false, false, nil
		}
		canEval, vec, put := evalExprListToVec(oid, exprImpl, proc)
		if !canEval || vec == nil || vec.Length() == 0 {
			return false, false, false, nil
		}
		data, _ := vec.MarshalBinary()
		put()
		return true, false, true, data
	}

	return false, false, false, nil
}

func evalExprListToVec(
	oid types.T, expr *plan.Expr_List, proc *process.Process,
) (canEval bool, vec *vector.Vector, put func()) {
	if expr == nil {
		return false, nil, nil
	}
	canEval, vec = recurEvalExprList(oid, expr, nil, proc)
	if !canEval {
		if vec != nil {
			proc.PutVector(vec)
		}
		return false, nil, nil
	}
	put = func() {
		proc.PutVector(vec)
	}
	vec.InplaceSort()
	return
}

func recurEvalExprList(
	oid types.T, inputExpr *plan.Expr_List, inputVec *vector.Vector, proc *process.Process,
) (canEval bool, outputVec *vector.Vector) {
	outputVec = inputVec
	for _, expr := range inputExpr.List.List {
		switch expr2 := expr.Expr.(type) {
		case *plan.Expr_Lit:
			canEval, val := evalLiteralExpr(expr2.Lit, oid)
			if !canEval {
				return false, outputVec
			}
			if outputVec == nil {
				outputVec = proc.GetVector(oid.ToType())
			}
			// TODO: not use appendAny
			if err := vector.AppendAny(outputVec, val, false, proc.Mp()); err != nil {
				return false, outputVec
			}
		case *plan.Expr_Vec:
			vec := vector.NewVec(oid.ToType())
			if err := vec.UnmarshalBinary(expr2.Vec.Data); err != nil {
				return false, outputVec
			}
			if outputVec == nil {
				outputVec = proc.GetVector(oid.ToType())
			}
			sels := make([]int32, vec.Length())
			for i := 0; i < vec.Length(); i++ {
				sels[i] = int32(i)
			}
			union := vector.GetUnionAllFunction(*outputVec.GetType(), proc.Mp())
			if err := union(outputVec, vec); err != nil {
				return false, outputVec
			}
		case *plan.Expr_List:
			if canEval, outputVec = recurEvalExprList(oid, expr2, outputVec, proc); !canEval {
				return false, outputVec
			}
		default:
			return false, outputVec
		}
	}
	return true, outputVec
}

func logDebugf(txnMeta txn.TxnMeta, msg string, infos ...interface{}) {
	if logutil.GetSkip1Logger().Core().Enabled(zap.DebugLevel) {
		infos = append(infos, txnMeta.DebugString())
		logutil.Debugf(msg+" %s", infos...)
	}
}

func getConstValueByExpr(
	expr *plan.Expr, proc *process.Process,
) *plan.Literal {
	exec, err := colexec.NewExpressionExecutor(proc, expr)
	if err != nil {
		return nil
	}
	defer exec.Free()
	vec, err := exec.Eval(proc, []*batch.Batch{batch.EmptyForConstFoldBatch}, nil)
	if err != nil {
		return nil
	}
	return rule.GetConstantValue(vec, true, 0)
}

func getConstExpr(oid int32, c *plan.Literal) *plan.Expr {
	return &plan.Expr{
		Typ:  plan.Type{Id: oid},
		Expr: &plan.Expr_Lit{Lit: c},
	}
}

// ListTnService gets all tn service in the cluster
func ListTnService(
	service string,
	appendFn func(service *metadata.TNService),
) {
	mc := clusterservice.GetMOCluster(service)
	mc.GetTNService(clusterservice.NewSelector(), func(tn metadata.TNService) bool {
		if appendFn != nil {
			appendFn(&tn)
		}
		return true
	})
}

func ForeachBlkInObjStatsListInProgress(
	next bool,
	dataMeta objectio.ObjectDataMeta,
	onBlock func(blk objectio.BlockInfoInProgress, blkMeta objectio.BlockObject) bool,
	objects ...objectio.ObjectStats,
) {
	stop := false
	objCnt := len(objects)

	for idx := 0; idx < objCnt && !stop; idx++ {
		iter := NewStatsBlkIter(&objects[idx], dataMeta)
		pos := uint32(0)
		for iter.Next() {
			blk := iter.EntryInProgress()
			var meta objectio.BlockObject
			if !dataMeta.IsEmpty() {
				meta = dataMeta.GetBlockMeta(pos)
			}
			pos++
			if !onBlock(blk, meta) {
				stop = true
				break
			}
		}

		if stop && next {
			stop = false
		}
	}
}

type StatsBlkIter struct {
	name       objectio.ObjectName
	extent     objectio.Extent
	blkCnt     uint16
	totalRows  uint32
	cur        int
	accRows    uint32
	curBlkRows uint32
	meta       objectio.ObjectDataMeta
}

func NewStatsBlkIter(stats *objectio.ObjectStats, meta objectio.ObjectDataMeta) *StatsBlkIter {
	return &StatsBlkIter{
		name:       stats.ObjectName(),
		blkCnt:     uint16(stats.BlkCnt()),
		extent:     stats.Extent(),
		cur:        -1,
		accRows:    0,
		totalRows:  stats.Rows(),
		curBlkRows: options.DefaultBlockMaxRows,
		meta:       meta,
	}
}

func (i *StatsBlkIter) Next() bool {
	if i.cur >= 0 {
		i.accRows += i.curBlkRows
	}
	i.cur++
	return i.cur < int(i.blkCnt)
}

func (i *StatsBlkIter) Entry() objectio.BlockInfoInProgress {
	if i.cur == -1 {
		i.cur = 0
	}

	// assume that all blks have DefaultBlockMaxRows, except the last one
	if i.meta.IsEmpty() {
		if i.cur == int(i.blkCnt-1) {
			i.curBlkRows = i.totalRows - i.accRows
		}
	} else {
		i.curBlkRows = i.meta.GetBlockMeta(uint32(i.cur)).GetRows()
	}

	loc := objectio.BuildLocation(i.name, i.extent, i.curBlkRows, uint16(i.cur))
	blk := objectio.BlockInfoInProgress{
		BlockID:   *objectio.BuildObjectBlockid(i.name, uint16(i.cur)),
		MetaLoc:   objectio.ObjectLocation(loc),
	}
	return blk
}

func (i *StatsBlkIter) EntryInProgress() objectio.BlockInfoInProgress {
	if i.cur == -1 {
		i.cur = 0
	}

	// assume that all blks have DefaultBlockMaxRows, except the last one
	if i.meta.IsEmpty() {
		if i.cur == int(i.blkCnt-1) {
			i.curBlkRows = i.totalRows - i.accRows
		}
	} else {
		i.curBlkRows = i.meta.GetBlockMeta(uint32(i.cur)).GetRows()
	}

	loc := objectio.BuildLocation(i.name, i.extent, i.curBlkRows, uint16(i.cur))
	blk := objectio.BlockInfoInProgress{
		BlockID: *objectio.BuildObjectBlockid(i.name, uint16(i.cur)),
		MetaLoc: objectio.ObjectLocation(loc),
	}
	return blk
}

func ForeachCommittedObjects(
	createObjs map[objectio.ObjectNameShort]struct{},
	delObjs map[objectio.ObjectNameShort]struct{},
	p *logtailreplay.PartitionState,
	onObj func(info logtailreplay.ObjectInfo) error,
) (err error) {
	for obj := range createObjs {
		if objInfo, ok := p.GetObject(obj); ok {
			if err = onObj(objInfo); err != nil {
				return
			}
		}
	}
	for obj := range delObjs {
		if objInfo, ok := p.GetObject(obj); ok {
			if err = onObj(objInfo); err != nil {
				return
			}
		}
	}
	return nil

}

func ForeachSnapshotObjects(
	ts timestamp.Timestamp,
	onObject func(obj logtailreplay.ObjectInfo, isCommitted bool) error,
	tableSnapshot *logtailreplay.PartitionState,
	uncommitted ...objectio.ObjectStats,
) (err error) {
	// process all uncommitted objects first
	for _, obj := range uncommitted {
		info := logtailreplay.ObjectInfo{
			ObjectStats: obj,
		}
		if err = onObject(info, false); err != nil {
			return
		}
	}

	// process all committed objects
	if tableSnapshot == nil {
		return
	}

	iter, err := tableSnapshot.NewObjectsIter(types.TimestampToTS(ts), true)
	if err != nil {
		return
	}
	defer iter.Close()
	for iter.Next() {
		obj := iter.Entry()
		if err = onObject(obj.ObjectInfo, true); err != nil {
			return
		}
	}
	return
}

func ConstructObjStatsByLoadObjMeta(
	ctx context.Context,
	metaLoc objectio.Location,
	fs fileservice.FileService,
) (stats objectio.ObjectStats, dataMeta objectio.ObjectDataMeta, err error) {

	// 1. load object meta
	var meta objectio.ObjectMeta
	if meta, err = objectio.FastLoadObjectMeta(ctx, &metaLoc, false, fs); err != nil {
		logutil.Error("fast load object meta failed when split object stats. ", zap.Error(err))
		return
	}
	dataMeta = meta.MustDataMeta()

	// 2. construct an object stats
	objectio.SetObjectStatsObjectName(&stats, metaLoc.Name())
	objectio.SetObjectStatsExtent(&stats, metaLoc.Extent())
	objectio.SetObjectStatsBlkCnt(&stats, dataMeta.BlockCount())

	sortKeyIdx := dataMeta.BlockHeader().SortKey()
	objectio.SetObjectStatsSortKeyZoneMap(&stats, dataMeta.MustGetColumn(sortKeyIdx).ZoneMap())

	totalRows := uint32(0)
	for idx := uint32(0); idx < dataMeta.BlockCount(); idx++ {
		totalRows += dataMeta.GetBlockMeta(idx).GetRows()
	}

	objectio.SetObjectStatsRowCnt(&stats, totalRows)

	return
}

<<<<<<< HEAD
// getDatabasesExceptDeleted remove databases delete in the txn from the CatalogCache
func getDatabasesExceptDeleted(
	accountId uint32, cache *cache.CatalogCache, txn *Transaction,
) []string {
	//first get all delete tables
	deleteDatabases := make(map[string]any)
	txn.deletedDatabaseMap.Range(func(k, _ any) bool {
		key := k.(databaseKey)
		if key.accountId == accountId {
			deleteDatabases[key.name] = nil
		}
		return true
	})

	dbs := cache.Databases(accountId, txn.op.SnapshotTS())
	dbs = removeIf[string](dbs, func(t string) bool {
		return find[string](deleteDatabases, t)
	})
	return dbs
}

=======
>>>>>>> 2f154a06
// removeIf removes the elements that pred is true.
func removeIf[T any](data []T, pred func(t T) bool) []T {
	if len(data) == 0 {
		return data
	}
	res := 0
	for i := 0; i < len(data); i++ {
		if !pred(data[i]) {
			if res != i {
				data[res] = data[i]
			}
			res++
		}
	}
	return data[:res]
}

func find[T ~string | ~int, S any](data map[T]S, val T) bool {
	if len(data) == 0 {
		return false
	}
	if _, exists := data[val]; exists {
		return true
	}
	return false
}

// txnIsValid
// if the workspace is nil or txnOp is aborted, it returns error
func txnIsValid(txnOp client.TxnOperator) (*Transaction, error) {
	if txnOp == nil {
		return nil, moerr.NewInternalErrorNoCtx("txnOp is nil")
	}
	ws := txnOp.GetWorkspace()
	if ws == nil {
		return nil, moerr.NewInternalErrorNoCtx("txn workspace is nil")
	}
	var wsTxn *Transaction
	var ok bool
	if wsTxn, ok = ws.(*Transaction); ok {
		if wsTxn == nil {
			return nil, moerr.NewTxnClosedNoCtx(txnOp.Txn().ID)
		}
	}
	//if it is not the Transaction instance, only check the txnOp
	if txnOp.Status() == txn.TxnStatus_Aborted {
		return nil, moerr.NewTxnClosedNoCtx(txnOp.Txn().ID)
	}
	return wsTxn, nil
}

func CheckTxnIsValid(txnOp client.TxnOperator) (err error) {
	_, err = txnIsValid(txnOp)
	return err
}

// concurrentTask is the task that runs in the concurrent executor.
type concurrentTask func() error

// ConcurrentExecutor is an interface that runs tasks concurrently.
type ConcurrentExecutor interface {
	// AppendTask append the concurrent task to the exuecutor.
	AppendTask(concurrentTask)
	// Run starts receive task to execute.
	Run(context.Context)
	// GetConcurrency returns the concurrency of this executor.
	GetConcurrency() int
}

type concurrentExecutor struct {
	// concurrency is the concurrency to run the tasks at the same time.
	concurrency int
	// task contains all the tasks needed to run.
	tasks chan concurrentTask
}

func newConcurrentExecutor(concurrency int) ConcurrentExecutor {
	return &concurrentExecutor{
		concurrency: concurrency,
		tasks:       make(chan concurrentTask, 2048),
	}
}

// AppendTask implements the ConcurrentExecutor interface.
func (e *concurrentExecutor) AppendTask(t concurrentTask) {
	e.tasks <- t
}

// Run implements the ConcurrentExecutor interface.
func (e *concurrentExecutor) Run(ctx context.Context) {
	for i := 0; i < e.concurrency; i++ {
		go func() {
			for {
				select {
				case <-ctx.Done():
					return

				case t := <-e.tasks:
					if err := t(); err != nil {
						logutil.Errorf("failed to execute task: %v", err)
					}
				}
			}
		}()
	}
}

// GetConcurrency implements the ConcurrentExecutor interface.
func (e *concurrentExecutor) GetConcurrency() int {
	return e.concurrency
}

<<<<<<< HEAD
// for test

func MakeColExprForTest(idx int32, typ types.T, colName ...string) *plan.Expr {
	schema := []string{"a", "b", "c", "d"}
	var name = schema[idx]
	if len(colName) > 0 {
		name = colName[0]
	}

	containerType := typ.ToType()
	exprType := plan2.MakePlan2Type(&containerType)

	return &plan.Expr{
		Typ: exprType,
		Expr: &plan.Expr_Col{
			Col: &plan.ColRef{
				RelPos: 0,
				ColPos: idx,
				Name:   name,
			},
		},
	}
}

func MakeFunctionExprForTest(name string, args []*plan.Expr) *plan.Expr {
	argTypes := make([]types.Type, len(args))
	for i, arg := range args {
		argTypes[i] = plan2.MakeTypeByPlan2Expr(arg)
	}

	finfo, err := function.GetFunctionByName(context.TODO(), name, argTypes)
	if err != nil {
		panic(err)
	}

	retTyp := finfo.GetReturnType()

	return &plan.Expr{
		Typ: plan2.MakePlan2Type(&retTyp),
		Expr: &plan.Expr_F{
			F: &plan.Function{
				Func: &plan.ObjectRef{
					Obj:     finfo.GetEncodedOverloadID(),
					ObjName: name,
				},
				Args: args,
			},
		},
	}
}

func MakeInExprForTest[T any](
	arg0 *plan.Expr, vals []T, oid types.T, mp *mpool.MPool,
) *plan.Expr {
	vec := vector.NewVec(oid.ToType())
	for _, val := range vals {
		_ = vector.AppendAny(vec, val, false, mp)
	}
	data, _ := vec.MarshalBinary()
	vec.Free(mp)
	return &plan.Expr{
		Typ: plan.Type{
			Id:          int32(types.T_bool),
			NotNullable: true,
		},
		Expr: &plan.Expr_F{
			F: &plan.Function{
				Func: &plan.ObjectRef{
					Obj:     function.InFunctionEncodedID,
					ObjName: function.InFunctionName,
				},
				Args: []*plan.Expr{
					arg0,
					{
						Typ: plan2.MakePlan2Type(vec.GetType()),
						Expr: &plan.Expr_Vec{
							Vec: &plan.LiteralVec{
								Len:  int32(len(vals)),
								Data: data,
							},
						},
					},
				},
			},
		},
	}
=======
func stringifySlice(req any, f func(any) string) string {
	buf := &bytes.Buffer{}
	v := reflect.ValueOf(req)
	buf.WriteRune('[')
	if v.Kind() == reflect.Slice {
		for i := 0; i < v.Len(); i++ {
			if i > 0 {
				buf.WriteRune(',')
			}
			buf.WriteString(f(v.Index(i).Interface()))
		}
	}
	buf.WriteRune(']')
	buf.WriteString(fmt.Sprintf("[%d]", v.Len()))
	return buf.String()
}

func stringifyMap(req any, f func(any, any) string) string {
	buf := &bytes.Buffer{}
	v := reflect.ValueOf(req)
	buf.WriteRune('{')
	if v.Kind() == reflect.Map {
		keys := v.MapKeys()
		for i, key := range keys {
			if i > 0 {
				buf.WriteRune(',')
			}
			buf.WriteString(f(key.Interface(), v.MapIndex(key).Interface()))
		}
	}
	buf.WriteRune('}')
	buf.WriteString(fmt.Sprintf("[%d]", v.Len()))
	return buf.String()
}

func execReadSql(ctx context.Context, op client.TxnOperator, sql string, disableLog bool) (executor.Result, error) {
	// copy from compile.go runSqlWithResult
	service := op.GetWorkspace().(*Transaction).proc.GetService()
	v, ok := moruntime.ServiceRuntime(service).GetGlobalVariables(moruntime.InternalSQLExecutor)
	if !ok {
		panic("missing lock service")
	}
	exec := v.(executor.SQLExecutor)
	proc := op.GetWorkspace().(*Transaction).proc
	opts := executor.Options{}.
		WithDisableIncrStatement().
		WithTxn(op).
		WithTimeZone(proc.GetSessionInfo().TimeZone)
	if disableLog {
		opts = opts.WithStatementOption(executor.StatementOption{}.WithDisableLog())
	}
	return exec.Exec(ctx, sql, opts)
}

func fillTsVecForSysTableQueryBatch(bat *batch.Batch, ts types.TS, m *mpool.MPool) error {
	tsvec := vector.NewVec(types.T_TS.ToType())
	for i := 0; i < bat.RowCount(); i++ {
		if err := vector.AppendFixed(tsvec, ts, false, m); err != nil {
			tsvec.Free(m)
			return err
		}
	}
	bat.Vecs = append([]*vector.Vector{bat.Vecs[0] /*rowid*/, tsvec}, bat.Vecs[1:]...)
	return nil
}

func isColumnsBatchPerfectlySplitted(bs []*batch.Batch) bool {
	tidIdx := cache.MO_OFF + catalog.MO_COLUMNS_ATT_RELNAME_ID_IDX
	if len(bs) == 1 {
		return true
	}
	prevTableId := vector.GetFixedAt[uint64](bs[0].Vecs[tidIdx], bs[0].RowCount()-1)
	for _, b := range bs[1:] {
		firstId := vector.GetFixedAt[uint64](b.Vecs[tidIdx], 0)
		if firstId == prevTableId {
			return false
		}
		prevTableId = vector.GetFixedAt[uint64](b.Vecs[tidIdx], b.RowCount()-1)
	}
	return true
>>>>>>> 2f154a06
}<|MERGE_RESOLUTION|>--- conflicted
+++ resolved
@@ -21,15 +21,7 @@
 	"reflect"
 	"strings"
 
-<<<<<<< HEAD
-	"github.com/matrixorigin/matrixone/pkg/common/mpool"
-	plan2 "github.com/matrixorigin/matrixone/pkg/sql/plan"
-
-	"go.uber.org/zap"
-
-=======
 	"github.com/matrixorigin/matrixone/pkg/catalog"
->>>>>>> 2f154a06
 	"github.com/matrixorigin/matrixone/pkg/clusterservice"
 	"github.com/matrixorigin/matrixone/pkg/common/moerr"
 	"github.com/matrixorigin/matrixone/pkg/common/mpool"
@@ -45,6 +37,7 @@
 	"github.com/matrixorigin/matrixone/pkg/pb/timestamp"
 	"github.com/matrixorigin/matrixone/pkg/pb/txn"
 	"github.com/matrixorigin/matrixone/pkg/sql/colexec"
+	plan2 "github.com/matrixorigin/matrixone/pkg/sql/plan"
 	"github.com/matrixorigin/matrixone/pkg/sql/plan/function"
 	"github.com/matrixorigin/matrixone/pkg/sql/plan/rule"
 	"github.com/matrixorigin/matrixone/pkg/txn/client"
@@ -54,6 +47,7 @@
 	"github.com/matrixorigin/matrixone/pkg/vm/engine/tae/blockio"
 	"github.com/matrixorigin/matrixone/pkg/vm/engine/tae/options"
 	"github.com/matrixorigin/matrixone/pkg/vm/process"
+	"go.uber.org/zap"
 )
 
 func compPkCol(colName string, pkName string) bool {
@@ -1437,8 +1431,8 @@
 
 	loc := objectio.BuildLocation(i.name, i.extent, i.curBlkRows, uint16(i.cur))
 	blk := objectio.BlockInfoInProgress{
-		BlockID:   *objectio.BuildObjectBlockid(i.name, uint16(i.cur)),
-		MetaLoc:   objectio.ObjectLocation(loc),
+		BlockID: *objectio.BuildObjectBlockid(i.name, uint16(i.cur)),
+		MetaLoc: objectio.ObjectLocation(loc),
 	}
 	return blk
 }
@@ -1556,30 +1550,6 @@
 	return
 }
 
-<<<<<<< HEAD
-// getDatabasesExceptDeleted remove databases delete in the txn from the CatalogCache
-func getDatabasesExceptDeleted(
-	accountId uint32, cache *cache.CatalogCache, txn *Transaction,
-) []string {
-	//first get all delete tables
-	deleteDatabases := make(map[string]any)
-	txn.deletedDatabaseMap.Range(func(k, _ any) bool {
-		key := k.(databaseKey)
-		if key.accountId == accountId {
-			deleteDatabases[key.name] = nil
-		}
-		return true
-	})
-
-	dbs := cache.Databases(accountId, txn.op.SnapshotTS())
-	dbs = removeIf[string](dbs, func(t string) bool {
-		return find[string](deleteDatabases, t)
-	})
-	return dbs
-}
-
-=======
->>>>>>> 2f154a06
 // removeIf removes the elements that pred is true.
 func removeIf[T any](data []T, pred func(t T) bool) []T {
 	if len(data) == 0 {
@@ -1692,7 +1662,6 @@
 	return e.concurrency
 }
 
-<<<<<<< HEAD
 // for test
 
 func MakeColExprForTest(idx int32, typ types.T, colName ...string) *plan.Expr {
@@ -1779,7 +1748,8 @@
 			},
 		},
 	}
-=======
+}
+
 func stringifySlice(req any, f func(any) string) string {
 	buf := &bytes.Buffer{}
 	v := reflect.ValueOf(req)
@@ -1860,5 +1830,4 @@
 		prevTableId = vector.GetFixedAt[uint64](b.Vecs[tidIdx], b.RowCount()-1)
 	}
 	return true
->>>>>>> 2f154a06
 }