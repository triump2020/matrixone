// Copyright 2022 Matrix Origin
//
// Licensed under the Apache License, Version 2.0 (the "License");
// you may not use this file except in compliance with the License.
// You may obtain a copy of the License at
//
//      http://www.apache.org/licenses/LICENSE-2.0
//
// Unless required by applicable law or agreed to in writing, software
// distributed under the License is distributed on an "AS IS" BASIS,
// WITHOUT WARRANTIES OR CONDITIONS OF ANY KIND, either express or implied.
// See the License for the specific language governing permissions and
// limitations under the License.

package disttae

import (
	"context"

	"github.com/matrixorigin/matrixone/pkg/fileservice"
	"github.com/matrixorigin/matrixone/pkg/objectio"
	plan2 "github.com/matrixorigin/matrixone/pkg/sql/plan"
	"github.com/matrixorigin/matrixone/pkg/vm/engine"
	"github.com/matrixorigin/matrixone/pkg/vm/process"
	"go.uber.org/zap"

	"github.com/matrixorigin/matrixone/pkg/logutil"
	"github.com/matrixorigin/matrixone/pkg/testutil"

	"github.com/matrixorigin/matrixone/pkg/catalog"
	"github.com/matrixorigin/matrixone/pkg/common/moerr"
	"github.com/matrixorigin/matrixone/pkg/common/mpool"
	"github.com/matrixorigin/matrixone/pkg/container/batch"
	"github.com/matrixorigin/matrixone/pkg/container/types"
	"github.com/matrixorigin/matrixone/pkg/container/vector"
	"github.com/matrixorigin/matrixone/pkg/pb/plan"
	"github.com/matrixorigin/matrixone/pkg/pb/timestamp"
	"github.com/matrixorigin/matrixone/pkg/vm/engine/tae/blockio"
)

// -----------------------------------------------------------------
// ------------------------ withFilterMixin ------------------------
// -----------------------------------------------------------------

func (mixin *withFilterMixin) reset() {
	mixin.filterState.evaluated = false
	mixin.filterState.filter = nil
	mixin.columns.pkPos = -1
	mixin.columns.rowidPos = -1
	mixin.columns.indexOfFirstSortedColumn = -1
	mixin.columns.seqnums = nil
	mixin.columns.colTypes = nil
	mixin.sels = nil
}

// when the reader.Read is called for a new block, it will always
// call tryUpdate to update the seqnums
// NOTE: here we assume the tryUpdate is always called with the same cols
// for all blocks and it will only be updated once
func (mixin *withFilterMixin) tryUpdateColumns(cols []string) {
	if len(cols) == len(mixin.columns.seqnums) {
		return
	}
	if len(mixin.columns.seqnums) != 0 {
		panic(moerr.NewInternalErrorNoCtx("withFilterMixin tryUpdate called with different cols"))
	}
	mixin.columns.seqnums = make([]uint16, len(cols))
	mixin.columns.colTypes = make([]types.Type, len(cols))
	// mixin.columns.colNulls = make([]bool, len(cols))
	mixin.columns.pkPos = -1
	mixin.columns.rowidPos = -1
	mixin.columns.indexOfFirstSortedColumn = -1
	compPKName2Pos := make(map[string]int)
	if mixin.tableDef.Pkey != nil && mixin.tableDef.Pkey.CompPkeyCol != nil {
		pk := mixin.tableDef.Pkey
		for i, name := range pk.Names {
			compPKName2Pos[name] = i
		}
	}
	for i, column := range cols {
		if column == catalog.Row_ID {
			mixin.columns.rowidPos = i
			mixin.columns.seqnums[i] = objectio.SEQNUM_ROWID
			mixin.columns.colTypes[i] = objectio.RowidType
		} else {
			if plan2.GetSortOrder(mixin.tableDef, column) == 0 {
				mixin.columns.indexOfFirstSortedColumn = i
			}
			colIdx := mixin.tableDef.Name2ColIndex[column]
			colDef := mixin.tableDef.Cols[colIdx]
			mixin.columns.seqnums[i] = uint16(colDef.Seqnum)

			if _, ok := compPKName2Pos[column]; ok {
				compPKName2Pos[column] = i
			}

			if mixin.tableDef.Pkey != nil && mixin.tableDef.Pkey.PkeyColName == column {
				// primary key is in the cols
				mixin.columns.pkPos = i
			}
			mixin.columns.colTypes[i] = types.T(colDef.Typ.Id).ToType()
			// if colDef.Default != nil {
			// 	mixin.columns.colNulls[i] = colDef.Default.NullAbility
			// }
		}
	}
	if len(compPKName2Pos) != 0 {
		for _, name := range mixin.tableDef.Pkey.Names {
			if pos, ok := compPKName2Pos[name]; !ok {
				break
			} else {
				mixin.columns.compPKPositions = append(mixin.columns.compPKPositions, pos)
			}
		}
	}
}

func (mixin *withFilterMixin) getReadFilter(proc *process.Process) (filter blockio.ReadFilter) {
	if mixin.filterState.evaluated {
		filter = mixin.filterState.filter
		return
	}
	pk := mixin.tableDef.Pkey
	if pk == nil {
		mixin.filterState.evaluated = true
		mixin.filterState.filter = nil
		return
	}
	if pk.CompPkeyCol == nil {
		return mixin.getNonCompositPKFilter(proc)
	}
	return mixin.getCompositPKFilter(proc)
}

func (mixin *withFilterMixin) getCompositPKFilter(proc *process.Process) (filter blockio.ReadFilter) {
	// if no primary key is included in the columns or no filter expr is given,
	// no filter is needed
	if len(mixin.columns.compPKPositions) == 0 || mixin.filterState.expr == nil {
		mixin.filterState.evaluated = true
		mixin.filterState.filter = nil
		return
	}

	// evaluate
	pkNames := mixin.tableDef.Pkey.Names
	pkVals := make([]*plan.Const, len(pkNames))
	ok := getCompositPKVals(mixin.filterState.expr, pkNames, pkVals, proc)

	if !ok || pkVals[0] == nil {
		mixin.filterState.evaluated = true
		mixin.filterState.filter = nil
		return
	}
	cnt := getValidCompositePKCnt(pkVals)
	pkVals = pkVals[:cnt]

	filterFuncs := make([]func(*vector.Vector, []int32, *[]int32), len(pkVals))
	for i := range filterFuncs {
		filterFuncs[i] = getCompositeFilterFuncByExpr(pkVals[i], i == 0)
	}

	filter = func(vecs []*vector.Vector) []int32 {
		var (
			inputSels []int32
		)
		for i := range filterFuncs {
			pos := mixin.columns.compPKPositions[i]
			vec := vecs[pos]
			mixin.sels = mixin.sels[:0]
			filterFuncs[i](vec, inputSels, &mixin.sels)
			if len(mixin.sels) == 0 {
				break
			}
			inputSels = mixin.sels
		}
		// logutil.Debugf("%s: %d/%d", mixin.tableDef.Name, len(res), vecs[0].Length())

		return mixin.sels
	}

	mixin.filterState.evaluated = true
	mixin.filterState.filter = filter
	return
}

func (mixin *withFilterMixin) getNonCompositPKFilter(proc *process.Process) (filter blockio.ReadFilter) {
	// if no primary key is included in the columns or no filter expr is given,
	// no filter is needed
	if mixin.columns.pkPos == -1 || mixin.filterState.expr == nil {
		mixin.filterState.evaluated = true
		mixin.filterState.filter = nil
		return
	}

	// evaluate the search function for the filter
	// if the search function is not found, no filter is needed
	// primary key must be used by the expr in one of the following patterns:
	// A: $pk = const_value
	// B: const_value = $pk
	// C: {A|B} and {A|B}
	// D: {A|B|C} [and {A|B|C}]*
	// for other patterns, no filter is needed
	ok, searchFunc := getNonCompositePKSearchFuncByExpr(
		mixin.filterState.expr,
		mixin.tableDef.Pkey.PkeyColName,
		mixin.columns.colTypes[mixin.columns.pkPos].Oid,
		proc,
	)
	if !ok || searchFunc == nil {
		mixin.filterState.evaluated = true
		mixin.filterState.filter = nil
		return
	}

	// here we will select the primary key column from the vectors, and
	// use the search function to find the offset of the primary key.
	// it returns the offset of the primary key in the pk vector.
	// if the primary key is not found, it returns empty slice
	filter = func(vecs []*vector.Vector) []int32 {
		vec := vecs[mixin.columns.pkPos]
		row := searchFunc(vec)
		if row < 0 {
			return nil
		}
		return []int32{int32(row)}
	}
	mixin.filterState.evaluated = true
	mixin.filterState.filter = filter
	return
}

// -----------------------------------------------------------------
// ------------------------ emptyReader ----------------------------
// -----------------------------------------------------------------

func (r *emptyReader) Close() error {
	return nil
}

func (r *emptyReader) Read(_ context.Context, _ []string,
	_ *plan.Expr, _ *mpool.MPool, _ engine.VectorPool) (*batch.Batch, error) {
	return nil, nil
}

// -----------------------------------------------------------------
// ------------------------ blockReader ----------------------------
// -----------------------------------------------------------------

func newBlockReader(
	ctx context.Context,
	tableDef *plan.TableDef,
	ts timestamp.Timestamp,
	blks []*catalog.BlockInfo,
	filterExpr *plan.Expr,
	fs fileservice.FileService,
	proc *process.Process,
) *blockReader {
	r := &blockReader{
		withFilterMixin: withFilterMixin{
			ctx:      ctx,
			fs:       fs,
			ts:       ts,
			tableDef: tableDef,
		},
		blks:    blks,
		proc:    proc,
		blkDels: make(map[types.Blockid][]int64),
	}
	r.filterState.expr = filterExpr
	return r
}

func (r *blockReader) Close() error {
	r.withFilterMixin.reset()
	return nil
}

func (r *blockReader) Read(
	ctx context.Context,
	cols []string,
	_ *plan.Expr,
	mp *mpool.MPool,
	vp engine.VectorPool,
) (*batch.Batch, error) {
	// if the block list is empty, return nil
	if len(r.blks) == 0 {
		return nil, nil
	}

	// move to the next block at the end of this call
	defer func() {
		r.blks = r.blks[1:]
		r.currentStep++
	}()

	// get the current block to be read
	blockInfo := r.blks[0]

	// try to update the columns
	// the columns is only updated once for all blocks
	r.tryUpdateColumns(cols)

	//prefetch some objects
	for len(r.steps) > 0 && r.steps[0] == r.currentStep {
		blockio.BlockPrefetch(r.columns.seqnums, r.fs, [][]*catalog.BlockInfo{r.infos[0]})
		r.infos = r.infos[1:]
		r.steps = r.steps[1:]
	}

	// get the block read filter
	filter := r.getReadFilter(r.proc)

	// read the block
	bat, err := blockio.BlockRead(
		r.ctx, blockInfo, r.blkDels[(*blockInfo).BlockID], r.columns.seqnums, r.columns.colTypes, r.ts, filter, r.fs, mp, vp,
	)
	if err != nil {
		return nil, err
	}
	bat.SetAttributes(cols)

	if blockInfo.Sorted && r.columns.indexOfFirstSortedColumn != -1 {
		bat.GetVector(int32(r.columns.indexOfFirstSortedColumn)).SetSorted(true)
	}

	if logutil.GetSkip1Logger().Core().Enabled(zap.DebugLevel) {
		logutil.Debug(testutil.OperatorCatchBatch("block reader", bat))
	}
	return bat, nil
}

// -----------------------------------------------------------------
// ---------------------- blockMergeReader -------------------------
// -----------------------------------------------------------------

func newBlockMergeReader(
	ctx context.Context,
	txnTable *txnTable,
	ts timestamp.Timestamp,
	dirtyBlks []*catalog.BlockInfo,
	filterExpr *plan.Expr,
	fs fileservice.FileService,
	proc *process.Process,
) *blockMergeReader {
	r := &blockMergeReader{
		withFilterMixin: withFilterMixin{
			ctx:      ctx,
			tableDef: txnTable.tableDef,
			ts:       ts,
			fs:       fs,
		},
<<<<<<< HEAD
		dirtyBlks: dirtyBlks,
		table:     txnTable,
=======
		blks:  blks,
		table: txnTable,
		proc:  proc,
>>>>>>> 99555800
	}
	r.filterState.expr = filterExpr
	return r
}

func (r *blockMergeReader) Close() error {
	r.withFilterMixin.reset()
	r.table = nil
	r.dirtyBlks = nil
	return nil
}

func (r *blockMergeReader) Read(
	ctx context.Context,
	cols []string,
	expr *plan.Expr,
	mp *mpool.MPool,
	vp engine.VectorPool,
) (*batch.Batch, error) {
	// if the block list is empty, return nil
	if len(r.dirtyBlks) == 0 {
		return nil, nil
	}

	// move to the next block at the end of this call
	defer func() {
		r.buffer = r.buffer[:0]
		r.dirtyBlks = r.dirtyBlks[1:]
	}()

	// get the current block to be read
	info := r.dirtyBlks[0]

	// try to update the columns
	r.tryUpdateColumns(cols)

	// load deletes from txn.blockId_dn_delete_metaLoc_batch
	if _, ok := r.table.db.txn.blockId_dn_delete_metaLoc_batch[info.BlockID]; ok {
		deletes, err := r.table.LoadDeletesForBlock(info.BlockID)
		if err != nil {
			return nil, err
		}
		//TODO:: need to optimize .
		r.buffer = append(r.buffer, deletes...)
	}

	// load deletes from partition state for the specified block
	{
		state, err := r.table.getPartitionState(ctx)
		if err != nil {
			return nil, err
		}
		ts := types.TimestampToTS(r.ts)
		iter := state.NewRowsIter(ts, &info.BlockID, true)
		for iter.Next() {
			entry := iter.Entry()
			_, offset := entry.RowID.Decode()
			r.buffer = append(r.buffer, int64(offset))
		}
		iter.Close()
	}

	//TODO:: if r.table.writes is a map , the time complexity could be O(1)
	//load deletes from txn.writes for the specified block
	for _, entry := range r.table.writes {
		if entry.isGeneratedByTruncate() {
			continue
		}
		if entry.typ == DELETE && entry.fileName == "" {
			vs := vector.MustFixedCol[types.Rowid](entry.bat.GetVector(0))
			for _, v := range vs {
				id, offset := v.Decode()
				if id == info.BlockID {
					r.buffer = append(r.buffer, int64(offset))
				}
			}
		}
	}
	//load deletes from txn.deletedBlocks.
	txn := r.table.db.txn
	r.buffer = append(r.buffer, txn.deletedBlocks.getDeletedOffsetsByBlock(&info.BlockID)...)

	filter := r.getReadFilter(r.proc)

	//TODO::prefetch.
	bat, err := blockio.BlockRead(
		r.ctx, info, r.buffer, r.columns.seqnums, r.columns.colTypes, r.ts, filter, r.fs, mp, vp,
	)
	if err != nil {
		return nil, err
	}
	bat.SetAttributes(cols)

	if logutil.GetSkip1Logger().Core().Enabled(zap.DebugLevel) {
		logutil.Debug(testutil.OperatorCatchBatch("block merge reader", bat))
	}
	return bat, nil
}

// -----------------------------------------------------------------
// ------------------------ mergeReader ----------------------------
// -----------------------------------------------------------------

func NewMergeReader(readers []engine.Reader) *mergeReader {
	return &mergeReader{
		rds: readers,
	}
}

func (r *mergeReader) Close() error {
	return nil
}

func (r *mergeReader) Read(
	ctx context.Context,
	cols []string,
	expr *plan.Expr,
	mp *mpool.MPool,
	vp engine.VectorPool,
) (*batch.Batch, error) {
	if len(r.rds) == 0 {
		return nil, nil
	}
	for len(r.rds) > 0 {
		bat, err := r.rds[0].Read(ctx, cols, expr, mp, vp)
		if err != nil {
			for _, rd := range r.rds {
				rd.Close()
			}
			return nil, err
		}
		if bat == nil {
			r.rds = r.rds[1:]
		}
		if bat != nil {
			if logutil.GetSkip1Logger().Core().Enabled(zap.DebugLevel) {
				logutil.Debug(testutil.OperatorCatchBatch("merge reader", bat))
			}
			return bat, nil
		}
	}
	return nil, nil
}<|MERGE_RESOLUTION|>--- conflicted
+++ resolved
@@ -349,14 +349,9 @@
 			ts:       ts,
 			fs:       fs,
 		},
-<<<<<<< HEAD
 		dirtyBlks: dirtyBlks,
 		table:     txnTable,
-=======
-		blks:  blks,
-		table: txnTable,
-		proc:  proc,
->>>>>>> 99555800
+		proc:      proc,
 	}
 	r.filterState.expr = filterExpr
 	return r
