// Copyright 2022 Matrix Origin
//
// Licensed under the Apache License, Version 2.0 (the "License");
// you may not use this file except in compliance with the License.
// You may obtain a copy of the License at
//
//      http://www.apache.org/licenses/LICENSE-2.0
//
// Unless required by applicable law or agreed to in writing, software
// distributed under the License is distributed on an "AS IS" BASIS,
// WITHOUT WARRANTIES OR CONDITIONS OF ANY KIND, either express or implied.
// See the License for the specific language governing permissions and
// limitations under the License.

package disttae

import (
	"context"
	"sort"
	"time"

	"github.com/matrixorigin/matrixone/pkg/catalog"
	"github.com/matrixorigin/matrixone/pkg/common/moerr"
	"github.com/matrixorigin/matrixone/pkg/common/mpool"
	"github.com/matrixorigin/matrixone/pkg/container/batch"
	"github.com/matrixorigin/matrixone/pkg/container/types"
	"github.com/matrixorigin/matrixone/pkg/container/vector"
	"github.com/matrixorigin/matrixone/pkg/fileservice"
	"github.com/matrixorigin/matrixone/pkg/logutil"
	"github.com/matrixorigin/matrixone/pkg/objectio"
	"github.com/matrixorigin/matrixone/pkg/pb/plan"
	"github.com/matrixorigin/matrixone/pkg/pb/timestamp"
	"github.com/matrixorigin/matrixone/pkg/perfcounter"
	plan2 "github.com/matrixorigin/matrixone/pkg/sql/plan"
	"github.com/matrixorigin/matrixone/pkg/testutil"
	"github.com/matrixorigin/matrixone/pkg/txn/trace"
	v2 "github.com/matrixorigin/matrixone/pkg/util/metric/v2"
	"github.com/matrixorigin/matrixone/pkg/vm/engine"
	"github.com/matrixorigin/matrixone/pkg/vm/engine/disttae/logtailreplay"
	"github.com/matrixorigin/matrixone/pkg/vm/engine/tae/blockio"
	"github.com/matrixorigin/matrixone/pkg/vm/engine/tae/index"
	"github.com/matrixorigin/matrixone/pkg/vm/process"
	"go.uber.org/zap"
)

// -----------------------------------------------------------------
// ------------------------ withFilterMixin ------------------------
// -----------------------------------------------------------------

func (mixin *withFilterMixin) reset() {
	mixin.filterState.evaluated = false
	mixin.filterState.filter = nil
	mixin.columns.pkPos = -1
	mixin.columns.rowidPos = -1
	mixin.columns.indexOfFirstSortedColumn = -1
	mixin.columns.seqnums = nil
	mixin.columns.colTypes = nil
	mixin.sels = nil
}

// when the reader.Read is called for a new block, it will always
// call tryUpdate to update the seqnums
// NOTE: here we assume the tryUpdate is always called with the same cols
// for all blocks and it will only be updated once
func (mixin *withFilterMixin) tryUpdateColumns(cols []string) {
	if len(cols) == len(mixin.columns.seqnums) {
		return
	}
	if len(mixin.columns.seqnums) != 0 {
		panic(moerr.NewInternalErrorNoCtx("withFilterMixin tryUpdate called with different cols"))
	}

	// record the column selectivity
	chit, ctotal := len(cols), len(mixin.tableDef.Cols)
	v2.TaskSelColumnTotal.Add(float64(ctotal))
	v2.TaskSelColumnHit.Add(float64(ctotal - chit))
	blockio.RecordColumnSelectivity(chit, ctotal)

	mixin.columns.seqnums = make([]uint16, len(cols))
	mixin.columns.colTypes = make([]types.Type, len(cols))
	// mixin.columns.colNulls = make([]bool, len(cols))
	mixin.columns.pkPos = -1
	mixin.columns.rowidPos = -1
	mixin.columns.indexOfFirstSortedColumn = -1
	compPKName2Pos := make(map[string]struct{})
	positions := make(map[string]int)
	if mixin.tableDef.Pkey != nil && mixin.tableDef.Pkey.CompPkeyCol != nil {
		pk := mixin.tableDef.Pkey
		for _, name := range pk.Names {
			compPKName2Pos[name] = struct{}{}
		}
	}
	for i, column := range cols {
		if column == catalog.Row_ID {
			mixin.columns.rowidPos = i
			mixin.columns.seqnums[i] = objectio.SEQNUM_ROWID
			mixin.columns.colTypes[i] = objectio.RowidType
		} else {
			if plan2.GetSortOrderByName(mixin.tableDef, column) == 0 {
				mixin.columns.indexOfFirstSortedColumn = i
			}
			colIdx := mixin.tableDef.Name2ColIndex[column]
			colDef := mixin.tableDef.Cols[colIdx]
			mixin.columns.seqnums[i] = uint16(colDef.Seqnum)

			if _, ok := compPKName2Pos[column]; ok {
				positions[column] = i
			}

			if mixin.tableDef.Pkey != nil && mixin.tableDef.Pkey.PkeyColName == column {
				// primary key is in the cols
				mixin.columns.pkPos = i
			}
			mixin.columns.colTypes[i] = types.T(colDef.Typ.Id).ToType()
			// if colDef.Default != nil {
			// 	mixin.columns.colNulls[i] = colDef.Default.NullAbility
			// }
		}
	}
	if len(positions) != 0 {
		for _, name := range mixin.tableDef.Pkey.Names {
			if pos, ok := positions[name]; !ok {
				break
			} else {
				mixin.columns.compPKPositions = append(mixin.columns.compPKPositions, uint16(pos))
			}
		}
	}
}

func (mixin *withFilterMixin) getReadFilter(proc *process.Process, blkCnt int) (
	filter blockio.ReadFilter,
) {
	if mixin.filterState.evaluated {
		filter = mixin.filterState.filter
		return
	}
	pk := mixin.tableDef.Pkey
	if pk == nil {
		mixin.filterState.evaluated = true
		mixin.filterState.filter = nil
		return
	}
	if pk.CompPkeyCol == nil {
		return mixin.getNonCompositPKFilter(proc, blkCnt)
	}
	return mixin.getCompositPKFilter(proc, blkCnt)
}

func (mixin *withFilterMixin) getCompositPKFilter(proc *process.Process, blkCnt int) (
	filter blockio.ReadFilter,
) {
	// if no primary key is included in the columns or no filter expr is given,
	// no filter is needed
	if len(mixin.columns.compPKPositions) == 0 || mixin.filterState.expr == nil {
		mixin.filterState.evaluated = true
		mixin.filterState.filter = nil
		return
	}

	// evaluate
	pkNames := mixin.tableDef.Pkey.Names
	pkVals := make([]*plan.Literal, len(pkNames))
	ok, hasNull := getCompositPKVals(mixin.filterState.expr, pkNames, pkVals, proc)

	if !ok || pkVals[0] == nil {
		mixin.filterState.evaluated = true
		mixin.filterState.filter = nil
		mixin.filterState.hasNull = hasNull
		return
	}
	cnt := getValidCompositePKCnt(pkVals)
	pkVals = pkVals[:cnt]

	filterFuncs := make([]func(*vector.Vector, []int32, *[]int32), len(pkVals))
	for i := range filterFuncs {
		filterFuncs[i] = getCompositeFilterFuncByExpr(pkVals[i], i == 0)
	}

	filter = func(vecs []*vector.Vector) []int32 {
		var (
			inputSels []int32
		)
		for i := range filterFuncs {
			vec := vecs[i]
			mixin.sels = mixin.sels[:0]
			filterFuncs[i](vec, inputSels, &mixin.sels)
			if len(mixin.sels) == 0 {
				break
			}
			inputSels = mixin.sels
		}
		// logutil.Debugf("%s: %d/%d", mixin.tableDef.Name, len(res), vecs[0].Length())

		return mixin.sels
	}

	mixin.filterState.evaluated = true
	mixin.filterState.filter = filter
	mixin.filterState.seqnums = make([]uint16, 0, len(mixin.columns.compPKPositions))
	mixin.filterState.colTypes = make([]types.Type, 0, len(mixin.columns.compPKPositions))
	for _, pos := range mixin.columns.compPKPositions {
		mixin.filterState.seqnums = append(mixin.filterState.seqnums, mixin.columns.seqnums[pos])
		mixin.filterState.colTypes = append(mixin.filterState.colTypes, mixin.columns.colTypes[pos])
	}
	// records how many blks one reader needs to read when having filter
	objectio.BlkReadStats.BlksByReaderStats.Record(1, blkCnt)
	return
}

func (mixin *withFilterMixin) getNonCompositPKFilter(proc *process.Process, blkCnt int) blockio.ReadFilter {
	// if no primary key is included in the columns or no filter expr is given,
	// no filter is needed
	if mixin.columns.pkPos == -1 || mixin.filterState.expr == nil {
		mixin.filterState.evaluated = true
		mixin.filterState.filter = nil
		return nil
	}

	// evaluate the search function for the filter
	// if the search function is not found, no filter is needed
	// primary key must be used by the expr in one of the following patterns:
	// A: $pk = const_value
	// B: const_value = $pk
	// C: {A|B} and {A|B}
	// D: {A|B|C} [and {A|B|C}]*
	// for other patterns, no filter is needed
	ok, hasNull, searchFunc := getNonCompositePKSearchFuncByExpr(
		mixin.filterState.expr,
		mixin.tableDef.Pkey.PkeyColName,
		proc,
	)
	if !ok || searchFunc == nil {
		mixin.filterState.evaluated = true
		mixin.filterState.filter = nil
		mixin.filterState.hasNull = hasNull
		return nil
	}

	// here we will select the primary key column from the vectors, and
	// use the search function to find the offset of the primary key.
	// it returns the offset of the primary key in the pk vector.
	// if the primary key is not found, it returns empty slice
	mixin.filterState.evaluated = true
	mixin.filterState.filter = searchFunc
	mixin.filterState.seqnums = []uint16{mixin.columns.seqnums[mixin.columns.pkPos]}
	mixin.filterState.colTypes = mixin.columns.colTypes[mixin.columns.pkPos : mixin.columns.pkPos+1]

	// records how many blks one reader needs to read when having filter
	objectio.BlkReadStats.BlksByReaderStats.Record(1, blkCnt)
	return searchFunc
}

// -----------------------------------------------------------------
// ------------------------ emptyReader ----------------------------
// -----------------------------------------------------------------

func (r *emptyReader) SetFilterZM(objectio.ZoneMap) {
}

func (r *emptyReader) GetOrderBy() []*plan.OrderBySpec {
	return nil
}

func (r *emptyReader) SetOrderBy([]*plan.OrderBySpec) {
}

func (r *emptyReader) Close() error {
	return nil
}

func (r *emptyReader) Read(_ context.Context, _ []string,
	_ *plan.Expr, _ *mpool.MPool, _ engine.VectorPool) (*batch.Batch, error) {
	return nil, nil
}

// -----------------------------------------------------------------
// ------------------------ blockReader ----------------------------
// -----------------------------------------------------------------

func newBlockReader(
	ctx context.Context,
	tableDef *plan.TableDef,
	ts timestamp.Timestamp,
	blks []*objectio.BlockInfo,
	filterExpr *plan.Expr,
	fs fileservice.FileService,
	proc *process.Process,
) *blockReader {
	for _, blk := range blks {
		trace.GetService().TxnReadBlock(
			proc.TxnOperator,
			tableDef.TblId,
			blk.BlockID[:])
	}
	r := &blockReader{
		withFilterMixin: withFilterMixin{
			ctx:      ctx,
			fs:       fs,
			ts:       ts,
			proc:     proc,
			tableDef: tableDef,
		},
		blks: blks,
	}
	r.filterState.expr = filterExpr
	return r
}

func (r *blockReader) Close() error {
	r.withFilterMixin.reset()
	r.blks = nil
	r.buffer = nil
	return nil
}

func (r *blockReader) SetFilterZM(zm objectio.ZoneMap) {
	if !r.filterZM.IsInited() {
		r.filterZM = zm.Clone()
		return
	}
	if r.desc && r.filterZM.CompareMax(zm) < 0 {
		r.filterZM = zm.Clone()
		return
	}
	if !r.desc && r.filterZM.CompareMin(zm) > 0 {
		r.filterZM = zm.Clone()
		return
	}
}

func (r *blockReader) GetOrderBy() []*plan.OrderBySpec {
	return r.OrderBy
}

func (r *blockReader) SetOrderBy(orderby []*plan.OrderBySpec) {
	r.OrderBy = orderby
}

func (r *blockReader) needReadBlkByZM(i int) bool {
	zm := r.blockZMS[i]
	if !r.filterZM.IsInited() || !zm.IsInited() {
		return true
	}
	if r.desc {
		return r.filterZM.CompareMax(zm) <= 0
	} else {
		return r.filterZM.CompareMin(zm) >= 0
	}
}

func (r *blockReader) getBlockZMs() {
	orderByCol, _ := r.OrderBy[0].Expr.Expr.(*plan.Expr_Col)
	orderByColIDX := int(r.tableDef.Cols[int(orderByCol.Col.ColPos)].Seqnum)

	r.blockZMS = make([]index.ZM, len(r.blks))
	var objDataMeta objectio.ObjectDataMeta
	var location objectio.Location
	for i := range r.blks {
		location = r.blks[i].MetaLocation()
		if !objectio.IsSameObjectLocVsMeta(location, objDataMeta) {
			objMeta, err := objectio.FastLoadObjectMeta(r.ctx, &location, false, r.fs)
			if err != nil {
				panic("load object meta error when ordered scan!")
			}
			objDataMeta = objMeta.MustDataMeta()
		}
		blkMeta := objDataMeta.GetBlockMeta(uint32(location.ID()))
		r.blockZMS[i] = blkMeta.ColumnMeta(uint16(orderByColIDX)).ZoneMap()
	}
}

func (r *blockReader) sortBlockList() {
	helper := make([]*blockSortHelper, len(r.blks))
	for i := range r.blks {
		helper[i] = &blockSortHelper{}
		helper[i].blk = r.blks[i]
		helper[i].zm = r.blockZMS[i]
	}
	if r.desc {
		sort.Slice(helper, func(i, j int) bool {
			zm1 := helper[i].zm
			if !zm1.IsInited() {
				return true
			}
			zm2 := helper[j].zm
			if !zm2.IsInited() {
				return false
			}
			return zm1.CompareMax(zm2) > 0
		})
	} else {
		sort.Slice(helper, func(i, j int) bool {
			zm1 := helper[i].zm
			if !zm1.IsInited() {
				return true
			}
			zm2 := helper[j].zm
			if !zm2.IsInited() {
				return false
			}
			return zm1.CompareMin(zm2) < 0
		})
	}

	for i := range helper {
		r.blks[i] = helper[i].blk
		r.blockZMS[i] = helper[i].zm
	}
}

func (r *blockReader) deleteFirstNBlocks(n int) {
	r.blks = r.blks[n:]
	if len(r.OrderBy) > 0 {
		r.blockZMS = r.blockZMS[n:]
	}
}

func (r *blockReader) Read(
	ctx context.Context,
	cols []string,
	_ *plan.Expr,
	mp *mpool.MPool,
	vp engine.VectorPool,
) (bat *batch.Batch, err error) {
	start := time.Now()
	defer func() {
		v2.TxnBlockReaderDurationHistogram.Observe(time.Since(start).Seconds())
	}()

	// for ordered scan, sort blocklist by zonemap info, and then filter by zonemap
	if len(r.OrderBy) > 0 {
		if !r.sorted {
			r.desc = r.OrderBy[0].Flag&plan.OrderBySpec_DESC != 0
			r.getBlockZMs()
			r.sortBlockList()
			r.sorted = true
		}
		i := 0
		for i < len(r.blks) {
			if r.needReadBlkByZM(i) {
				break
			}
			i++
		}
		r.deleteFirstNBlocks(i)
	}
	// if the block list is empty, return nil
	if len(r.blks) == 0 {
		return nil, nil
	}

	// move to the next block at the end of this call
	defer func() {
		r.deleteFirstNBlocks(1)
		r.buffer = r.buffer[:0]
		r.currentStep++
	}()

	// get the current block to be read
	blockInfo := r.blks[0]

	// try to update the columns
	// the columns is only updated once for all blocks
	r.tryUpdateColumns(cols)

	// get the block read filter
	filter := r.getReadFilter(r.proc, len(r.blks))

	// if any null expr is found in the primary key (composite primary keys), quick return
	if r.filterState.hasNull {
		return nil, nil
	}

	if !r.dontPrefetch {
		//prefetch some objects
		for len(r.steps) > 0 && r.steps[0] == r.currentStep {
			prefetchFile := r.scanType == SMALL || r.scanType == LARGE
			if filter != nil && blockInfo.Sorted {
				err = blockio.BlockPrefetch(r.filterState.seqnums, r.fs, [][]*objectio.BlockInfo{r.infos[0]}, prefetchFile)
			} else {
				err = blockio.BlockPrefetch(r.columns.seqnums, r.fs, [][]*objectio.BlockInfo{r.infos[0]}, prefetchFile)
			}
			if err != nil {
				return nil, err
			}
			r.infos = r.infos[1:]
			r.steps = r.steps[1:]
		}
	}

	statsCtx, numRead, numHit := r.ctx, int64(0), int64(0)
	if filter != nil {
		// try to store the blkReadStats CounterSet into ctx, so that
		// it can record the mem cache hit stats when call MemCache.Read() later soon.
		statsCtx, numRead, numHit = r.prepareGatherStats()
	}

	// read the block
	var policy fileservice.Policy
	if r.scanType == LARGE || r.scanType == NORMAL {
		policy = fileservice.SkipMemoryCacheWrites
	}
	bat, err = blockio.BlockRead(
		statsCtx, blockInfo, r.buffer, r.columns.seqnums, r.columns.colTypes, r.ts,
		r.filterState.seqnums,
		r.filterState.colTypes,
		filter,
		r.fs, mp, vp, policy,
	)
	if err != nil {
		return nil, err
	}

	if filter != nil {
		// we collect mem cache hit related statistics info for blk read here
		r.gatherStats(numRead, numHit)
	}

	bat.SetAttributes(cols)

	if blockInfo.Sorted && r.columns.indexOfFirstSortedColumn != -1 {
		bat.GetVector(int32(r.columns.indexOfFirstSortedColumn)).SetSorted(true)
	}

	if logutil.GetSkip1Logger().Core().Enabled(zap.DebugLevel) {
		logutil.Debug(testutil.OperatorCatchBatch("block reader", bat))
	}
	return bat, nil
}

func (r *blockReader) prepareGatherStats() (context.Context, int64, int64) {
	ctx := perfcounter.WithCounterSet(r.ctx, objectio.BlkReadStats.CounterSet)
	return ctx, objectio.BlkReadStats.CounterSet.FileService.Cache.Read.Load(),
		objectio.BlkReadStats.CounterSet.FileService.Cache.Hit.Load()
}

func (r *blockReader) gatherStats(lastNumRead, lastNumHit int64) {
	numRead := objectio.BlkReadStats.CounterSet.FileService.Cache.Read.Load()
	numHit := objectio.BlkReadStats.CounterSet.FileService.Cache.Hit.Load()

	curNumRead := numRead - lastNumRead
	curNumHit := numHit - lastNumHit

	if curNumRead > curNumHit {
		objectio.BlkReadStats.BlkCacheHitStats.Record(0, 1)
	} else {
		objectio.BlkReadStats.BlkCacheHitStats.Record(1, 1)
	}

	objectio.BlkReadStats.EntryCacheHitStats.Record(int(curNumHit), int(curNumRead))
}

// -----------------------------------------------------------------
// ---------------------- blockMergeReader -------------------------
// -----------------------------------------------------------------

func newBlockMergeReader(
	ctx context.Context,
	txnTable *txnTable,
	encodedPrimaryKey []byte,
	ts timestamp.Timestamp,
	dirtyBlks []*objectio.BlockInfo,
	filterExpr *plan.Expr,
	fs fileservice.FileService,
	proc *process.Process,
) *blockMergeReader {
	r := &blockMergeReader{
		table: txnTable,
		blockReader: newBlockReader(
			ctx,
			txnTable.GetTableDef(ctx),
			ts,
			dirtyBlks,
			filterExpr,
			fs,
			proc,
		),
		encodedPrimaryKey: encodedPrimaryKey,
		deletaLocs:        make(map[string][]objectio.Location),
	}
	return r
}

func (r *blockMergeReader) Close() error {
	r.table = nil
	return r.blockReader.Close()
}

func (r *blockMergeReader) prefetchDeletes() error {
	//load delta locations for r.blocks.
<<<<<<< HEAD
	r.table.db.op.GetWorkspace().(*Transaction).blockId_tn_delete_metaLoc_batch.RLock()
	defer r.table.db.op.GetWorkspace().(*Transaction).blockId_tn_delete_metaLoc_batch.RUnlock()

	if !r.loaded {
		for _, info := range r.blks {
			bats, ok := r.table.db.op.GetWorkspace().(*Transaction).blockId_tn_delete_metaLoc_batch.data[info.BlockID]
=======
	r.table.getTxn().blockId_tn_delete_metaLoc_batch.RLock()
	defer r.table.getTxn().blockId_tn_delete_metaLoc_batch.RUnlock()

	if !r.loaded {
		for _, info := range r.blks {
			bats, ok := r.table.getTxn().blockId_tn_delete_metaLoc_batch.data[info.BlockID]
>>>>>>> 90f816f5

			if !ok {
				return nil
			}
			for _, bat := range bats {
				vs := vector.MustStrCol(bat.GetVector(0))
				for _, deltaLoc := range vs {
					location, err := blockio.EncodeLocationFromString(deltaLoc)
					if err != nil {
						return err
					}
					r.deletaLocs[location.Name().String()] =
						append(r.deletaLocs[location.Name().String()], location)
				}
			}
		}

		// Get Single Col pk index
		for idx, colDef := range r.tableDef.Cols {
			if colDef.Name == r.tableDef.Pkey.PkeyColName {
				r.pkidx = idx
				break
			}
		}
		r.loaded = true
	}

	//prefetch the deletes
	for name, locs := range r.deletaLocs {
		pref, err := blockio.BuildPrefetchParams(r.fs, locs[0])
		if err != nil {
			return err
		}
		for _, loc := range locs {
			//rowid + pk
			pref.AddBlockWithType([]uint16{0, uint16(r.pkidx)}, []uint16{loc.ID()}, uint16(objectio.SchemaTombstone))

		}
		delete(r.deletaLocs, name)
		return blockio.PrefetchWithMerged(pref)
	}
	return nil
}

func (r *blockMergeReader) loadDeletes(ctx context.Context, cols []string) error {
	if len(r.blks) == 0 {
		return nil
	}
	info := r.blks[0]

	r.tryUpdateColumns(cols)
	// load deletes from txn.blockId_dn_delete_metaLoc_batch
	err := r.table.LoadDeletesForBlock(info.BlockID, &r.buffer)
	if err != nil {
		return err
	}

	// load deletes from partition state for the specified block
	filter := r.getReadFilter(r.proc, len(r.blks))

	state, err := r.table.getPartitionState(ctx)
	if err != nil {
		return err
	}
	ts := types.TimestampToTS(r.ts)

	if filter != nil && info.Sorted && len(r.encodedPrimaryKey) > 0 {
		iter := state.NewPrimaryKeyDelIter(
			ts,
			logtailreplay.Prefix(r.encodedPrimaryKey),
			info.BlockID,
		)
		for iter.Next() {
			entry := iter.Entry()
			if !entry.Deleted {
				continue
			}
			_, offset := entry.RowID.Decode()
			r.buffer = append(r.buffer, int64(offset))
		}
		iter.Close()
	} else {
		iter := state.NewRowsIter(ts, &info.BlockID, true)
		currlen := len(r.buffer)
		for iter.Next() {
			entry := iter.Entry()
			_, offset := entry.RowID.Decode()
			r.buffer = append(r.buffer, int64(offset))
		}
		v2.TaskLoadMemDeletesPerBlockHistogram.Observe(float64(len(r.buffer) - currlen))
		iter.Close()
	}

	//TODO:: if r.table.writes is a map , the time complexity could be O(1)
	//load deletes from txn.writes for the specified block
<<<<<<< HEAD
	r.table.db.op.GetWorkspace().(*Transaction).forEachTableWrites(
		r.table.db.databaseId,
		r.table.tableId,
		r.table.db.op.GetWorkspace().(*Transaction).GetSnapshotWriteOffset(), func(entry Entry) {
=======
	r.table.getTxn().forEachTableWrites(
		r.table.db.databaseId,
		r.table.tableId,
		r.table.getTxn().GetSnapshotWriteOffset(), func(entry Entry) {
>>>>>>> 90f816f5
			if entry.isGeneratedByTruncate() {
				return
			}
			if (entry.typ == DELETE || entry.typ == DELETE_TXN) && entry.fileName == "" {
				vs := vector.MustFixedCol[types.Rowid](entry.bat.GetVector(0))
				for _, v := range vs {
					id, offset := v.Decode()
					if id == info.BlockID {
						r.buffer = append(r.buffer, int64(offset))
					}
				}
			}
		})
	//load deletes from txn.deletedBlocks.
<<<<<<< HEAD
	txn := r.table.db.op.GetWorkspace().(*Transaction)
=======
	txn := r.table.getTxn()
>>>>>>> 90f816f5
	txn.deletedBlocks.getDeletedOffsetsByBlock(&info.BlockID, &r.buffer)
	return nil
}

func (r *blockMergeReader) Read(
	ctx context.Context,
	cols []string,
	expr *plan.Expr,
	mp *mpool.MPool,
	vp engine.VectorPool,
) (*batch.Batch, error) {
	start := time.Now()
	defer func() {
		v2.TxnBlockMergeReaderDurationHistogram.Observe(time.Since(start).Seconds())
	}()

	//prefetch deletes for r.blks
	if err := r.prefetchDeletes(); err != nil {
		return nil, err
	}
	//load deletes for the specified block
	if err := r.loadDeletes(ctx, cols); err != nil {
		return nil, err
	}
	return r.blockReader.Read(ctx, cols, expr, mp, vp)
}

// -----------------------------------------------------------------
// ------------------------ mergeReader ----------------------------
// -----------------------------------------------------------------

func NewMergeReader(readers []engine.Reader) *mergeReader {
	return &mergeReader{
		rds: readers,
	}
}

func (r *mergeReader) SetFilterZM(zm objectio.ZoneMap) {
	for i := range r.rds {
		r.rds[i].SetFilterZM(zm)
	}
}

func (r *mergeReader) GetOrderBy() []*plan.OrderBySpec {
	for i := range r.rds {
		if r.rds[i].GetOrderBy() != nil {
			return r.rds[i].GetOrderBy()
		}
	}
	return nil
}

func (r *mergeReader) SetOrderBy(orderby []*plan.OrderBySpec) {
	for i := range r.rds {
		r.rds[i].SetOrderBy(orderby)
	}
}

func (r *mergeReader) Close() error {
	return nil
}

func (r *mergeReader) Read(
	ctx context.Context,
	cols []string,
	expr *plan.Expr,
	mp *mpool.MPool,
	vp engine.VectorPool,
) (*batch.Batch, error) {
	start := time.Now()
	defer func() {
		v2.TxnMergeReaderDurationHistogram.Observe(time.Since(start).Seconds())
	}()

	if len(r.rds) == 0 {
		return nil, nil
	}
	for len(r.rds) > 0 {
		bat, err := r.rds[0].Read(ctx, cols, expr, mp, vp)
		if err != nil {
			for _, rd := range r.rds {
				rd.Close()
			}
			return nil, err
		}
		if bat == nil {
			r.rds = r.rds[1:]
		}
		if bat != nil {
			if logutil.GetSkip1Logger().Core().Enabled(zap.DebugLevel) {
				logutil.Debug(testutil.OperatorCatchBatch("merge reader", bat))
			}
			return bat, nil
		}
	}
	return nil, nil
}<|MERGE_RESOLUTION|>--- conflicted
+++ resolved
@@ -589,21 +589,12 @@
 
 func (r *blockMergeReader) prefetchDeletes() error {
 	//load delta locations for r.blocks.
-<<<<<<< HEAD
-	r.table.db.op.GetWorkspace().(*Transaction).blockId_tn_delete_metaLoc_batch.RLock()
-	defer r.table.db.op.GetWorkspace().(*Transaction).blockId_tn_delete_metaLoc_batch.RUnlock()
-
-	if !r.loaded {
-		for _, info := range r.blks {
-			bats, ok := r.table.db.op.GetWorkspace().(*Transaction).blockId_tn_delete_metaLoc_batch.data[info.BlockID]
-=======
 	r.table.getTxn().blockId_tn_delete_metaLoc_batch.RLock()
 	defer r.table.getTxn().blockId_tn_delete_metaLoc_batch.RUnlock()
 
 	if !r.loaded {
 		for _, info := range r.blks {
 			bats, ok := r.table.getTxn().blockId_tn_delete_metaLoc_batch.data[info.BlockID]
->>>>>>> 90f816f5
 
 			if !ok {
 				return nil
@@ -699,17 +690,10 @@
 
 	//TODO:: if r.table.writes is a map , the time complexity could be O(1)
 	//load deletes from txn.writes for the specified block
-<<<<<<< HEAD
-	r.table.db.op.GetWorkspace().(*Transaction).forEachTableWrites(
-		r.table.db.databaseId,
-		r.table.tableId,
-		r.table.db.op.GetWorkspace().(*Transaction).GetSnapshotWriteOffset(), func(entry Entry) {
-=======
 	r.table.getTxn().forEachTableWrites(
 		r.table.db.databaseId,
 		r.table.tableId,
 		r.table.getTxn().GetSnapshotWriteOffset(), func(entry Entry) {
->>>>>>> 90f816f5
 			if entry.isGeneratedByTruncate() {
 				return
 			}
@@ -724,11 +708,7 @@
 			}
 		})
 	//load deletes from txn.deletedBlocks.
-<<<<<<< HEAD
-	txn := r.table.db.op.GetWorkspace().(*Transaction)
-=======
 	txn := r.table.getTxn()
->>>>>>> 90f816f5
 	txn.deletedBlocks.getDeletedOffsetsByBlock(&info.BlockID, &r.buffer)
 	return nil
 }
