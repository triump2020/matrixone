--- conflicted
+++ resolved
@@ -579,9 +579,9 @@
 	txn txnif.AsyncTxn,
 	keys containers.Vector,
 	rowmask *roaring.Bitmap,
-<<<<<<< HEAD
-	precommit bool) (err error) {
-	return nil
+	precommit bool,
+	zm []byte,
+) (err error) {
 	// defer func() {
 	// 	if moerr.IsMoErrCode(err, moerr.ErrDuplicateEntry) {
 	// 		logutil.Infof("BatchDedup BLK-%s: %v", blk.meta.ID.String(), err)
@@ -590,7 +590,7 @@
 	// node := blk.PinNode()
 	// defer node.Unref()
 	// if !node.IsPersisted() {
-	// 	return blk.inMemoryBatchDedup(node.MustMNode(), txn, precommit, keys, rowmask)
+	// 	return blk.inMemoryBatchDedup(node.MustMNode(), txn, precommit, keys, rowmask, zm)
 	// } else {
 	// 	return blk.PersistedBatchDedup(
 	// 		node.MustPNode(),
@@ -598,33 +598,10 @@
 	// 		precommit,
 	// 		keys,
 	// 		rowmask,
-	// 		true)
+	// 		true,
+	// 		zm,
+	// 	)
 	// }
-=======
-	precommit bool,
-	zm []byte,
-) (err error) {
-	defer func() {
-		if moerr.IsMoErrCode(err, moerr.ErrDuplicateEntry) {
-			logutil.Infof("BatchDedup BLK-%s: %v", blk.meta.ID.String(), err)
-		}
-	}()
-	node := blk.PinNode()
-	defer node.Unref()
-	if !node.IsPersisted() {
-		return blk.inMemoryBatchDedup(node.MustMNode(), txn, precommit, keys, rowmask, zm)
-	} else {
-		return blk.PersistedBatchDedup(
-			node.MustPNode(),
-			txn,
-			precommit,
-			keys,
-			rowmask,
-			true,
-			zm,
-		)
-	}
->>>>>>> 1db9350f
 }
 
 func (blk *ablock) persistedCollectAppendInRange(
