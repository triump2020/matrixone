--- conflicted
+++ resolved
@@ -17,10 +17,7 @@
 import (
 	"bytes"
 	"context"
-<<<<<<< HEAD
 	"encoding/hex"
-=======
->>>>>>> ac9e22c6
 	"fmt"
 	"os"
 	"strings"
@@ -917,9 +914,6 @@
 	if req.Type == db.EntryInsert {
 		//Add blocks which had been bulk-loaded into S3 into table.
 		if req.FileName != "" {
-			fmt.Printf("append %s table by metaloc, txn:%s\n",
-				req.TableName,
-				hex.EncodeToString(txn.GetCtx()))
 			locations := make([]objectio.Location, 0)
 			for _, metLoc := range req.MetaLocs {
 				location, err := blockio.EncodeLocationFromString(metLoc)
