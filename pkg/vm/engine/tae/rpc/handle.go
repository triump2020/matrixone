// Copyright 2021 - 2022 Matrix Origin
//
// Licensed under the Apache License, Version 2.0 (the "License");
// you may not use this file except in compliance with the License.
// You may obtain a copy of the License at
//
//      http://www.apache.org/licenses/LICENSE-2.0
//
// Unless required by applicable law or agreed to in writing, software
// distributed under the License is distributed on an "AS IS" BASIS,
// WITHOUT WARRANTIES OR CONDITIONS OF ANY KIND, either express or implied.
// See the License for the specific language governing permissions and
// limitations under the License.

package rpc

import (
	"bytes"
	"context"
<<<<<<< HEAD
	"encoding/hex"
=======
>>>>>>> 495379d7
	"fmt"
	"os"
	"strings"
	"sync"
	"syscall"
	"time"

	"github.com/matrixorigin/matrixone/pkg/util/fault"

	"github.com/google/shlex"
	"go.uber.org/zap"

	"github.com/matrixorigin/matrixone/pkg/catalog"
	"github.com/matrixorigin/matrixone/pkg/common/moerr"
	"github.com/matrixorigin/matrixone/pkg/container/batch"
	"github.com/matrixorigin/matrixone/pkg/container/types"
	"github.com/matrixorigin/matrixone/pkg/container/vector"
	"github.com/matrixorigin/matrixone/pkg/defines"
	"github.com/matrixorigin/matrixone/pkg/logutil"
	"github.com/matrixorigin/matrixone/pkg/objectio"
	"github.com/matrixorigin/matrixone/pkg/pb/api"
	"github.com/matrixorigin/matrixone/pkg/pb/timestamp"
	"github.com/matrixorigin/matrixone/pkg/pb/txn"
	"github.com/matrixorigin/matrixone/pkg/perfcounter"
	"github.com/matrixorigin/matrixone/pkg/util/trace"
	"github.com/matrixorigin/matrixone/pkg/vm/engine/tae/blockio"
	catalog2 "github.com/matrixorigin/matrixone/pkg/vm/engine/tae/catalog"
	"github.com/matrixorigin/matrixone/pkg/vm/engine/tae/common"
	"github.com/matrixorigin/matrixone/pkg/vm/engine/tae/containers"
	"github.com/matrixorigin/matrixone/pkg/vm/engine/tae/db"
	"github.com/matrixorigin/matrixone/pkg/vm/engine/tae/gc"
	"github.com/matrixorigin/matrixone/pkg/vm/engine/tae/iface/handle"
	"github.com/matrixorigin/matrixone/pkg/vm/engine/tae/iface/rpchandle"
	"github.com/matrixorigin/matrixone/pkg/vm/engine/tae/iface/txnif"
	"github.com/matrixorigin/matrixone/pkg/vm/engine/tae/logtail"
	"github.com/matrixorigin/matrixone/pkg/vm/engine/tae/options"
)

const (
	MAX_ALLOWED_TXN_LATENCY = time.Millisecond * 300
	MAX_TXN_COMMIT_LATENCY  = time.Minute * 2
)

// TODO::GC the abandoned txn.
type Handle struct {
	db *db.DB
	mu struct {
		sync.RWMutex
		//map txn id to txnContext.
		txnCtxs map[string]*txnContext
	}

	GCManager *gc.Manager
}

var _ rpchandle.Handler = (*Handle)(nil)

type txnContext struct {
	//createAt is used to GC the abandoned txn.
	createAt time.Time
	deadline time.Time
	meta     txn.TxnMeta
	reqs     []any
	//the table to create by this txn.
	toCreate map[uint64]*catalog2.Schema
}

func (h *Handle) GetDB() *db.DB {
	return h.db
}

func NewTAEHandle(ctx context.Context, path string, opt *options.Options) *Handle {
	if path == "" {
		path = "./store"
	}
	tae, err := openTAE(ctx, path, opt)
	if err != nil {
		panic(err)
	}

	h := &Handle{
		db: tae,
	}
	h.mu.txnCtxs = make(map[string]*txnContext)

	// clean h.mu.txnCtxs by interval
	h.GCManager = gc.NewManager(
		gc.WithCronJob(
			"clean-txn-cache",
			MAX_TXN_COMMIT_LATENCY,
			func(ctx context.Context) error {
				return h.GCCache(time.Now())
			},
		),
	)
	h.GCManager.Start()

	return h
}

// TODO: vast items within h.mu.txnCtxs would incur performance penality.
func (h *Handle) GCCache(now time.Time) error {
	logutil.Infof("GC rpc handle txn cache")
	h.mu.Lock()
	defer h.mu.Unlock()
	for id, txn := range h.mu.txnCtxs {
		if txn.deadline.Before(now) {
			delete(h.mu.txnCtxs, id)
		}
	}
	return nil
}

func (h *Handle) HandleCommit(
	ctx context.Context,
	meta txn.TxnMeta) (cts timestamp.Timestamp, err error) {
	start := time.Now()
	h.mu.RLock()
	txnCtx, ok := h.mu.txnCtxs[string(meta.GetID())]
	h.mu.RUnlock()
	common.DoIfDebugEnabled(func() {
		logutil.Debugf("HandleCommit start : %X",
			string(meta.GetID()))
	})
	defer func() {
		if ok {
			//delete the txn's context.
			h.mu.Lock()
			delete(h.mu.txnCtxs, string(meta.GetID()))
			h.mu.Unlock()
		}
		common.DoIfInfoEnabled(func() {
			if time.Since(start) > MAX_ALLOWED_TXN_LATENCY {
				logutil.Info("Commit with long latency",
					zap.Duration("duration", time.Since(start)),
					zap.String("debug", meta.DebugString()))
			}
		})
		if time.Since(start) > MAX_ALLOWED_TXN_LATENCY {
			fmt.Printf("Handle commit request with long latency, duration:%f, debug:%s.\n",
				time.Since(start).Seconds(),
				meta.DebugString())

		}
	}()
	var txn txnif.AsyncTxn
	if ok {
		//Handle precommit-write command for 1PC
		txn, err = h.db.GetOrCreateTxnWithMeta(nil, meta.GetID(),
			types.TimestampToTS(meta.GetSnapshotTS()))
		if err != nil {
			return
		}
		start := time.Now()
		err = h.handleRequests(ctx, txn, txnCtx)
		if err != nil {
			return
		}
		if time.Since(start) > MAX_ALLOWED_TXN_LATENCY {
			fmt.Printf("Handle write request with long latency, duration:%f.\n",
				time.Since(start).Seconds())
		}

	}
	txn, err = h.db.GetTxnByID(meta.GetID())
	if err != nil {
		return
	}
	//if txn is 2PC ,need to set commit timestamp passed by coordinator.
	if txn.Is2PC() {
		txn.SetCommitTS(types.TimestampToTS(meta.GetCommitTS()))
	}
	startCommit := time.Now()
	err = txn.Commit(ctx)
	cts = txn.GetCommitTS().ToTimestamp()

	if moerr.IsMoErrCode(err, moerr.ErrTAENeedRetry) {
		for {
			start := time.Now()
			txn, err = h.db.StartTxnWithStartTSAndSnapshotTS(nil,
				types.TimestampToTS(meta.GetSnapshotTS()))
			if err != nil {
				return
			}
			logutil.Infof("retry txn %X with new txn %X", string(meta.GetID()), txn.GetID())
			fmt.Printf("retry txn %X with new txn %X.\n", string(meta.GetID()), txn.GetID())
			//Handle precommit-write command for 1PC
			h.handleRequests(ctx, txn, txnCtx)
			//if txn is 2PC ,need to set commit timestamp passed by coordinator.
			if txn.Is2PC() {
				txn.SetCommitTS(types.TimestampToTS(meta.GetCommitTS()))
			}
			err = txn.Commit(ctx)
			cts = txn.GetCommitTS().ToTimestamp()
			if !moerr.IsMoErrCode(err, moerr.ErrTAENeedRetry) {
				if time.Since(start) > MAX_ALLOWED_TXN_LATENCY {
					fmt.Printf("Retry commit with long latency, duration:%f, debug:%s.\n",
						time.Since(start).Seconds(),
						meta.DebugString())
				}
				break
			}
		}
	}
	if time.Since(startCommit) > MAX_ALLOWED_TXN_LATENCY {
		fmt.Printf("Commit with long latency, duration:%f, debug:%s.\n",
			time.Since(startCommit).Seconds(),
			meta.DebugString())
	}

	return
}

func (h *Handle) handleRequests(
	ctx context.Context,
	txn txnif.AsyncTxn,
	txnCtx *txnContext,
) (err error) {

	for _, e := range txnCtx.reqs {
		switch req := e.(type) {
		case *db.CreateDatabaseReq:
			err = h.HandleCreateDatabase(
				ctx,
				txn,
				req,
				&db.CreateDatabaseResp{},
			)
		case *db.CreateRelationReq:
			err = h.HandleCreateRelation(
				ctx,
				txn,
				req,
				&db.CreateRelationResp{},
			)
		case *db.DropDatabaseReq:
			err = h.HandleDropDatabase(
				ctx,
				txn,
				req,
				&db.DropDatabaseResp{},
			)
		case *db.DropOrTruncateRelationReq:
			err = h.HandleDropOrTruncateRelation(
				ctx,
				txn,
				req,
				&db.DropOrTruncateRelationResp{},
			)
		case *api.AlterTableReq:
			err = h.HandleAlterTable(
				ctx,
				txn,
				req,
				&db.WriteResp{},
			)
		case *db.WriteReq:
			err = h.HandleWrite(
				ctx,
				txn,
				req,
				&db.WriteResp{},
			)
			if moerr.IsMoErrCode(err, moerr.ErrDuplicateEntry) && (strings.HasPrefix(req.TableName, "bmsql") || strings.HasPrefix(req.TableName, "sbtest")) {
				for _, rreq := range txnCtx.reqs {
					if crreq, ok := rreq.(*db.WriteReq); ok {
						logutil.Infof("[precommit] dup handle write typ: %v, %d-%s, %s txn: %s",
							crreq.Type, crreq.TableID,
							crreq.TableName, common.MoBatchToString(crreq.Batch, 3),
							txn.String(),
						)
					}
				}
			}
		default:
			panic(moerr.NewNYI(ctx, "Pls implement me"))
		}
		//Need to roll back the txn.
		if err != nil {
			txn.Rollback(ctx)
			return
		}
	}
	return
}

func (h *Handle) HandleRollback(
	ctx context.Context,
	meta txn.TxnMeta) (err error) {
	h.mu.Lock()
	_, ok := h.mu.txnCtxs[string(meta.GetID())]
	delete(h.mu.txnCtxs, string(meta.GetID()))
	h.mu.Unlock()
	//Rollback after pre-commit write.
	if ok {
		return
	}
	txn, err := h.db.GetTxnByID(meta.GetID())

	if err != nil {
		return err
	}
	err = txn.Rollback(ctx)
	return
}

func (h *Handle) HandleCommitting(
	ctx context.Context,
	meta txn.TxnMeta) (err error) {
	txn, err := h.db.GetTxnByID(meta.GetID())
	if err != nil {
		return err
	}
	txn.SetCommitTS(types.TimestampToTS(meta.GetCommitTS()))
	err = txn.Committing()
	return
}

func (h *Handle) HandlePrepare(
	ctx context.Context,
	meta txn.TxnMeta) (pts timestamp.Timestamp, err error) {
	h.mu.RLock()
	txnCtx, ok := h.mu.txnCtxs[string(meta.GetID())]
	h.mu.RUnlock()
	var txn txnif.AsyncTxn
	if ok {
		//handle pre-commit write for 2PC
		txn, err = h.db.GetOrCreateTxnWithMeta(nil, meta.GetID(),
			types.TimestampToTS(meta.GetSnapshotTS()))
		if err != nil {
			return
		}
		h.handleRequests(ctx, txn, txnCtx)
	}
	txn, err = h.db.GetTxnByID(meta.GetID())
	if err != nil {
		return timestamp.Timestamp{}, err
	}
	participants := make([]uint64, 0, len(meta.GetDNShards()))
	for _, shard := range meta.GetDNShards() {
		participants = append(participants, shard.GetShardID())
	}
	txn.SetParticipants(participants)
	var ts types.TS
	ts, err = txn.Prepare(ctx)
	pts = ts.ToTimestamp()
	//delete the txn's context.
	h.mu.Lock()
	delete(h.mu.txnCtxs, string(meta.GetID()))
	h.mu.Unlock()
	return
}

func (h *Handle) HandleStartRecovery(
	ctx context.Context,
	ch chan txn.TxnMeta) {
	//panic(moerr.NewNYI("HandleStartRecovery is not implemented yet"))
	//TODO:: 1.  Get the 2PC transactions which be in prepared or
	//           committing state from txn engine's recovery.
	//       2.  Feed these transaction into ch.
	close(ch)
}

func (h *Handle) HandleClose(ctx context.Context) (err error) {
	//FIXME::should wait txn request's job done?
	if h.GCManager != nil {
		h.GCManager.Stop()
	}
	return h.db.Close()
}

func (h *Handle) HandleDestroy(ctx context.Context) (err error) {
	//FIXME::should wait txn request's job done?
	return
}

func (h *Handle) HandleGetLogTail(
	ctx context.Context,
	meta txn.TxnMeta,
	req *api.SyncLogTailReq,
	resp *api.SyncLogTailResp) (closeCB func(), err error) {
	res, closeCB, err := logtail.HandleSyncLogTailReq(
		ctx,
		h.db.BGCheckpointRunner,
		h.db.LogtailMgr,
		h.db.Catalog,
		*req,
		true)
	if err != nil {
		return
	}
	*resp = res
	return
}

func (h *Handle) HandleFlushTable(
	ctx context.Context,
	meta txn.TxnMeta,
	req *db.FlushTable,
	resp *api.SyncLogTailResp) (cb func(), err error) {

	// We use current TS instead of transaction ts.
	// Here, the point of this handle function is to trigger a flush
	// via mo_ctl.  We mimic the behaviour of a real background flush
	// currTs := types.TimestampToTS(meta.GetSnapshotTS())
	currTs := types.BuildTS(time.Now().UTC().UnixNano(), 0)

	err = h.db.FlushTable(
		ctx,
		req.AccessInfo.AccountID,
		req.DatabaseID,
		req.TableID,
		currTs)
	return nil, err
}

func (h *Handle) HandleForceCheckpoint(
	ctx context.Context,
	meta txn.TxnMeta,
	req *db.Checkpoint,
	resp *api.SyncLogTailResp) (cb func(), err error) {

	timeout := req.FlushDuration

	currTs := types.BuildTS(time.Now().UTC().UnixNano(), 0)

	err = h.db.ForceCheckpoint(ctx, currTs, timeout)
	return nil, err
}

func (h *Handle) HandleInspectDN(
	ctx context.Context,
	meta txn.TxnMeta,
	req *db.InspectDN,
	resp *db.InspectResp) (cb func(), err error) {
	args, _ := shlex.Split(req.Operation)
	common.DoIfDebugEnabled(func() {
		logutil.Debug("Inspect", zap.Strings("args", args))
	})
	b := &bytes.Buffer{}

	inspectCtx := &inspectContext{
		db:     h.db,
		acinfo: &req.AccessInfo,
		args:   args,
		out:    b,
		resp:   resp,
	}
	RunInspect(ctx, inspectCtx)
	resp.Message = b.String()
	return nil, nil
}

func (h *Handle) prefetchDeleteRowID(ctx context.Context,
	req *db.WriteReq) error {
	if len(req.DeltaLocs) == 0 {
		return nil
	}
	//for loading deleted rowid.
	db, err := h.db.Catalog.GetDatabaseByID(req.DatabaseId)
	if err != nil {
		return err
	}
	tbl, err := db.GetTableEntryByID(req.TableID)
	if err != nil {
		return err
	}
	var version uint32
	if req.Schema != nil {
		version = req.Schema.Version
	}
	schema := tbl.GetVersionSchema(version)
	pkIdx := schema.GetPrimaryKey().Idx
	columnIdx := 0
	//start loading jobs asynchronously,should create a new root context.
	loc, err := blockio.EncodeLocationFromString(req.DeltaLocs[0])
	if err != nil {
		return err
	}
	pref, err := blockio.BuildPrefetchParams(h.db.Runtime.Fs.Service, loc)
	if err != nil {
		return err
	}
	for _, key := range req.DeltaLocs {
		var location objectio.Location
		location, err = blockio.EncodeLocationFromString(key)
		if err != nil {
			return err
		}
		pref.AddBlock([]uint16{uint16(columnIdx), uint16(pkIdx)}, []uint16{location.ID()})
	}
	return blockio.PrefetchWithMerged(pref)
}

func (h *Handle) prefetchMetadata(ctx context.Context,
	req *db.WriteReq) error {
	if len(req.MetaLocs) == 0 {
		return nil
	}
	//start loading jobs asynchronously,should create a new root context.
	var objectName objectio.ObjectNameShort
	for _, meta := range req.MetaLocs {
		loc, err := blockio.EncodeLocationFromString(meta)
		if err != nil {
			return err
		}
		if !objectio.IsSameObjectLocVsShort(loc, &objectName) {
			err := blockio.PrefetchMeta(h.db.Runtime.Fs.Service, loc)
			if err != nil {
				return err
			}
			objectName = *loc.Name().Short()
		}
	}
	return nil
}

// EvaluateTxnRequest only evaluate the request ,do not change the state machine of TxnEngine.
func (h *Handle) EvaluateTxnRequest(
	ctx context.Context,
	meta txn.TxnMeta,
) (err error) {
	start := time.Now()
	defer func() {
		if time.Since(start) > MAX_ALLOWED_TXN_LATENCY {
			fmt.Printf("Evaluate request with long latency, duration:%f, debug:%s.\n",
				time.Since(start).Seconds(),
				meta.DebugString())
		}
	}()
	h.mu.RLock()
	txnCtx := h.mu.txnCtxs[string(meta.GetID())]
	h.mu.RUnlock()
	for _, e := range txnCtx.reqs {
		if r, ok := e.(*db.WriteReq); ok {
			if r.FileName != "" {
				if r.Type == db.EntryDelete {
					// start to load deleted row ids
					err = h.prefetchDeleteRowID(ctx, r)
					if err != nil {
						return
					}
				} else if r.Type == db.EntryInsert {
					err = h.prefetchMetadata(ctx, r)
					if err != nil {
						return
					}

				}
			}
		}
	}
	return
}

func (h *Handle) CacheTxnRequest(
	ctx context.Context,
	meta txn.TxnMeta,
	req any,
	rsp any) (err error) {
	h.mu.Lock()
	txnCtx, ok := h.mu.txnCtxs[string(meta.GetID())]
	if !ok {
		now := time.Now()
		txnCtx = &txnContext{
			createAt: now,
			deadline: now.Add(MAX_TXN_COMMIT_LATENCY),
			meta:     meta,
			toCreate: make(map[uint64]*catalog2.Schema),
		}
		h.mu.txnCtxs[string(meta.GetID())] = txnCtx
	}
	h.mu.Unlock()
	txnCtx.reqs = append(txnCtx.reqs, req)
	if r, ok := req.(*db.CreateRelationReq); ok {
		// Does this place need
		schema, err := DefsToSchema(r.Name, r.Defs)
		if err != nil {
			return err
		}
		txnCtx.toCreate[r.RelationId] = schema
	}
	return nil
}

func (h *Handle) HandlePreCommitWrite(
	ctx context.Context,
	meta txn.TxnMeta,
	req *api.PrecommitWriteCmd,
	resp *api.SyncLogTailResp) (err error) {
	var e any

	es := req.EntryList

	for len(es) > 0 {
		e, es, err = catalog.ParseEntryList(es)
		if err != nil {
			return err
		}
		switch cmds := e.(type) {
		case []catalog.CreateDatabase:
			for _, cmd := range cmds {
				req := &db.CreateDatabaseReq{
					Name:       cmd.Name,
					CreateSql:  cmd.CreateSql,
					DatabaseId: cmd.DatabaseId,
					AccessInfo: db.AccessInfo{
						UserID:    cmd.Creator,
						RoleID:    cmd.Owner,
						AccountID: cmd.AccountId,
					},
					DatTyp: cmd.DatTyp,
				}
				if err = h.CacheTxnRequest(ctx, meta, req,
					new(db.CreateDatabaseResp)); err != nil {
					return err
				}
			}
		case []catalog.CreateTable:
			for _, cmd := range cmds {
				req := &db.CreateRelationReq{
					AccessInfo: db.AccessInfo{
						UserID:    cmd.Creator,
						RoleID:    cmd.Owner,
						AccountID: cmd.AccountId,
					},
					Name:         cmd.Name,
					RelationId:   cmd.TableId,
					DatabaseName: cmd.DatabaseName,
					DatabaseID:   cmd.DatabaseId,
					Defs:         cmd.Defs,
				}
				if err = h.CacheTxnRequest(ctx, meta, req,
					new(db.CreateRelationResp)); err != nil {
					return err
				}
			}
		case []catalog.UpdateConstraint:
			for _, cmd := range cmds {
				req := api.NewUpdateConstraintReq(
					cmd.DatabaseId,
					cmd.TableId,
					string(cmd.Constraint))
				if err = h.CacheTxnRequest(ctx, meta, req, nil); err != nil {
					return err
				}
			}
		case []*api.AlterTableReq:
			for _, cmd := range cmds {
				if err = h.CacheTxnRequest(ctx, meta, cmd, nil); err != nil {
					return err
				}
			}
		case []catalog.DropDatabase:
			for _, cmd := range cmds {
				req := &db.DropDatabaseReq{
					Name: cmd.Name,
					ID:   cmd.Id,
				}
				if err = h.CacheTxnRequest(ctx, meta, req,
					new(db.DropDatabaseResp)); err != nil {
					return err
				}
			}
		case []catalog.DropOrTruncateTable:
			for _, cmd := range cmds {
				req := &db.DropOrTruncateRelationReq{
					IsDrop:       cmd.IsDrop,
					Name:         cmd.Name,
					ID:           cmd.Id,
					NewId:        cmd.NewId,
					DatabaseName: cmd.DatabaseName,
					DatabaseID:   cmd.DatabaseId,
				}
				if err = h.CacheTxnRequest(ctx, meta, req,
					new(db.DropOrTruncateRelationResp)); err != nil {
					return err
				}
			}
		case *api.Entry:
			//Handle DML
			pe := e.(*api.Entry)
			moBat, err := batch.ProtoBatchToBatch(pe.GetBat())
			if err != nil {
				panic(err)
			}
			req := &db.WriteReq{
				Type:         db.EntryType(pe.EntryType),
				DatabaseId:   pe.GetDatabaseId(),
				TableID:      pe.GetTableId(),
				DatabaseName: pe.GetDatabaseName(),
				TableName:    pe.GetTableName(),
				FileName:     pe.GetFileName(),
				Batch:        moBat,
				PkCheck:      db.PKCheckType(pe.GetPkCheckByDn()),
			}
			if req.FileName != "" {
				rows := catalog.GenRows(req.Batch)
				for _, row := range rows {
					if req.Type == db.EntryInsert {
						//req.Blks[i] = row[catalog.BLOCKMETA_ID_ON_FS_IDX].(uint64)
						//req.MetaLocs[i] = string(row[catalog.BLOCKMETA_METALOC_ON_FS_IDX].([]byte))
						req.MetaLocs = append(req.MetaLocs,
							string(row[0].([]byte)))
					} else {
						//req.DeltaLocs[i] = string(row[0].([]byte))
						req.DeltaLocs = append(req.DeltaLocs,
							string(row[0].([]byte)))
					}
				}
			}
			if err = h.CacheTxnRequest(ctx, meta, req,
				new(db.WriteResp)); err != nil {
				return err
			}
		default:
			panic(moerr.NewNYI(ctx, ""))
		}
	}
	//evaluate all the txn requests.
	return h.EvaluateTxnRequest(ctx, meta)
}

//Handle DDL commands.

func (h *Handle) HandleCreateDatabase(
	ctx context.Context,
	txn txnif.AsyncTxn,
	req *db.CreateDatabaseReq,
	resp *db.CreateDatabaseResp) (err error) {
	_, span := trace.Start(ctx, "HandleCreateDatabase")
	defer span.End()

	common.DoIfInfoEnabled(func() {
		logutil.Infof("[precommit] create database: %+v txn: %s", req, txn.String())
	})
	defer func() {
		common.DoIfDebugEnabled(func() {
			logutil.Debugf("[precommit] create database end txn: %s", txn.String())
		})
	}()

	ctx = context.WithValue(ctx, defines.TenantIDKey{}, req.AccessInfo.AccountID)
	ctx = context.WithValue(ctx, defines.UserIDKey{}, req.AccessInfo.UserID)
	ctx = context.WithValue(ctx, defines.RoleIDKey{}, req.AccessInfo.RoleID)
	ctx = context.WithValue(ctx, defines.DatTypKey{}, req.DatTyp)
	if _, err = txn.CreateDatabaseWithCtx(
		ctx,
		req.Name,
		req.CreateSql,
		req.DatTyp,
		req.DatabaseId); err != nil {
		return
	}
	resp.ID = req.DatabaseId
	return
}

func (h *Handle) HandleDropDatabase(
	ctx context.Context,
	txn txnif.AsyncTxn,
	req *db.DropDatabaseReq,
	resp *db.DropDatabaseResp) (err error) {

	common.DoIfInfoEnabled(func() {
		logutil.Infof("[precommit] drop database: %+v txn: %s", req, txn.String())
	})
	defer func() {
		common.DoIfDebugEnabled(func() {
			logutil.Debugf("[precommit] drop database end: %s", txn.String())
		})
	}()

	if _, err = txn.DropDatabaseByID(req.ID); err != nil {
		return
	}
	resp.ID = req.ID
	return
}

func (h *Handle) HandleCreateRelation(
	ctx context.Context,
	txn txnif.AsyncTxn,
	req *db.CreateRelationReq,
	resp *db.CreateRelationResp) (err error) {

	common.DoIfInfoEnabled(func() {
		logutil.Infof("[precommit] create relation: %+v txn: %s", req, txn.String())
	})
	defer func() {
		// do not turn it on in prod. This print outputs multiple duplicate lines
		common.DoIfDebugEnabled(func() {
			logutil.Debugf("[precommit] create relation end txn: %s", txn.String())
		})
	}()

	ctx = context.WithValue(ctx, defines.TenantIDKey{}, req.AccessInfo.AccountID)
	ctx = context.WithValue(ctx, defines.UserIDKey{}, req.AccessInfo.UserID)
	ctx = context.WithValue(ctx, defines.RoleIDKey{}, req.AccessInfo.RoleID)
	dbH, err := txn.GetDatabaseWithCtx(ctx, req.DatabaseName)
	if err != nil {
		return
	}

	if err = CreateRelation(ctx, dbH, req.Name, req.RelationId, req.Defs); err != nil {
		return
	}

	resp.ID = req.RelationId
	return
}

func (h *Handle) HandleDropOrTruncateRelation(
	ctx context.Context,
	txn txnif.AsyncTxn,
	req *db.DropOrTruncateRelationReq,
	resp *db.DropOrTruncateRelationResp) (err error) {

	common.DoIfInfoEnabled(func() {
		logutil.Infof("[precommit] drop/truncate relation: %+v txn: %s", req, txn.String())
	})
	defer func() {
		common.DoIfDebugEnabled(func() {
			logutil.Debugf("[precommit] drop/truncate relation end txn: %s", txn.String())
		})
	}()

	db, err := txn.GetDatabaseByID(req.DatabaseID)
	if err != nil {
		return
	}

	if req.IsDrop {
		_, err = db.DropRelationByID(req.ID)
		return
	}
	_, err = db.TruncateByID(req.ID, req.NewId)
	return err
}

// HandleWrite Handle DML commands
func (h *Handle) HandleWrite(
	ctx context.Context,
	txn txnif.AsyncTxn,
	req *db.WriteReq,
	resp *db.WriteResp) (err error) {
	defer func() {
		if req.Cancel != nil {
			req.Cancel()
		}
	}()
	ctx = perfcounter.WithCounterSetFrom(ctx, h.db.Opts.Ctx)
	switch req.PkCheck {
	case db.FullDedup:
		txn.SetDedupType(txnif.FullDedup)
	case db.IncrementalDedup:
		if h.db.Opts.IncrementalDedup {
			txn.SetDedupType(txnif.IncrementalDedup)
		} else {
			txn.SetDedupType(txnif.FullSkipWorkSpaceDedup)
		}
	case db.FullSkipWorkspaceDedup:
		txn.SetDedupType(txnif.FullSkipWorkSpaceDedup)
	}
	common.DoIfDebugEnabled(func() {
		logutil.Debugf("[precommit] handle write typ: %v, %d-%s, %d-%s txn: %s",
			req.Type, req.TableID,
			req.TableName, req.DatabaseId, req.DatabaseName,
			txn.String(),
		)
		logutil.Debugf("[precommit] write batch: %s", common.DebugMoBatch(req.Batch))
	})
	var dbase handle.Database
	var tb handle.Relation
	defer func() {
		common.DoIfDebugEnabled(func() {
			logutil.Debugf("[precommit] handle write end txn: %s", txn.String())
		})
		if err != nil && moerr.IsMoErrCode(err, moerr.ErrDuplicateEntry) && (strings.HasPrefix(req.TableName, "bmsql") || strings.HasPrefix(req.TableName, "sbtest")) {
			logutil.Infof("[precommit] dup handle catalog on dup %s ", tb.GetMeta().(*catalog2.TableEntry).PPString(common.PPL1, 0, ""))
		}
	}()

	dbase, err = txn.GetDatabaseByID(req.DatabaseId)
	if err != nil {
		return
	}

	tb, err = dbase.GetRelationByID(req.TableID)
	if err != nil {
		return
	}

	if req.Type == db.EntryInsert {
		//Add blocks which had been bulk-loaded into S3 into table.
		if req.FileName != "" {
			fmt.Printf("append %s table by metaloc, txn:%s\n",
				req.TableName,
				hex.EncodeToString(txn.GetCtx()))
			locations := make([]objectio.Location, 0)
			for _, metLoc := range req.MetaLocs {
				location, err := blockio.EncodeLocationFromString(metLoc)
				if err != nil {
					return err
				}
				locations = append(locations, location)
			}
			err = tb.AddBlksWithMetaLoc(ctx, locations)
			return
		}
		//check the input batch passed by cn is valid.
		len := 0
		for i, vec := range req.Batch.Vecs {
			if vec == nil {
				logutil.Errorf("the vec:%d in req.Batch is nil", i)
				panic("invalid vector : vector is nil")
			}
			if vec.Length() == 0 {
				logutil.Errorf("the vec:%d in req.Batch is empty", i)
				panic("invalid vector: vector is empty")
			}
			if i == 0 {
				len = vec.Length()
			}
			if vec.Length() != len {
				logutil.Errorf("the length of vec:%d in req.Batch is not equal to the first vec", i)
				panic("invalid batch : the length of vectors in batch is not the same")
			}
		}
		//Appends a batch of data into table.
		err = AppendDataToTable(ctx, tb, req.Batch)
		return
	}

	//handle delete
	if req.FileName != "" {
		//fmt.Printf("delete %s rows by deltaloc, txn:%s\n",
		//	req.TableName,
		//	hex.EncodeToString(txn.GetCtx()))
		//wait for loading deleted row-id done.
		nctx := context.Background()
		if deadline, ok := ctx.Deadline(); ok {
			_, req.Cancel = context.WithTimeout(nctx, time.Until(deadline))
		}
		rowidIdx := 0
		pkIdx := 1
		for _, key := range req.DeltaLocs {
			var location objectio.Location
			location, err = blockio.EncodeLocationFromString(key)
			if err != nil {
				return err
			}
			var ok bool
			var bat *batch.Batch
			bat, err = blockio.LoadColumns(
				ctx,
				[]uint16{uint16(rowidIdx), uint16(pkIdx)},
				nil,
				h.db.Runtime.Fs.Service,
				location,
				nil,
			)
			if err != nil {
				return
			}
			blkids := getBlkIDsFromRowids(bat.Vecs[0])
			id := tb.GetMeta().(*catalog2.TableEntry).AsCommonID()
			if len(blkids) == 1 {
				for blkID := range blkids {
					id.BlockID = blkID
				}
				ok, err = tb.TryDeleteByDeltaloc(id, location)
				if err != nil {
					return
				}
				if ok {
					continue
				}
				logutil.Warnf("blk %v try delete by deltaloc failed", id.BlockID.String())
			} else {
				logutil.Warnf("multiply blocks in one deltalocation")
			}
			rowIDVec := containers.ToDNVector(bat.Vecs[0])
			defer rowIDVec.Close()
			pkVec := containers.ToDNVector(bat.Vecs[1])
			//defer pkVec.Close()
			if err = tb.DeleteByPhyAddrKeys(rowIDVec, pkVec); err != nil {
				return
			}
		}
		return
	}
	if len(req.Batch.Vecs) != 2 {
		panic(fmt.Sprintf("req.Batch.Vecs length is %d, should be 2", len(req.Batch.Vecs)))
	}
	rowIDVec := containers.ToDNVector(req.Batch.GetVector(0))
	defer rowIDVec.Close()
	pkVec := containers.ToDNVector(req.Batch.GetVector(1))
	//defer pkVec.Close()
	err = tb.DeleteByPhyAddrKeys(rowIDVec, pkVec)
	return
}

func getBlkIDsFromRowids(vec *vector.Vector) map[types.Blockid]struct{} {
	rowids := vector.MustFixedCol[types.Rowid](vec)
	blkids := make(map[types.Blockid]struct{})
	for _, rowid := range rowids {
		blkID := *rowid.BorrowBlockID()
		blkids[blkID] = struct{}{}
	}
	return blkids
}

func (h *Handle) HandleAlterTable(
	ctx context.Context,
	txn txnif.AsyncTxn,
	req *api.AlterTableReq,
	resp *db.WriteResp) (err error) {
	common.DoIfInfoEnabled(func() {
		logutil.Debugf("[precommit] alter table: %v txn: %s", req.String(), txn.String())
	})

	dbase, err := txn.GetDatabaseByID(req.DbId)
	if err != nil {
		return
	}

	tbl, err := dbase.GetRelationByID(req.TableId)
	if err != nil {
		return
	}

	return tbl.AlterTable(ctx, req)
}

func (h *Handle) HandleAddFaultPoint(
	ctx context.Context,
	meta txn.TxnMeta,
	req *db.FaultPoint,
	resp *api.SyncLogTailResp) (func(), error) {
	if req.Name == db.EnableFaultInjection {
		fault.Enable()
		return nil, nil
	} else if req.Name == db.DisableFaultInjection {
		fault.Disable()
		return nil, nil
	}
	return nil, h.db.AddFaultPoint(ctx, req.Name, req.Freq, req.Action, req.Iarg, req.Sarg)
}

func openTAE(ctx context.Context, targetDir string, opt *options.Options) (tae *db.DB, err error) {

	if targetDir != "" {
		mask := syscall.Umask(0)
		if err := os.MkdirAll(targetDir, os.FileMode(0755)); err != nil {
			syscall.Umask(mask)
			logutil.Infof("Recreate dir error:%v", err)
			return nil, err
		}
		syscall.Umask(mask)
		tae, err = db.Open(ctx, targetDir+"/tae", opt)
		if err != nil {
			logutil.Warnf("Open tae failed. error:%v", err)
			return nil, err
		}
		return tae, nil
	}

	tae, err = db.Open(ctx, targetDir, opt)
	if err != nil {
		logutil.Warnf("Open tae failed. error:%v", err)
		return nil, err
	}
	return
}<|MERGE_RESOLUTION|>--- conflicted
+++ resolved
@@ -17,10 +17,7 @@
 import (
 	"bytes"
 	"context"
-<<<<<<< HEAD
 	"encoding/hex"
-=======
->>>>>>> 495379d7
 	"fmt"
 	"os"
 	"strings"
@@ -957,9 +954,6 @@
 
 	//handle delete
 	if req.FileName != "" {
-		//fmt.Printf("delete %s rows by deltaloc, txn:%s\n",
-		//	req.TableName,
-		//	hex.EncodeToString(txn.GetCtx()))
 		//wait for loading deleted row-id done.
 		nctx := context.Background()
 		if deadline, ok := ctx.Deadline(); ok {
