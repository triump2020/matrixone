// Copyright 2021 - 2022 Matrix Origin
//
// Licensed under the Apache License, Version 2.0 (the "License");
// you may not use this file except in compliance with the License.
// You may obtain a copy of the License at
//
//      http://www.apache.org/licenses/LICENSE-2.0
//
// Unless required by applicable law or agreed to in writing, software
// distributed under the License is distributed on an "AS IS" BASIS,
// WITHOUT WARRANTIES OR CONDITIONS OF ANY KIND, either express or implied.
// See the License for the specific language governing permissions and
// limitations under the License.

package rpc

import (
	"bytes"
	"context"
	"fmt"
	catalog2 "github.com/matrixorigin/matrixone/pkg/vm/engine/tae/catalog"
	"github.com/matrixorigin/matrixone/pkg/vm/engine/tae/containers"
	"github.com/matrixorigin/matrixone/pkg/vm/engine/tae/dataio/blockio"
	"github.com/matrixorigin/matrixone/pkg/vm/engine/tae/tasks"
	"os"
	"sync"
	"syscall"
	"time"

	"github.com/matrixorigin/matrixone/pkg/defines"
	"go.uber.org/zap"

	"github.com/matrixorigin/matrixone/pkg/catalog"
	"github.com/matrixorigin/matrixone/pkg/common/moerr"
	"github.com/matrixorigin/matrixone/pkg/container/batch"
	"github.com/matrixorigin/matrixone/pkg/container/types"
	"github.com/matrixorigin/matrixone/pkg/container/vector"
	"github.com/matrixorigin/matrixone/pkg/logutil"
	apipb "github.com/matrixorigin/matrixone/pkg/pb/api"
	"github.com/matrixorigin/matrixone/pkg/pb/timestamp"
	"github.com/matrixorigin/matrixone/pkg/pb/txn"
	"github.com/matrixorigin/matrixone/pkg/util/trace"
	"github.com/matrixorigin/matrixone/pkg/vm/engine/tae/common"
	"github.com/matrixorigin/matrixone/pkg/vm/engine/tae/db"
	"github.com/matrixorigin/matrixone/pkg/vm/engine/tae/logtail"
	"github.com/matrixorigin/matrixone/pkg/vm/engine/tae/moengine"
	"github.com/matrixorigin/matrixone/pkg/vm/engine/tae/options"
)

// TODO::GC the abandoned txn.
type Handle struct {
	eng moengine.TxnEngine
	mu  struct {
		sync.RWMutex
		//map txn id to txnContext.
		txnCtxs map[string]*txnContext
	}
	jobScheduler tasks.JobScheduler
}

type txnContext struct {
	//createAt is used to GC the abandoned txn.
	createAt time.Time
	meta     txn.TxnMeta
	reqs     []any
	//the table to create by this txn.
	toCreate map[uint64]*catalog2.Schema
}

func (h *Handle) GetTxnEngine() moengine.TxnEngine {
	return h.eng
}

func NewTAEHandle(path string, opt *options.Options) *Handle {
	if path == "" {
		path = "./store"
	}
	tae, err := openTAE(path, opt)
	if err != nil {
		panic(err)
	}

	h := &Handle{
		eng:          moengine.NewEngine(tae),
		jobScheduler: tasks.NewParallelJobScheduler(100),
	}
	h.mu.txnCtxs = make(map[string]*txnContext)
	return h
}

func (h *Handle) HandleCommit(
	ctx context.Context,
	meta txn.TxnMeta) (err error) {
	h.mu.RLock()
	txnCtx, ok := h.mu.txnCtxs[string(meta.GetID())]
	h.mu.RUnlock()
	//Handle precommit-write command for 1PC
	var txn moengine.Txn
	if ok {
		for _, e := range txnCtx.reqs {
			switch req := e.(type) {
			case *db.CreateDatabaseReq:
				err = h.HandleCreateDatabase(
					ctx,
					meta,
					req,
					&db.CreateDatabaseResp{},
				)
			case *db.CreateRelationReq:
				err = h.HandleCreateRelation(
					ctx,
					meta,
					req,
					&db.CreateRelationResp{},
				)
			case *db.DropDatabaseReq:
				err = h.HandleDropDatabase(
					ctx,
					meta,
					req,
					&db.DropDatabaseResp{},
				)
			case *db.DropOrTruncateRelationReq:
				err = h.HandleDropOrTruncateRelation(
					ctx,
					meta,
					req,
					&db.DropOrTruncateRelationResp{},
				)
			case *db.UpdateConstraintReq:
				err = h.HandleUpdateConstraint(
					ctx,
					meta,
					req,
					&db.UpdateConstraintResp{},
				)
			case *db.WriteReq:
				err = h.HandleWrite(
					ctx,
					meta,
					req,
					&db.WriteResp{},
				)
			default:
				panic(moerr.NewNYI(ctx, "Pls implement me"))
			}
			//Need to roll back the txn.
			if err != nil {
				txn, _ = h.eng.GetTxnByID(meta.GetID())
				txn.Rollback()
				return
			}
		}
	}
	txn, err = h.eng.GetTxnByID(meta.GetID())
	if err != nil {
		return
	}
	//if txn is 2PC ,need to set commit timestamp passed by coordinator.
	if txn.Is2PC() {
		txn.SetCommitTS(types.TimestampToTS(meta.GetCommitTS()))
	}
	err = txn.Commit()

	//delete the txn's context.
	h.mu.Lock()
	delete(h.mu.txnCtxs, string(meta.GetID()))
	h.mu.Unlock()
	return
}

func (h *Handle) HandleRollback(
	ctx context.Context,
	meta txn.TxnMeta) (err error) {
	h.mu.Lock()
	_, ok := h.mu.txnCtxs[string(meta.GetID())]
	delete(h.mu.txnCtxs, string(meta.GetID()))
	h.mu.Unlock()
	//Rollback after pre-commit write.
	if ok {
		return
	}
	var txn moengine.Txn
	txn, err = h.eng.GetTxnByID(meta.GetID())

	if err != nil {
		return err
	}
	err = txn.Rollback()
	return
}

func (h *Handle) HandleCommitting(
	ctx context.Context,
	meta txn.TxnMeta) (err error) {
	var txn moengine.Txn
	txn, err = h.eng.GetTxnByID(meta.GetID())
	if err != nil {
		return err
	}
	txn.SetCommitTS(types.TimestampToTS(meta.GetCommitTS()))
	err = txn.Committing()
	return
}

func (h *Handle) HandlePrepare(
	ctx context.Context,
	meta txn.TxnMeta) (pts timestamp.Timestamp, err error) {
	h.mu.RLock()
	txnCtx, ok := h.mu.txnCtxs[string(meta.GetID())]
	h.mu.RUnlock()
	var txn moengine.Txn
	if ok {
		//handle pre-commit write for 2PC
		for _, e := range txnCtx.reqs {
			switch req := e.(type) {
			case *db.CreateDatabaseReq:
				err = h.HandleCreateDatabase(
					ctx,
					meta,
					req,
					&db.CreateDatabaseResp{},
				)
			case *db.CreateRelationReq:
				err = h.HandleCreateRelation(
					ctx,
					meta,
					req,
					&db.CreateRelationResp{},
				)
			case *db.DropDatabaseReq:
				err = h.HandleDropDatabase(
					ctx,
					meta,
					req,
					&db.DropDatabaseResp{},
				)
			case *db.DropOrTruncateRelationReq:
				err = h.HandleDropOrTruncateRelation(
					ctx,
					meta,
					req,
					&db.DropOrTruncateRelationResp{},
				)
			case *db.UpdateConstraintReq:
				err = h.HandleUpdateConstraint(
					ctx,
					meta,
					req,
					&db.UpdateConstraintResp{},
				)
			case *db.WriteReq:
				err = h.HandleWrite(
					ctx,
					meta,
					req,
					&db.WriteResp{},
				)
			default:
				panic(moerr.NewNYI(ctx, "Pls implement me"))
			}
			//need to rollback the txn
			if err != nil {
				txn, _ = h.eng.GetTxnByID(meta.GetID())
				txn.Rollback()
				return
			}
		}
	}
	txn, err = h.eng.GetTxnByID(meta.GetID())
	if err != nil {
		return timestamp.Timestamp{}, err
	}
	participants := make([]uint64, 0, len(meta.GetDNShards()))
	for _, shard := range meta.GetDNShards() {
		participants = append(participants, shard.GetShardID())
	}
	txn.SetParticipants(participants)
	var ts types.TS
	ts, err = txn.Prepare()
	pts = ts.ToTimestamp()
	//delete the txn's context.
	h.mu.Lock()
	delete(h.mu.txnCtxs, string(meta.GetID()))
	h.mu.Unlock()
	return
}

func (h *Handle) HandleStartRecovery(
	ctx context.Context,
	ch chan txn.TxnMeta) {
	//panic(moerr.NewNYI("HandleStartRecovery is not implemented yet"))
	//TODO:: 1.  Get the 2PC transactions which be in prepared or
	//           committing state from txn engine's recovery.
	//       2.  Feed these transaction into ch.
	close(ch)
}

func (h *Handle) HandleClose(ctx context.Context) (err error) {
	//FIXME::should wait txn request's job done?
	h.jobScheduler.Stop()
	return h.eng.Close()
}

func (h *Handle) HandleDestroy(ctx context.Context) (err error) {
	//FIXME::should wait txn request's job done?
	h.jobScheduler.Stop()
	return h.eng.Destroy()
}

func (h *Handle) HandleGetLogTail(
	ctx context.Context,
	meta txn.TxnMeta,
	req apipb.SyncLogTailReq,
	resp *apipb.SyncLogTailResp) (err error) {
	tae := h.eng.GetTAE(context.Background())
	res, err := logtail.HandleSyncLogTailReq(
		tae.BGCheckpointRunner,
		tae.LogtailMgr,
		tae.Catalog,
		req,
		true)
	if err != nil {
		return err
	}
	*resp = res
	return nil
}

func (h *Handle) HandleFlushTable(
	ctx context.Context,
	meta txn.TxnMeta,
	req db.FlushTable,
	resp *apipb.SyncLogTailResp) (err error) {

	// We use current TS instead of transaction ts.
	// Here, the point of this handle function is to trigger a flush
	// via mo_ctl.  We mimic the behaviour of a real background flush
	// currTs := types.TimestampToTS(meta.GetSnapshotTS())
	currTs := types.BuildTS(time.Now().UTC().UnixNano(), 0)

	err = h.eng.FlushTable(ctx,
		req.AccessInfo.AccountID,
		req.DatabaseID,
		req.TableID,
		currTs)
	return err
}

<<<<<<< HEAD
func (h *Handle) startLoadJobs(
=======
func (h *Handle) HandleForceCheckpoint(
	ctx context.Context,
	meta txn.TxnMeta,
	_ db.FlushTable,
	resp *apipb.SyncLogTailResp) (err error) {

	currTs := types.BuildTS(time.Now().UTC().UnixNano(), 0)

	err = h.eng.ForceCheckpoint(ctx,
		currTs)
	return err
}

func (h *Handle) loadPksFromFS(
>>>>>>> 3195dfa2
	ctx context.Context,
	meta txn.TxnMeta,
	req *db.WriteReq,
) (err error) {
	var locations []string
	var columnTypes []types.Type
	var columnNames []string
	var isNull []bool
	var jobIds []string
	var columnIdx int
	if req.Type == db.EntryInsert {
		//for loading primary keys of blocks
		locations = append(locations, req.MetaLocs...)
		columnTypes = append(columnTypes, req.Schema.GetSingleSortKey().Type)
		columnNames = append(columnNames, req.Schema.GetSingleSortKey().Name)
		columnIdx = req.Schema.GetSingleSortKeyIdx()
		isNull = append(isNull, false)
		req.Jobs = make([]*tasks.Job, len(req.MetaLocs))
		req.JobRes = make([]*tasks.JobResult, len(req.Jobs))
		for i := range req.MetaLocs {
			jobIds = append(jobIds,
				fmt.Sprintf("load-primarykey-%s", req.MetaLocs[i]))
		}
	} else {
		//for loading deleted rowid.
		locations = append(locations, req.DeltaLocs...)
		columnTypes = append(columnTypes, types.T_Rowid.ToType())
		columnIdx = 0
		columnNames = append(columnNames, catalog.Row_ID)
		isNull = append(isNull, false)
		req.Jobs = make([]*tasks.Job, len(req.DeltaLocs))
		req.JobRes = make([]*tasks.JobResult, len(req.Jobs))
		for i := range req.DeltaLocs {
			jobIds = append(jobIds,
				fmt.Sprintf("load-deleted-rowid-%s", req.DeltaLocs[i]))
		}
	}
	//start loading jobs
	for i, v := range locations {
		ctx := context.WithValue(ctx, db.LocationKey{}, v)
		req.Jobs[i] = tasks.NewJob(
			jobIds[i],
			ctx,
			func(ctx context.Context) (jobR *tasks.JobResult) {
				jobR = &tasks.JobResult{}
				loc, ok := ctx.Value(db.LocationKey{}).(string)
				if !ok {
					panic(moerr.NewInternalErrorNoCtx("Miss Location"))
				}
				//reader, err := blockio.NewReader(ctx,
				//	h.eng.GetTAE(ctx).Fs, req.MetaLocs[i])
				reader, err := blockio.NewReader(ctx,
					h.eng.GetTAE(ctx).Fs, loc)
				if err != nil {
					jobR.Err = err
					return
				}
				meta, err := reader.ReadMeta(nil)
				if err != nil {
					jobR.Err = err
					return
				}
				bat, err := reader.LoadBlkColumnsByMetaAndIdx(
					columnTypes,
					columnNames,
					isNull,
					meta,
					columnIdx,
				)
				if err != nil {
					jobR.Err = err
					return
				}
				jobR.Res = bat.Vecs[0]
				return
			},
		)
		if err = h.jobScheduler.Schedule(req.Jobs[i]); err != nil {
			return err
		}
	}
	return
}

// EvaluateTxnRequest only evaluate the request ,do not change the state machine of TxnEngine.
func (h *Handle) EvaluateTxnRequest(
	ctx context.Context,
	meta txn.TxnMeta,
) (err error) {
	h.mu.RLock()
	txnCtx := h.mu.txnCtxs[string(meta.GetID())]
	h.mu.RUnlock()
	for _, e := range txnCtx.reqs {
		if r, ok := e.(*db.WriteReq); ok {
			if r.FileName != "" {
				if r.Type == db.EntryInsert {
					v, ok := txnCtx.toCreate[r.TableID]
					if !ok {
						txn, err := h.eng.GetOrCreateTxnWithMeta(
							nil,
							meta.GetID(),
							types.TimestampToTS(meta.GetSnapshotTS()))
						if err != nil {
							return err
						}
						dbase, err := h.eng.GetDatabaseByID(ctx, r.DatabaseId, txn)
						if err != nil {
							return err
						}
						tb, err := dbase.GetRelationByID(ctx, r.TableID)
						if err != nil {
							return err
						}
						r.Schema = tb.GetSchema(ctx)
					} else {
						r.Schema = v
					}
					if r.Schema.HasPK() {
						//start to load primary keys
						return h.startLoadJobs(ctx, meta, r)
					}
					return
				}
				//start to load deleted row ids
				return h.startLoadJobs(ctx, meta, r)
			}
		}
	}
	return
}

func (h *Handle) CacheTxnRequest(
	ctx context.Context,
	meta txn.TxnMeta,
	req any,
	rsp any) (err error) {
	h.mu.Lock()
	txnCtx, ok := h.mu.txnCtxs[string(meta.GetID())]
	if !ok {
		txnCtx = &txnContext{
			createAt: time.Now(),
			meta:     meta,
			toCreate: make(map[uint64]*catalog2.Schema),
		}
		h.mu.txnCtxs[string(meta.GetID())] = txnCtx
	}
	h.mu.Unlock()
	txnCtx.reqs = append(txnCtx.reqs, req)
	if r, ok := req.(*db.CreateRelationReq); ok {
		schema, err := moengine.HandleDefsToSchema(r.Name, r.Defs)
		if err != nil {
			return err
		}
		txnCtx.toCreate[r.RelationId] = schema
	}
	return nil
}

func (h *Handle) HandlePreCommitWrite(
	ctx context.Context,
	meta txn.TxnMeta,
	req apipb.PrecommitWriteCmd,
	resp *apipb.SyncLogTailResp) (err error) {
	var e any

	es := req.EntryList

	for len(es) > 0 {
		e, es, err = catalog.ParseEntryList(es)
		if err != nil {
			return err
		}
		switch cmds := e.(type) {
		case []catalog.CreateDatabase:
			for _, cmd := range cmds {
				req := &db.CreateDatabaseReq{
					Name:       cmd.Name,
					CreateSql:  cmd.CreateSql,
					DatabaseId: cmd.DatabaseId,
					AccessInfo: db.AccessInfo{
						UserID:    cmd.Creator,
						RoleID:    cmd.Owner,
						AccountID: cmd.AccountId,
					},
				}
				if err = h.CacheTxnRequest(ctx, meta, req,
					new(db.CreateDatabaseResp)); err != nil {
					return err
				}
			}
		case []catalog.CreateTable:
			for _, cmd := range cmds {
				req := &db.CreateRelationReq{
					AccessInfo: db.AccessInfo{
						UserID:    cmd.Creator,
						RoleID:    cmd.Owner,
						AccountID: cmd.AccountId,
					},
					Name:         cmd.Name,
					RelationId:   cmd.TableId,
					DatabaseName: cmd.DatabaseName,
					DatabaseID:   cmd.DatabaseId,
					Defs:         cmd.Defs,
				}
				if err = h.CacheTxnRequest(ctx, meta, req,
					new(db.CreateRelationResp)); err != nil {
					return err
				}
			}
		case []catalog.UpdateConstraint:
			for _, cmd := range cmds {
				req := &db.UpdateConstraintReq{
					TableName:    cmd.TableName,
					TableId:      cmd.TableId,
					DatabaseName: cmd.DatabaseName,
					DatabaseId:   cmd.DatabaseId,
					Constraint:   cmd.Constraint,
				}
				if err = h.CacheTxnRequest(ctx, meta, req,
					new(db.UpdateConstraintResp)); err != nil {
					return err
				}
			}
		case []catalog.DropDatabase:
			for _, cmd := range cmds {
				req := &db.DropDatabaseReq{
					Name: cmd.Name,
					ID:   cmd.Id,
				}
				if err = h.CacheTxnRequest(ctx, meta, req,
					new(db.DropDatabaseResp)); err != nil {
					return err
				}
			}
		case []catalog.DropOrTruncateTable:
			for _, cmd := range cmds {
				req := &db.DropOrTruncateRelationReq{
					IsDrop:       cmd.IsDrop,
					Name:         cmd.Name,
					ID:           cmd.Id,
					NewId:        cmd.NewId,
					DatabaseName: cmd.DatabaseName,
					DatabaseID:   cmd.DatabaseId,
				}
				if err = h.CacheTxnRequest(ctx, meta, req,
					new(db.DropOrTruncateRelationResp)); err != nil {
					return err
				}
			}
		case *apipb.Entry:
			//Handle DML
			pe := e.(*apipb.Entry)
			moBat, err := batch.ProtoBatchToBatch(pe.GetBat())
			if err != nil {
				panic(err)
			}
			req := &db.WriteReq{
				Type:       db.EntryType(pe.EntryType),
				DatabaseId: pe.GetDatabaseId(),
				TableID:    pe.GetTableId(),
				//SegID:        pe.GetSegmentId(),
				DatabaseName: pe.GetDatabaseName(),
				TableName:    pe.GetTableName(),
				FileName:     pe.GetFileName(),
				Batch:        moBat,
			}
			if req.FileName != "" {
				rows := catalog.GenRows(req.Batch)
				for _, row := range rows {
					if req.Type == db.EntryInsert {
						//req.Blks[i] = row[catalog.BLOCKMETA_ID_ON_FS_IDX].(uint64)
						//req.MetaLocs[i] = string(row[catalog.BLOCKMETA_METALOC_ON_FS_IDX].([]byte))
						req.MetaLocs = append(req.MetaLocs,
							string(row[0].([]byte)))
					} else {
						//req.DeltaLocs[i] = string(row[0].([]byte))
						req.DeltaLocs = append(req.DeltaLocs,
							string(row[0].([]byte)))
					}
				}
			}
			if err = h.CacheTxnRequest(ctx, meta, req,
				new(db.WriteResp)); err != nil {
				return err
			}
		default:
			panic(moerr.NewNYI(ctx, ""))
		}
	}
	//evaluate all the txn requests.
	return h.EvaluateTxnRequest(ctx, meta)
}

//Handle DDL commands.

func (h *Handle) HandleCreateDatabase(
	ctx context.Context,
	meta txn.TxnMeta,
	req *db.CreateDatabaseReq,
	resp *db.CreateDatabaseResp) (err error) {
	_, span := trace.Start(ctx, "HandleCreateDatabase")
	defer span.End()

	txn, err := h.eng.GetOrCreateTxnWithMeta(nil, meta.GetID(),
		types.TimestampToTS(meta.GetSnapshotTS()))
	if err != nil {
		return err
	}

	logutil.Infof("[precommit] create database: %+v\n txn: %s\n", req, txn.String())
	defer func() {
		logutil.Infof("[precommit] create database end txn: %s\n", txn.String())
	}()

	ctx = context.WithValue(ctx, defines.TenantIDKey{}, req.AccessInfo.AccountID)
	ctx = context.WithValue(ctx, defines.UserIDKey{}, req.AccessInfo.UserID)
	ctx = context.WithValue(ctx, defines.RoleIDKey{}, req.AccessInfo.RoleID)
	err = h.eng.CreateDatabaseWithID(ctx, req.Name, req.CreateSql, req.DatabaseId, txn)
	if err != nil {
		return
	}
	resp.ID = req.DatabaseId
	return
}

func (h *Handle) HandleDropDatabase(
	ctx context.Context,
	meta txn.TxnMeta,
	req *db.DropDatabaseReq,
	resp *db.DropDatabaseResp) (err error) {

	txn, err := h.eng.GetOrCreateTxnWithMeta(nil, meta.GetID(),
		types.TimestampToTS(meta.GetSnapshotTS()))
	if err != nil {
		return err
	}

	logutil.Infof("[precommit] drop database: %+v\n txn: %s\n", req, txn.String())
	defer func() {
		logutil.Infof("[precommit] drop database end: %s\n", txn.String())
	}()

	if err = h.eng.DropDatabaseByID(ctx, req.ID, txn); err != nil {
		return
	}
	resp.ID = req.ID
	return
}

func (h *Handle) HandleCreateRelation(
	ctx context.Context,
	meta txn.TxnMeta,
	req *db.CreateRelationReq,
	resp *db.CreateRelationResp) (err error) {

	txn, err := h.eng.GetOrCreateTxnWithMeta(nil, meta.GetID(),
		types.TimestampToTS(meta.GetSnapshotTS()))
	if err != nil {
		return
	}

	logutil.Infof("[precommit] create relation: %+v\n txn: %s\n", req, txn.String())
	defer func() {
		logutil.Infof("[precommit] create relation end txn: %s\n", txn.String())
	}()

	ctx = context.WithValue(ctx, defines.TenantIDKey{}, req.AccessInfo.AccountID)
	ctx = context.WithValue(ctx, defines.UserIDKey{}, req.AccessInfo.UserID)
	ctx = context.WithValue(ctx, defines.RoleIDKey{}, req.AccessInfo.RoleID)
	db, err := h.eng.GetDatabase(ctx, req.DatabaseName, txn)
	if err != nil {
		return
	}

	err = db.CreateRelationWithID(ctx, req.Name, req.RelationId, req.Defs)
	if err != nil {
		return
	}

	resp.ID = req.RelationId
	return
}

func (h *Handle) HandleDropOrTruncateRelation(
	ctx context.Context,
	meta txn.TxnMeta,
	req *db.DropOrTruncateRelationReq,
	resp *db.DropOrTruncateRelationResp) (err error) {

	txn, err := h.eng.GetOrCreateTxnWithMeta(nil, meta.GetID(),
		types.TimestampToTS(meta.GetSnapshotTS()))
	if err != nil {
		return
	}

	logutil.Infof("[precommit] drop/truncate relation: %+v\n txn: %s\n", req, txn.String())
	defer func() {
		logutil.Infof("[precommit] drop/truncate relation end txn: %s\n", txn.String())
	}()

	db, err := h.eng.GetDatabaseByID(ctx, req.DatabaseID, txn)
	if err != nil {
		return
	}

	if req.IsDrop {
		err = db.DropRelationByID(ctx, req.ID)
		if err != nil {
			return
		}
		return
	}
	err = db.TruncateRelationByID(ctx, req.ID, req.NewId)
	return err
}

// HandleWrite Handle DML commands
func (h *Handle) HandleWrite(
	ctx context.Context,
	meta txn.TxnMeta,
	req *db.WriteReq,
	resp *db.WriteResp) (err error) {
	txn, err := h.eng.GetOrCreateTxnWithMeta(nil, meta.GetID(),
		types.TimestampToTS(meta.GetSnapshotTS()))
	if err != nil {
		return
	}

	logutil.Infof("[precommit] handle write typ: %v, %d-%s, %d-%s\n txn: %s\n",
		req.Type, req.TableID,
		req.TableName, req.DatabaseId, req.DatabaseName,
		txn.String(),
	)
	logutil.Debugf("[precommit] write batch: %s\n", debugMoBatch(req.Batch))
	defer func() {
		logutil.Infof("[precommit] handle write end txn: %s\n", txn.String())
	}()

	dbase, err := h.eng.GetDatabaseByID(ctx, req.DatabaseId, txn)
	if err != nil {
		return
	}

	tb, err := dbase.GetRelationByID(ctx, req.TableID)
	if err != nil {
		return
	}

	if req.Type == db.EntryInsert {
		//Add blocks which had been bulk-loaded into S3 into table.
		if req.FileName != "" {
			//wait for loading primary key done.
			var pkVecs []containers.Vector
			for i, job := range req.Jobs {
				req.JobRes[i] = job.WaitDone()
				if req.JobRes[i].Err != nil {
					return req.JobRes[i].Err
				}
				pkVecs = append(
					pkVecs,
					req.JobRes[i].Res.(containers.Vector))
			}
			err = tb.AddBlksWithMetaLoc(
				ctx,
				pkVecs,
				req.FileName,
				req.MetaLocs,
				0)
			return
		}
		//Appends a batch of data into table.
		err = tb.Write(ctx, req.Batch)
		return
	}
	//handle delete
	if req.FileName != "" {
		//wait for loading deleted row-id done.
		for i, job := range req.Jobs {
			req.JobRes[i] = job.WaitDone()
			if req.JobRes[i].Err != nil {
				return req.JobRes[i].Err
			}
			rowidVec := req.JobRes[i].Res.(containers.Vector)
			//FIXME::??
			//defer taeVec.Close()
			//TODO::check whether rowid is generated by DN in debug mode.
			// IsGeneratedByDN(rowidVec)
			tb.DeleteByPhyAddrKeys(ctx, containers.UnmarshalToMoVec(rowidVec))
		}
		return
	}
	err = tb.DeleteByPhyAddrKeys(ctx, req.Batch.GetVector(0))
	return
}

func (h *Handle) HandleUpdateConstraint(
	ctx context.Context,
	meta txn.TxnMeta,
	req *db.UpdateConstraintReq,
	resp *db.UpdateConstraintResp) (err error) {
	txn, err := h.eng.GetOrCreateTxnWithMeta(nil, meta.GetID(),
		types.TimestampToTS(meta.GetSnapshotTS()))
	if err != nil {
		return err
	}

	cstr := req.Constraint
	req.Constraint = nil
	logutil.Infof("[precommit] update cstr: %+v cstr %d bytes\n txn: %s\n", req, len(cstr), txn.String())

	dbase, err := h.eng.GetDatabaseByID(ctx, req.DatabaseId, txn)
	if err != nil {
		return
	}

	tbl, err := dbase.GetRelationByID(ctx, req.TableId)
	if err != nil {
		return
	}

	tbl.UpdateConstraintWithBin(ctx, cstr)

	return nil
}

func vec2Str[T any](vec []T, typ types.Type, originalLen int) string {
	var w bytes.Buffer
	_, _ = w.WriteString(fmt.Sprintf("[%d]: ", originalLen))
	first := true
	for i := 0; i < len(vec); i++ {
		if !first {
			_ = w.WriteByte(',')
		}
		_, _ = w.WriteString(common.TypeStringValue(typ, vec[i]))
		first = false
	}
	return w.String()
}

func moVec2String(v *vector.Vector, printN int) string {
	switch v.Typ.Oid {
	case types.T_bool:
		return vec2Str(vector.MustTCols[bool](v)[:printN], v.Typ, v.Length())
	case types.T_int8:
		return vec2Str(vector.MustTCols[int8](v)[:printN], v.Typ, v.Length())
	case types.T_int16:
		return vec2Str(vector.MustTCols[int16](v)[:printN], v.Typ, v.Length())
	case types.T_int32:
		return vec2Str(vector.MustTCols[int32](v)[:printN], v.Typ, v.Length())
	case types.T_int64:
		return vec2Str(vector.MustTCols[int64](v)[:printN], v.Typ, v.Length())
	case types.T_uint8:
		return vec2Str(vector.MustTCols[uint8](v)[:printN], v.Typ, v.Length())
	case types.T_uint16:
		return vec2Str(vector.MustTCols[uint16](v)[:printN], v.Typ, v.Length())
	case types.T_uint32:
		return vec2Str(vector.MustTCols[uint32](v)[:printN], v.Typ, v.Length())
	case types.T_uint64:
		return vec2Str(vector.MustTCols[uint64](v)[:printN], v.Typ, v.Length())
	case types.T_float32:
		return vec2Str(vector.MustTCols[float32](v)[:printN], v.Typ, v.Length())
	case types.T_float64:
		return vec2Str(vector.MustTCols[float64](v)[:printN], v.Typ, v.Length())
	case types.T_date:
		return vec2Str(vector.MustTCols[types.Date](v)[:printN], v.Typ, v.Length())
	case types.T_datetime:
		return vec2Str(vector.MustTCols[types.Datetime](v)[:printN], v.Typ, v.Length())
	case types.T_time:
		return vec2Str(vector.MustTCols[types.Time](v)[:printN], v.Typ, v.Length())
	case types.T_timestamp:
		return vec2Str(vector.MustTCols[types.Timestamp](v)[:printN], v.Typ, v.Length())
	case types.T_decimal64:
		return vec2Str(vector.MustTCols[types.Decimal64](v)[:printN], v.Typ, v.Length())
	case types.T_decimal128:
		return vec2Str(vector.MustTCols[types.Decimal128](v)[:printN], v.Typ, v.Length())
	case types.T_uuid:
		return vec2Str(vector.MustTCols[types.Uuid](v)[:printN], v.Typ, v.Length())
	case types.T_TS:
		return vec2Str(vector.MustTCols[types.TS](v)[:printN], v.Typ, v.Length())
	case types.T_Rowid:
		return vec2Str(vector.MustTCols[types.Rowid](v)[:printN], v.Typ, v.Length())
	}
	if v.Typ.IsVarlen() {
		return vec2Str(vector.MustBytesCols(v), types.T_varchar.ToType(), v.Length())
	}
	return fmt.Sprintf("unkown type vec... %v", v.Typ)
}

func debugMoBatch(moBat *batch.Batch) string {
	if !logutil.GetSkip1Logger().Core().Enabled(zap.DebugLevel) {
		return "not debug level"
	}
	printN := moBat.Length()
	if printN > logtail.PrintN {
		printN = logtail.PrintN
	}
	buf := new(bytes.Buffer)
	for i, vec := range moBat.Vecs {
		fmt.Fprintf(buf, "[%v] = %v\n", moBat.Attrs[i], moVec2String(vec, printN))
	}
	return buf.String()
}

func openTAE(targetDir string, opt *options.Options) (tae *db.DB, err error) {

	if targetDir != "" {
		mask := syscall.Umask(0)
		if err := os.MkdirAll(targetDir, os.FileMode(0755)); err != nil {
			syscall.Umask(mask)
			logutil.Infof("Recreate dir error:%v\n", err)
			return nil, err
		}
		syscall.Umask(mask)
		tae, err = db.Open(targetDir+"/tae", opt)
		if err != nil {
			logutil.Infof("Open tae failed. error:%v", err)
			return nil, err
		}
		return tae, nil
	}

	tae, err = db.Open(targetDir, opt)
	if err != nil {
		logutil.Infof("Open tae failed. error:%v", err)
		return nil, err
	}
	return
}<|MERGE_RESOLUTION|>--- conflicted
+++ resolved
@@ -347,9 +347,6 @@
 	return err
 }
 
-<<<<<<< HEAD
-func (h *Handle) startLoadJobs(
-=======
 func (h *Handle) HandleForceCheckpoint(
 	ctx context.Context,
 	meta txn.TxnMeta,
@@ -363,8 +360,7 @@
 	return err
 }
 
-func (h *Handle) loadPksFromFS(
->>>>>>> 3195dfa2
+func (h *Handle) startLoadJobs(
 	ctx context.Context,
 	meta txn.TxnMeta,
 	req *db.WriteReq,
