// Copyright 2021 Matrix Origin
//
// Licensed under the Apache License, Version 2.0 (the "License");
// you may not use this file except in compliance with the License.
// You may obtain a copy of the License at
//
//      http://www.apache.org/licenses/LICENSE-2.0
//
// Unless required by applicable law or agreed to in writing, software
// distributed under the License is distributed on an "AS IS" BASIS,
// WITHOUT WARRANTIES OR CONDITIONS OF ANY KIND, either express or implied.
// See the License for the specific language governing permissions and
// limitations under the License.

package blockio

import (
	"context"
	"math"
	"time"

	"go.uber.org/zap"

	"github.com/matrixorigin/matrixone/pkg/common/mpool"
	"github.com/matrixorigin/matrixone/pkg/container/batch"
	"github.com/matrixorigin/matrixone/pkg/container/nulls"
	"github.com/matrixorigin/matrixone/pkg/container/types"
	"github.com/matrixorigin/matrixone/pkg/container/vector"
	"github.com/matrixorigin/matrixone/pkg/fileservice"
	"github.com/matrixorigin/matrixone/pkg/logutil"
	"github.com/matrixorigin/matrixone/pkg/objectio"
	"github.com/matrixorigin/matrixone/pkg/pb/timestamp"
	v2 "github.com/matrixorigin/matrixone/pkg/util/metric/v2"
	"github.com/matrixorigin/matrixone/pkg/vm/engine"
)

type ReadFilterSearchFuncType func([]*vector.Vector) []int64

type BlockReadFilter struct {
	HasFakePK          bool
	Valid              bool
	SortedSearchFunc   ReadFilterSearchFuncType
	UnSortedSearchFunc ReadFilterSearchFuncType
}

// ReadDataByFilter only read block data from storage by filter, don't apply deletes.
func ReadDataByFilter(
	ctx context.Context,
	sid string,
	info *objectio.BlockInfoInProgress,
	ds engine.DataSource,
	columns []uint16,
	colTypes []types.Type,
	ts types.TS,
	searchFunc ReadFilterSearchFuncType,
	fs fileservice.FileService,
	mp *mpool.MPool,
<<<<<<< HEAD
	tableName string,
) (sels []int32, err error) {
=======
) (sels []int64, err error) {
>>>>>>> 53e61730
	bat, release, err := LoadColumns(ctx, columns, colTypes, fs, info.MetaLocation(), mp, fileservice.Policy(0))
	if err != nil {
		return
	}
	defer release()

	sels = searchFunc(bat.Vecs)
	//sels, err = ds.ApplyTombstones(ctx, info.BlockID, sels)
	sels, err = ds.ApplyTombstonesInProgress(ctx, info.BlockID, sels)
	if err != nil {
		return
	}
	return
}

// BlockDataReadNoCopy only read block data from storage, don't apply deletes.
func BlockDataReadNoCopy(
	ctx context.Context,
	sid string,
	info *objectio.BlockInfoInProgress,
	ds engine.DataSource,
	columns []uint16,
	colTypes []types.Type,
	ts types.TS,
	fs fileservice.FileService,
	mp *mpool.MPool,
	vp engine.VectorPool,
	policy fileservice.Policy,
) (*batch.Batch, *nulls.Bitmap, func(), error) {
	if logutil.GetSkip1Logger().Core().Enabled(zap.DebugLevel) {
		logutil.Debugf("read block %s, columns %v, types %v", info.BlockID.String(), columns, colTypes)
	}

	var (
		rowidPos   int
		deleteMask nulls.Bitmap
		loaded     *batch.Batch
		release    func()
		err        error
	)

<<<<<<< HEAD
	defer func() {
		if err != nil {
			if release != nil {
				release()
=======
	// deslect deleted rows from sels
	if !deleteMask.IsEmpty() {
		var rows []int64
		for _, row := range sels {
			if !deleteMask.Contains(uint64(row)) {
				rows = append(rows, row)
>>>>>>> 53e61730
			}
		}
	}()

	// read block data from storage specified by meta location
	if loaded, rowidPos, deleteMask, release, err = readBlockDataInprogress(
		ctx, columns, colTypes, info, ts, fs, mp, vp, policy,
	); err != nil {
		return nil, nil, nil, err
	}
	//tombstones, err := ds.GetTombstones(ctx, info.BlockID)
	tombstones, err := ds.GetTombstonesInProgress(ctx, info.BlockID)
	if err != nil {
		return nil, nil, nil, err
	}

	// merge deletes from tombstones
	deleteMask.Merge(tombstones)

	// build rowid column if needed
	if rowidPos >= 0 {
		if loaded.Vecs[rowidPos], err = buildRowidColumnInProgress(
			info, nil, mp, vp,
		); err != nil {

			return nil, nil, nil, err
		}
		release = func() {
			release()
			loaded.Vecs[rowidPos].Free(mp)
		}
	}
	loaded.SetRowCount(loaded.Vecs[0].Length())
	return loaded, &deleteMask, release, nil
}

// BlockDataRead only read block data from storage, don't apply deletes.
func BlockDataRead(
	ctx context.Context,
	sid string,
	info *objectio.BlockInfoInProgress,
	ds engine.DataSource,
	columns []uint16,
	colTypes []types.Type,
	ts timestamp.Timestamp,
	filterSeqnums []uint16,
	filterColTypes []types.Type,
	filter BlockReadFilter,
	fs fileservice.FileService,
	mp *mpool.MPool,
	vp engine.VectorPool,
	policy fileservice.Policy,
	tableName string,
) (*batch.Batch, error) {
	if logutil.GetSkip1Logger().Core().Enabled(zap.DebugLevel) {
		logutil.Debugf("read block %s, columns %v, types %v", info.BlockID.String(), columns, colTypes)
	}

	var (
		sels []int64
		err  error
	)

	var searchFunc ReadFilterSearchFuncType
	if (filter.HasFakePK || !info.Sorted) && filter.UnSortedSearchFunc != nil {
		searchFunc = filter.UnSortedSearchFunc
	} else if info.Sorted && filter.SortedSearchFunc != nil {
		searchFunc = filter.SortedSearchFunc
	}

	if searchFunc != nil {
		if sels, err = ReadDataByFilter(
			ctx, sid, info, ds, filterSeqnums, filterColTypes,
			types.TimestampToTS(ts), searchFunc, fs, mp, tableName,
		); err != nil {
			return nil, err
		}
		v2.TaskSelReadFilterTotal.Inc()
		if len(sels) == 0 {
			RecordReadFilterSelectivity(sid, 1, 1)
			v2.TaskSelReadFilterHit.Inc()
		} else {
			RecordReadFilterSelectivity(sid, 0, 1)
		}

		if len(sels) == 0 {
			result := batch.NewWithSize(len(colTypes))
			for i, typ := range colTypes {
				if vp == nil {
					result.Vecs[i] = vector.NewVec(typ)
				} else {
					result.Vecs[i] = vp.GetVector(typ)
				}
			}
			return result, nil
		}
	}

	columnBatch, err := BlockDataReadInner(
		ctx, sid, info, ds, columns, colTypes,
		types.TimestampToTS(ts), sels, fs, mp, vp, policy,
	)
	if err != nil {
		return nil, err
	}

	columnBatch.SetRowCount(columnBatch.Vecs[0].Length())
	return columnBatch, nil
}

func BlockCompactionRead(
	ctx context.Context,
	location objectio.Location,
	deletes []int64,
	seqnums []uint16,
	colTypes []types.Type,
	fs fileservice.FileService,
	mp *mpool.MPool,
) (*batch.Batch, error) {

	loaded, release, err := LoadColumns(ctx, seqnums, colTypes, fs, location, mp, fileservice.Policy(0))
	if err != nil {
		return nil, err
	}
	defer release()
	if len(deletes) == 0 {
		return loaded, nil
	}
	result := batch.NewWithSize(len(loaded.Vecs))
	for i, col := range loaded.Vecs {
		typ := *col.GetType()
		result.Vecs[i] = vector.NewVec(typ)
		if err = vector.GetUnionAllFunction(typ, mp)(result.Vecs[i], col); err != nil {
			break
		}
		result.Vecs[i].Shrink(deletes, true)
	}

	if err != nil {
		for _, col := range result.Vecs {
			if col != nil {
				col.Free(mp)
			}
		}
		return nil, err
	}
	result.SetRowCount(result.Vecs[0].Length())
	return result, nil
}

// BlockDataReadInner only read data,don't apply deletes.
func BlockDataReadInner(
	ctx context.Context,
	sid string,
	info *objectio.BlockInfoInProgress,
	ds engine.DataSource,
	columns []uint16,
	colTypes []types.Type,
	ts types.TS,
	selectRows []int64, // if selectRows is not empty, it was already filtered by filter
	fs fileservice.FileService,
	mp *mpool.MPool,
	vp engine.VectorPool,
	policy fileservice.Policy,
) (result *batch.Batch, err error) {
	var (
		rowidPos    int
		deletedRows []int64
		deleteMask  nulls.Bitmap
		loaded      *batch.Batch
		release     func()
	)

	// read block data from storage specified by meta location
	if loaded, rowidPos, deleteMask, release, err = readBlockDataInprogress(
		ctx, columns, colTypes, info, ts, fs, mp, vp, policy,
	); err != nil {
		return
	}
	defer release()
	// assemble result batch for return
	result = batch.NewWithSize(len(loaded.Vecs))

	if len(selectRows) > 0 {
		// NOTE: it always goes here if there is a filter and the block is sorted
		// and there are selected rows after applying the filter and delete mask

		// build rowid column if needed
		if rowidPos >= 0 {
			if loaded.Vecs[rowidPos], err = buildRowidColumnInProgress(
				info, selectRows, mp, vp,
			); err != nil {
				return
			}
		}

		// assemble result batch only with selected rows
		for i, col := range loaded.Vecs {
			typ := *col.GetType()
			if typ.Oid == types.T_Rowid {
				result.Vecs[i] = col
				continue
			}
			if vp == nil {
				result.Vecs[i] = vector.NewVec(typ)
			} else {
				result.Vecs[i] = vp.GetVector(typ)
			}
			if err = result.Vecs[i].PreExtendWithArea(len(selectRows), 0, mp); err != nil {
				break
			}
			if err = result.Vecs[i].Union(col, selectRows, mp); err != nil {
				break
			}
		}
		if err != nil {
			for _, col := range result.Vecs {
				if col != nil {
					col.Free(mp)
				}
			}
		}
		return
	}

	//tombstones, err := ds.GetTombstones(ctx, info.BlockID)
	tombstones, err := ds.GetTombstonesInProgress(ctx, info.BlockID)
	if err != nil {
		return
	}

	// merge deletes from tombstones
	deleteMask.Merge(tombstones)

	// Note: it always goes here if no filter or the block is not sorted

	// transform delete mask to deleted rows
	// TODO: avoid this transformation
	if !deleteMask.IsEmpty() {
		deletedRows = deleteMask.ToI64Arrary()
		// logutil.Debugf("deleted/length: %d/%d=%f",
		// 	len(deletedRows),
		// 	loaded.Vecs[0].Length(),
		// 	float64(len(deletedRows))/float64(loaded.Vecs[0].Length()))
	}

	// build rowid column if needed
	if rowidPos >= 0 {
		if loaded.Vecs[rowidPos], err = buildRowidColumnInProgress(
			info, nil, mp, vp,
		); err != nil {
			return
		}
	}

	// assemble result batch
	for i, col := range loaded.Vecs {
		typ := *col.GetType()

		if typ.Oid == types.T_Rowid {
			// rowid is already allocted by the mpool, no need to create a new vector
			result.Vecs[i] = col
		} else {
			// for other types, we need to create a new vector
			if vp == nil {
				result.Vecs[i] = vector.NewVec(typ)
			} else {
				result.Vecs[i] = vp.GetVector(typ)
			}
			// copy the data from loaded vector to result vector
			// TODO: avoid this allocation and copy
			if err = vector.GetUnionAllFunction(typ, mp)(result.Vecs[i], col); err != nil {
				break
			}
		}
		if len(deletedRows) > 0 {
			result.Vecs[i].Shrink(deletedRows, true)
		}
	}

	// if any error happens, free the result batch allocated
	if err != nil {
		for _, col := range result.Vecs {
			if col != nil {
				col.Free(mp)
			}
		}
	}
	return
}

func getRowsIdIndex(colIndexes []uint16, colTypes []types.Type) (int, []uint16, []types.Type) {
	idx := -1
	for i, typ := range colTypes {
		if typ.Oid == types.T_Rowid {
			idx = i
			break
		}
	}
	if idx < 0 {
		return idx, colIndexes, colTypes
	}
	idxes := make([]uint16, 0, len(colTypes)-1)
	typs := make([]types.Type, 0, len(colTypes)-1)
	idxes = append(idxes, colIndexes[:idx]...)
	idxes = append(idxes, colIndexes[idx+1:]...)
	typs = append(typs, colTypes[:idx]...)
	typs = append(typs, colTypes[idx+1:]...)
	return idx, idxes, typs
}

<<<<<<< HEAD
func buildRowidColumnInProgress(
	info *objectio.BlockInfoInProgress,
	sels []int32,
=======
func buildRowidColumn(
	info *objectio.BlockInfo,
	sels []int64,
>>>>>>> 53e61730
	m *mpool.MPool,
	vp engine.VectorPool,
) (col *vector.Vector, err error) {
	if vp == nil {
		col = vector.NewVec(objectio.RowidType)
	} else {
		col = vp.GetVector(objectio.RowidType)
	}
	if len(sels) == 0 {
		err = objectio.ConstructRowidColumnTo(
			col,
			&info.BlockID,
			0,
			info.MetaLocation().Rows(),
			m,
		)
	} else {
		err = objectio.ConstructRowidColumnToWithSels(
			col,
			&info.BlockID,
			sels,
			m,
		)
	}
	if err != nil {
		col.Free(m)
		col = nil
	}
	return
}

func readBlockDataInprogress(
	ctx context.Context,
	colIndexes []uint16,
	colTypes []types.Type,
	info *objectio.BlockInfoInProgress,
	ts types.TS,
	fs fileservice.FileService,
	m *mpool.MPool,
	vp engine.VectorPool,
	policy fileservice.Policy,
) (bat *batch.Batch, rowidPos int, deleteMask nulls.Bitmap, release func(), err error) {
	rowidPos, idxes, typs := getRowsIdIndex(colIndexes, colTypes)

	readColumns := func(cols []uint16) (result *batch.Batch, loaded *batch.Batch, err error) {
		if len(cols) == 0 && rowidPos >= 0 {
			// only read rowid column on non appendable block, return early
			result = batch.NewWithSize(1)
			// result.Vecs[0] = rowid
			release = func() {}
			return
		}

		if loaded, release, err = LoadColumns(ctx, cols, typs, fs, info.MetaLocation(), m, policy); err != nil {
			return
		}
		colPos := 0
		result = batch.NewWithSize(len(colTypes))
		for i, typ := range colTypes {
			if typ.Oid != types.T_Rowid {
				result.Vecs[i] = loaded.Vecs[colPos]
				colPos++
			}
		}
		return
	}

	readABlkColumns := func(cols []uint16) (result *batch.Batch, deletes nulls.Bitmap, err error) {
		var loaded *batch.Batch
		// appendable block should be filtered by committs
		cols = append(cols, objectio.SEQNUM_COMMITTS, objectio.SEQNUM_ABORT) // committs, aborted

		// no need to add typs, the two columns won't be generated
		if result, loaded, err = readColumns(cols); err != nil {
			return
		}

		t0 := time.Now()
		aborts := vector.MustFixedCol[bool](loaded.Vecs[len(loaded.Vecs)-1])
		commits := vector.MustFixedCol[types.TS](loaded.Vecs[len(loaded.Vecs)-2])
		for i := 0; i < len(commits); i++ {
			if aborts[i] || commits[i].Greater(&ts) {
				deletes.Add(uint64(i))
			}
		}
		logutil.Debugf(
			"blockread %s scan filter cost %v: base %s filter out %v\n ",
			info.BlockID.String(), time.Since(t0), ts.ToString(), deletes.Count())
		return
	}

	if info.EntryState {
		bat, deleteMask, err = readABlkColumns(idxes)
	} else {
		bat, _, err = readColumns(idxes)
	}

	return
}

func ReadBlockDelete(
	ctx context.Context, deltaloc objectio.Location, fs fileservice.FileService,
) (bat *batch.Batch, isPersistedByCN bool, release func(), err error) {
	isPersistedByCN, err = IsPersistedByCN(ctx, deltaloc, fs)
	if err != nil {
		return
	}
	bat, release, err = ReadBlockDeleteBySchema(ctx, deltaloc, fs, isPersistedByCN)
	return
}

func ReadBlockDeleteBySchema(
	ctx context.Context, deltaloc objectio.Location, fs fileservice.FileService, isPersistedByCN bool,
) (bat *batch.Batch, release func(), err error) {
	var cols []uint16
	if isPersistedByCN {
		cols = []uint16{0, 1}
	} else {
		cols = []uint16{0, 1, 2, 3}
	}
	bat, release, err = LoadTombstoneColumns(ctx, cols, nil, fs, deltaloc, nil)
	return
}

func IsPersistedByCN(
	ctx context.Context, deltaloc objectio.Location, fs fileservice.FileService,
) (bool, error) {
	objectMeta, err := objectio.FastLoadObjectMeta(ctx, &deltaloc, false, fs)
	if err != nil {
		return false, err
	}
	meta, ok := objectMeta.TombstoneMeta()
	if !ok {
		meta = objectMeta.MustDataMeta()
	}
	blkmeta := meta.GetBlockMeta(uint32(deltaloc.ID()))
	columnCount := blkmeta.GetColumnCount()
	return columnCount == 2, nil
}

func EvalDeleteRowsByTimestamp(
	deletes *batch.Batch, ts types.TS, blockid *types.Blockid,
) (rows *nulls.Bitmap) {
	if deletes == nil {
		return
	}
	// record visible delete rows
	rows = nulls.NewWithSize(64)

	rowids := vector.MustFixedCol[types.Rowid](deletes.Vecs[0])
	tss := vector.MustFixedCol[types.TS](deletes.Vecs[1])
	aborts := deletes.Vecs[3]

	start, end := FindIntervalForBlock(rowids, blockid)

	for i := start; i < end; i++ {
		abort := vector.GetFixedAt[bool](aborts, i)
		if abort || tss[i].Greater(&ts) {
			continue
		}
		row := rowids[i].GetRowOffset()
		rows.Add(uint64(row))
	}
	return
}

func EvalDeleteRowsByTimestampForDeletesPersistedByCN(
	deletes *batch.Batch, ts types.TS, committs types.TS,
) (rows *nulls.Bitmap) {
	if deletes == nil || ts.Less(&committs) {
		return
	}
	// record visible delete rows
	rows = nulls.NewWithSize(0)
	rowids := vector.MustFixedCol[types.Rowid](deletes.Vecs[0])

	for _, rowid := range rowids {
		row := rowid.GetRowOffset()
		rows.Add(uint64(row))
	}
	return
}

// BlockPrefetch is the interface for cn to call read ahead
// columns  Which columns should be taken for columns
// service  fileservice
// infos [s3object name][block]
func BlockPrefetch(
	sid string,
	idxes []uint16,
	service fileservice.FileService,
	infos []*objectio.BlockInfoInProgress,
	prefetchFile bool,
) error {
	if len(infos) == 0 {
		return nil
	}

	// build reader
	pref, err := BuildPrefetchParams(service, infos[0].MetaLocation())
	if err != nil {
		return err
	}

	// Generate prefetch task
	for i := range infos {
		pref.AddBlock(idxes, []uint16{infos[i].MetaLocation().ID()})
	}

	pref.prefetchFile = prefetchFile
	err = MustGetPipeline(sid).Prefetch(pref)
	if err != nil {
		return err
	}

	return nil
}

func RecordReadDel(
	sid string,
	total, read, bisect time.Duration,
) {
	MustGetPipeline(sid).stats.selectivityStats.RecordReadDel(total, read, bisect)
}

func RecordReadFilterSelectivity(
	sid string,
	hit, total int,
) {
	MustGetPipeline(sid).stats.selectivityStats.RecordReadFilterSelectivity(hit, total)
}

func RecordBlockSelectivity(
	sid string,
	hit, total int,
) {
	MustGetPipeline(sid).stats.selectivityStats.RecordBlockSelectivity(hit, total)
}

func RecordColumnSelectivity(
	sid string,
	hit, total int,
) {
	MustGetPipeline(sid).stats.selectivityStats.RecordColumnSelectivity(hit, total)
}

func ExportSelectivityString(sid string) string {
	return MustGetPipeline(sid).stats.selectivityStats.ExportString()
}

func FindIntervalForBlock(rowids []types.Rowid, id *types.Blockid) (start int, end int) {
	lowRowid := objectio.NewRowid(id, 0)
	highRowid := objectio.NewRowid(id, math.MaxUint32)
	i, j := 0, len(rowids)
	for i < j {
		m := (i + j) / 2
		// first value >= lowRowid
		if !rowids[m].Less(*lowRowid) {
			j = m
		} else {
			i = m + 1
		}
	}
	start = i

	i, j = 0, len(rowids)
	for i < j {
		m := (i + j) / 2
		// first value > highRowid
		if highRowid.Less(rowids[m]) {
			j = m
		} else {
			i = m + 1
		}
	}
	end = i
	return
}<|MERGE_RESOLUTION|>--- conflicted
+++ resolved
@@ -55,12 +55,8 @@
 	searchFunc ReadFilterSearchFuncType,
 	fs fileservice.FileService,
 	mp *mpool.MPool,
-<<<<<<< HEAD
 	tableName string,
-) (sels []int32, err error) {
-=======
 ) (sels []int64, err error) {
->>>>>>> 53e61730
 	bat, release, err := LoadColumns(ctx, columns, colTypes, fs, info.MetaLocation(), mp, fileservice.Policy(0))
 	if err != nil {
 		return
@@ -102,19 +98,10 @@
 		err        error
 	)
 
-<<<<<<< HEAD
 	defer func() {
 		if err != nil {
 			if release != nil {
 				release()
-=======
-	// deslect deleted rows from sels
-	if !deleteMask.IsEmpty() {
-		var rows []int64
-		for _, row := range sels {
-			if !deleteMask.Contains(uint64(row)) {
-				rows = append(rows, row)
->>>>>>> 53e61730
 			}
 		}
 	}()
@@ -426,15 +413,9 @@
 	return idx, idxes, typs
 }
 
-<<<<<<< HEAD
 func buildRowidColumnInProgress(
 	info *objectio.BlockInfoInProgress,
-	sels []int32,
-=======
-func buildRowidColumn(
-	info *objectio.BlockInfo,
 	sels []int64,
->>>>>>> 53e61730
 	m *mpool.MPool,
 	vp engine.VectorPool,
 ) (col *vector.Vector, err error) {
