// Copyright 2021 Matrix Origin
//
// Licensed under the Apache License, Version 2.0 (the "License");
// you may not use this file except in compliance with the License.
// You may obtain a copy of the License at
//
//      http://www.apache.org/licenses/LICENSE-2.0
//
// Unless required by applicable law or agreed to in writing, software
// distributed under the License is distributed on an "AS IS" BASIS,
// WITHOUT WARRANTIES OR CONDITIONS OF ANY KIND, either express or implied.
// See the License for the specific language governing permissions and
// limitations under the License.

package engine

import (
	"bytes"
	"context"
	"encoding/binary"
<<<<<<< HEAD
	"sync/atomic"
=======
	"fmt"
>>>>>>> 4911cd5e
	"time"

	"github.com/matrixorigin/matrixone/pkg/common/mpool"
	"github.com/matrixorigin/matrixone/pkg/compress"
	"github.com/matrixorigin/matrixone/pkg/container/batch"
	"github.com/matrixorigin/matrixone/pkg/container/nulls"
	"github.com/matrixorigin/matrixone/pkg/container/types"
	"github.com/matrixorigin/matrixone/pkg/container/vector"
	"github.com/matrixorigin/matrixone/pkg/objectio"
	"github.com/matrixorigin/matrixone/pkg/pb/api"
	"github.com/matrixorigin/matrixone/pkg/pb/plan"
	pb "github.com/matrixorigin/matrixone/pkg/pb/statsinfo"
	"github.com/matrixorigin/matrixone/pkg/pb/timestamp"
	"github.com/matrixorigin/matrixone/pkg/txn/client"
)

type Nodes []Node

type Node struct {
	Mcpu             int
	Id               string `json:"id"`
	Addr             string `json:"address"`
	Data             RelData
	NeedExpandRanges bool
}

// Attribute is a column
type Attribute struct {
	// IsHide whether the attribute is hidden or not
	IsHidden bool
	// IsRowId whether the attribute is rowid or not
	IsRowId bool
	// Column ID
	ID uint64
	// Name name of attribute, letter case: origin
	Name string
	// Alg compression algorithm
	Alg compress.T
	// Type attribute's type
	Type types.Type
	// DefaultExpr default value of this attribute
	Default *plan.Default
	// to update col when define in create table
	OnUpdate *plan.OnUpdate
	// Primary is primary key or not
	Primary bool
	// Clusterby means sort by this column
	ClusterBy bool
	// Comment of attribute
	Comment string
	// AutoIncrement is auto incr or not
	AutoIncrement bool
	// Seqnum, do not change during the whole lifetime of the table
	Seqnum uint16
	// EnumValues is for enum type
	EnumVlaues string
}

type PropertiesDef struct {
	Properties []Property
}

type Property struct {
	Key   string
	Value string
}

type ClusterByDef struct {
	Name string
}

type Statistics interface {
	Stats(ctx context.Context, sync bool) (*pb.StatsInfo, error)
	Rows(ctx context.Context) (uint64, error)
	Size(ctx context.Context, columnName string) (uint64, error)
}

type IndexTableDef struct {
	Typ      IndexT
	ColNames []string
	Name     string
}

type IndexT int

func (node IndexT) ToString() string {
	switch node {
	case ZoneMap:
		return "ZONEMAP"
	case BsiIndex:
		return "BSI"
	default:
		return "INVAILD"
	}
	//TODO: @arjun fix this later
	// Should this be same as secondary index algo type?
}

const (
	Empty IndexT = iota
	ZoneMap
	BsiIndex
)

type AttributeDef struct {
	Attr Attribute
}

type CommentDef struct {
	Comment string
}

type VersionDef struct {
	Version uint32
}

type PartitionDef struct {
	Partitioned int8
	Partition   string
}

type ViewDef struct {
	View string
}

type IndexDef struct {
	Indexes []*plan.IndexDef
}

type ForeignKeyDef struct {
	Fkeys []*plan.ForeignKeyDef
}

type PrimaryKeyDef struct {
	Pkey *plan.PrimaryKeyDef
}

type RefChildTableDef struct {
	Tables []uint64
}

type StreamConfigsDef struct {
	Configs []*plan.Property
}

type TableDef interface {
	tableDef()

	// ToPBVersion returns corresponding PB struct.
	ToPBVersion() TableDefPB
}

func (*CommentDef) tableDef()    {}
func (*VersionDef) tableDef()    {}
func (*PartitionDef) tableDef()  {}
func (*ViewDef) tableDef()       {}
func (*AttributeDef) tableDef()  {}
func (*IndexTableDef) tableDef() {}
func (*PropertiesDef) tableDef() {}
func (*ClusterByDef) tableDef()  {}
func (*ConstraintDef) tableDef() {}

func (def *CommentDef) ToPBVersion() TableDefPB {
	return TableDefPB{
		Def: &TableDefPB_CommentDef{
			CommentDef: def,
		},
	}
}

func (def *VersionDef) ToPBVersion() TableDefPB {
	return TableDefPB{
		Def: &TableDefPB_VersionDef{
			VersionDef: def,
		},
	}
}

func (def *PartitionDef) ToPBVersion() TableDefPB {
	return TableDefPB{
		Def: &TableDefPB_PartitionDef{
			PartitionDef: def,
		},
	}
}

func (def *ViewDef) ToPBVersion() TableDefPB {
	return TableDefPB{
		Def: &TableDefPB_ViewDef{
			ViewDef: def,
		},
	}
}

func (def *AttributeDef) ToPBVersion() TableDefPB {
	return TableDefPB{
		Def: &TableDefPB_AttributeDef{
			AttributeDef: def,
		},
	}
}

func (def *IndexTableDef) ToPBVersion() TableDefPB {
	return TableDefPB{
		Def: &TableDefPB_IndexTableDef{
			IndexTableDef: def,
		},
	}
}

func (def *PropertiesDef) ToPBVersion() TableDefPB {
	return TableDefPB{
		Def: &TableDefPB_PropertiesDef{
			PropertiesDef: def,
		},
	}
}

func (def *ClusterByDef) ToPBVersion() TableDefPB {
	return TableDefPB{
		Def: &TableDefPB_ClusterByDef{
			ClusterByDef: def,
		},
	}
}

func (def *ConstraintDef) ToPBVersion() TableDefPB {
	cts := make([]ConstraintPB, 0, len(def.Cts))
	for i := 0; i < len(def.Cts); i++ {
		cts = append(cts, def.Cts[i].ToPBVersion())
	}

	return TableDefPB{
		Def: &TableDefPB_ConstraintDefPB{
			ConstraintDefPB: &ConstraintDefPB{
				Cts: cts,
			},
		},
	}
}

func (def *TableDefPB) FromPBVersion() TableDef {
	if r := def.GetCommentDef(); r != nil {
		return r
	}
	if r := def.GetPartitionDef(); r != nil {
		return r
	}
	if r := def.GetViewDef(); r != nil {
		return r
	}
	if r := def.GetAttributeDef(); r != nil {
		return r
	}
	if r := def.GetIndexTableDef(); r != nil {
		return r
	}
	if r := def.GetPropertiesDef(); r != nil {
		return r
	}
	if r := def.GetClusterByDef(); r != nil {
		return r
	}
	if r := def.GetConstraintDefPB(); r != nil {
		return r.FromPBVersion()
	}
	panic("no corresponding type")
}

type ConstraintDef struct {
	Cts []Constraint
}

type ConstraintType int8

const (
	Index ConstraintType = iota
	RefChildTable
	ForeignKey
	PrimaryKey
	StreamConfig
)

type EngineType int8

const (
	Disttae EngineType = iota
	Memory
	UNKNOWN
)

func (def *ConstraintDef) MarshalBinary() (data []byte, err error) {
	buf := bytes.NewBuffer(make([]byte, 0))
	for _, ct := range def.Cts {
		switch def := ct.(type) {
		case *IndexDef:
			if err := binary.Write(buf, binary.BigEndian, Index); err != nil {
				return nil, err
			}
			if err := binary.Write(buf, binary.BigEndian, uint64(len(def.Indexes))); err != nil {
				return nil, err
			}

			for _, indexdef := range def.Indexes {
				bytes, err := indexdef.Marshal()
				if err != nil {
					return nil, err
				}
				if err := binary.Write(buf, binary.BigEndian, uint64(len(bytes))); err != nil {
					return nil, err
				}
				buf.Write(bytes)
			}
		case *RefChildTableDef:
			if err := binary.Write(buf, binary.BigEndian, RefChildTable); err != nil {
				return nil, err
			}
			if err := binary.Write(buf, binary.BigEndian, uint64(len(def.Tables))); err != nil {
				return nil, err
			}
			for _, tblId := range def.Tables {
				if err := binary.Write(buf, binary.BigEndian, tblId); err != nil {
					return nil, err
				}
			}

		case *ForeignKeyDef:
			if err := binary.Write(buf, binary.BigEndian, ForeignKey); err != nil {
				return nil, err
			}
			if err := binary.Write(buf, binary.BigEndian, uint64(len(def.Fkeys))); err != nil {
				return nil, err
			}
			for _, fk := range def.Fkeys {
				bytes, err := fk.Marshal()
				if err != nil {
					return nil, err
				}

				if err := binary.Write(buf, binary.BigEndian, uint64(len(bytes))); err != nil {
					return nil, err
				}
				buf.Write(bytes)
			}
		case *PrimaryKeyDef:
			if err := binary.Write(buf, binary.BigEndian, PrimaryKey); err != nil {
				return nil, err
			}
			bytes, err := def.Pkey.Marshal()
			if err != nil {
				return nil, err
			}
			if err := binary.Write(buf, binary.BigEndian, uint64((len(bytes)))); err != nil {
				return nil, err
			}
			buf.Write(bytes)
		case *StreamConfigsDef:
			if err := binary.Write(buf, binary.BigEndian, StreamConfig); err != nil {
				return nil, err
			}
			if err := binary.Write(buf, binary.BigEndian, uint64(len(def.Configs))); err != nil {
				return nil, err
			}
			for _, c := range def.Configs {
				bytes, err := c.Marshal()
				if err != nil {
					return nil, err
				}
				if err := binary.Write(buf, binary.BigEndian, uint64(len(bytes))); err != nil {
					return nil, err
				}
				buf.Write(bytes)
			}
		}
	}
	return buf.Bytes(), nil
}

func (def *ConstraintDef) UnmarshalBinary(data []byte) error {
	l := 0
	var length uint64
	for l < len(data) {
		typ := ConstraintType(data[l])
		l += 1
		switch typ {
		case Index:
			length = binary.BigEndian.Uint64(data[l : l+8])
			l += 8
			indexes := make([]*plan.IndexDef, length)

			for i := 0; i < int(length); i++ {
				dataLength := binary.BigEndian.Uint64(data[l : l+8])
				l += 8
				indexdef := &plan.IndexDef{}
				err := indexdef.Unmarshal(data[l : l+int(dataLength)])
				if err != nil {
					return err
				}
				l += int(dataLength)
				indexes[i] = indexdef
			}
			def.Cts = append(def.Cts, &IndexDef{indexes})
		case RefChildTable:
			length = binary.BigEndian.Uint64(data[l : l+8])
			l += 8
			tables := make([]uint64, length)
			for i := 0; i < int(length); i++ {
				tblId := binary.BigEndian.Uint64(data[l : l+8])
				l += 8
				tables[i] = tblId
			}
			def.Cts = append(def.Cts, &RefChildTableDef{tables})

		case ForeignKey:
			length = binary.BigEndian.Uint64(data[l : l+8])
			l += 8
			fKeys := make([]*plan.ForeignKeyDef, length)

			for i := 0; i < int(length); i++ {
				dataLength := binary.BigEndian.Uint64(data[l : l+8])
				l += 8
				fKey := &plan.ForeignKeyDef{}
				err := fKey.Unmarshal(data[l : l+int(dataLength)])
				if err != nil {
					return err
				}
				l += int(dataLength)
				fKeys[i] = fKey
			}
			def.Cts = append(def.Cts, &ForeignKeyDef{fKeys})

		case PrimaryKey:
			length = binary.BigEndian.Uint64(data[l : l+8])
			l += 8
			pkey := &plan.PrimaryKeyDef{}
			err := pkey.Unmarshal(data[l : l+int(length)])
			if err != nil {
				return err
			}
			l += int(length)
			def.Cts = append(def.Cts, &PrimaryKeyDef{pkey})
		case StreamConfig:
			length = binary.BigEndian.Uint64(data[l : l+8])
			l += 8
			configs := make([]*plan.Property, length)

			for i := 0; i < int(length); i++ {
				dataLength := binary.BigEndian.Uint64(data[l : l+8])
				l += 8
				config := &plan.Property{}
				err := config.Unmarshal(data[l : l+int(dataLength)])
				if err != nil {
					return err
				}
				l += int(dataLength)
				configs[i] = config
			}
			def.Cts = append(def.Cts, &StreamConfigsDef{configs})
		}
	}
	return nil
}

func (def *ConstraintDefPB) FromPBVersion() *ConstraintDef {
	cts := make([]Constraint, 0, len(def.Cts))
	for i := 0; i < len(def.Cts); i++ {
		cts = append(cts, def.Cts[i].FromPBVersion())
	}
	return &ConstraintDef{
		Cts: cts,
	}
}

func (def *ConstraintPB) FromPBVersion() Constraint {
	if r := def.GetForeignKeyDef(); r != nil {
		return r
	}
	if r := def.GetPrimaryKeyDef(); r != nil {
		return r
	}
	if r := def.GetRefChildTableDef(); r != nil {
		return r
	}
	if r := def.GetIndexDef(); r != nil {
		return r
	}
	if r := def.GetStreamConfigsDef(); r != nil {
		return r
	}
	panic("no corresponding type")
}

// get the primary key definition in the constraint, and return null if there is no primary key
func (def *ConstraintDef) GetPrimaryKeyDef() *PrimaryKeyDef {
	for _, ct := range def.Cts {
		if ctVal, ok := ct.(*PrimaryKeyDef); ok {
			return ctVal
		}
	}
	return nil
}

type Constraint interface {
	constraint()

	// ToPBVersion returns corresponding PB struct.
	ToPBVersion() ConstraintPB
}

// TODO: UniqueIndexDef, SecondaryIndexDef will not be tabledef and need to be moved in Constraint to be able modified
func (*ForeignKeyDef) constraint()    {}
func (*PrimaryKeyDef) constraint()    {}
func (*RefChildTableDef) constraint() {}
func (*IndexDef) constraint()         {}
func (*StreamConfigsDef) constraint() {}

func (def *ForeignKeyDef) ToPBVersion() ConstraintPB {
	return ConstraintPB{
		Ct: &ConstraintPB_ForeignKeyDef{
			ForeignKeyDef: def,
		},
	}
}
func (def *PrimaryKeyDef) ToPBVersion() ConstraintPB {
	return ConstraintPB{
		Ct: &ConstraintPB_PrimaryKeyDef{
			PrimaryKeyDef: def,
		},
	}
}
func (def *RefChildTableDef) ToPBVersion() ConstraintPB {
	return ConstraintPB{
		Ct: &ConstraintPB_RefChildTableDef{
			RefChildTableDef: def,
		},
	}
}
func (def *IndexDef) ToPBVersion() ConstraintPB {
	return ConstraintPB{
		Ct: &ConstraintPB_IndexDef{
			IndexDef: def,
		},
	}
}

func (def *StreamConfigsDef) ToPBVersion() ConstraintPB {
	return ConstraintPB{
		Ct: &ConstraintPB_StreamConfigsDef{
			StreamConfigsDef: def,
		},
	}
}

type TombstoneType uint8

const (
	InvalidTombstoneData TombstoneType = iota
	TombstoneWithDeltaLoc
)

type Tombstoner interface {
	Type() TombstoneType
	String() string
	StringWithPrefix(string) string

	HasTombstones() bool

	MarshalBinaryWithBuffer(w *bytes.Buffer) (uint32, error)

	UnmarshalBinary(buf []byte) error

	ApplyInMemTombstones(
		bid types.Blockid,
		rowsOffset []int32,
		deleted *nulls.Nulls,
	) (left []int32)

	ApplyPersistedTombstones(
		ctx context.Context,
		bid types.Blockid,
		rowsOffset []int32,
		mask *nulls.Nulls,
		apply func(
			ctx2 context.Context,
			loc objectio.Location,
			cts types.TS,
			rowsOffset []int32,
			deleted *nulls.Nulls) (left []int32, err error),
	) (left []int32, err error)
	Merge(other Tombstoner) error
}

type RelDataType uint8

const (
	RelDataEmpty RelDataType = iota
	RelDataShardIDList
	RelDataBlockList
)

type RelData interface {
	// general interface

	GetType() RelDataType
	String() string
	MarshalBinary() ([]byte, error)
	UnmarshalBinary(buf []byte) error
	AttachTombstones(tombstones Tombstoner) error
	GetTombstones() Tombstoner
	DataSlice(begin, end int) RelData

	// GroupByPartitionNum TODO::remove it after refactor of partition table.
	GroupByPartitionNum() map[int16]RelData
	BuildEmptyRelData() RelData
	DataCnt() int

	// specified interface

	// for memory engine shard id list
	GetShardIDList() []uint64
	GetShardID(i int) uint64
	SetShardID(i int, id uint64)
	AppendShardID(id uint64)

	// for block info list
	GetBlockInfoSlice() objectio.BlockInfoSliceInProgress
	GetBlockInfo(i int) objectio.BlockInfoInProgress
	SetBlockInfo(i int, blk objectio.BlockInfoInProgress)
	AppendBlockInfo(blk objectio.BlockInfoInProgress)
}

// ForRangeShardID [begin, end)
func ForRangeShardID(
	begin, end int,
	relData RelData,
	onShardID func(shardID uint64) (bool, error)) error {
	slice := relData.GetShardIDList()

	for idx := begin; idx < end; idx++ {
		if ok, err := onShardID(slice[idx]); !ok || err != nil {
			return err
		}
	}

	return nil
}

// ForRangeBlockInfo [begin, end)
func ForRangeBlockInfo(
	begin, end int,
	relData RelData,
	onBlock func(blk objectio.BlockInfoInProgress) (bool, error)) error {
	slice := relData.GetBlockInfoSlice()
	slice = slice.Slice(begin, end)
	sliceLen := slice.Len()

	for i := 0; i < sliceLen; i++ {
		if ok, err := onBlock(*slice.Get(i)); !ok || err != nil {
			return err
		}
	}

	return nil
}

type DataState uint8

const (
	InMem DataState = iota
	Persisted
	End
)

type DataSource interface {
	Next(
		ctx context.Context,
		cols []string,
		types []types.Type,
		seqNums []uint16,
		memFilter any,
		mp *mpool.MPool,
		vp VectorPool,
		bat *batch.Batch) (*objectio.BlockInfoInProgress, DataState, error)

	ApplyTombstonesInProgress(
		ctx context.Context,
		bid objectio.Blockid,
		rowsOffset []int32) ([]int32, error)

	GetTombstonesInProgress(
		ctx context.Context, bid objectio.Blockid) (deletedRows *nulls.Nulls, err error)

	SetOrderBy(orderby []*plan.OrderBySpec)

	GetOrderBy() []*plan.OrderBySpec

	SetFilterZM(zm objectio.ZoneMap)

	Close()
}

type Ranges interface {
	GetBytes(i int) []byte

	Len() int

	Append([]byte)

	Size() int

	SetBytes([]byte)

	GetAllBytes() []byte

	Slice(i, j int) []byte
}

var _ Ranges = (*objectio.BlockInfoSlice)(nil)

type Relation interface {
	Statistics

	// Ranges Parameters:
	// first parameter: Context
	// second parameter: Slice of expressions used to filter the data.
	// third parameter: Transaction offset used to specify the starting position for reading data.
	Ranges(context.Context, []*plan.Expr, int) (RelData, error)

	//RangesInProgress will substitute the Ranges function in the future.
	//RangesInProgress(context.Context, []*plan.Expr, int) (RelData, error)
	CollectTombstones(ctx context.Context, txnOffset int) (Tombstoner, error)

	TableDefs(context.Context) ([]TableDef, error)

	// Get complete tableDef information, including columns, constraints, partitions, version, comments, etc
	GetTableDef(context.Context) *plan.TableDef
	CopyTableDef(context.Context) *plan.TableDef

	GetPrimaryKeys(context.Context) ([]*Attribute, error)

	GetHideKeys(context.Context) ([]*Attribute, error)

	Write(context.Context, *batch.Batch) error

	Update(context.Context, *batch.Batch) error

	// Delete(context.Context, *vector.Vector, string) error
	Delete(context.Context, *batch.Batch, string) error

	AddTableDef(context.Context, TableDef) error
	DelTableDef(context.Context, TableDef) error

	// only ConstraintDef can be modified
	UpdateConstraint(context.Context, *ConstraintDef) error

	AlterTable(ctx context.Context, c *ConstraintDef, constraint [][]byte) error

	// Support renaming tables within explicit transactions (CN worspace)
	TableRenameInTxn(ctx context.Context, constraint [][]byte) error

	GetTableID(context.Context) uint64

	// GetTableName returns the name of the table.
	GetTableName() string

	GetDBID(context.Context) uint64

	BuildReaders(
		ctx context.Context,
		proc any,
		expr *plan.Expr,
		relData RelData,
		num int,
		txnOffset int,
		orderBy bool) ([]Reader, error)

	TableColumns(ctx context.Context) ([]*Attribute, error)

	//max and min values
	MaxAndMinValues(ctx context.Context) ([][2]any, []uint8, error)

	GetEngineType() EngineType

	GetColumMetadataScanInfo(ctx context.Context, name string) ([]*plan.MetadataScanInfo, error)

	// PrimaryKeysMayBeModified reports whether any rows with any primary keys in keyVector was modified during `from` to `to`
	// If not sure, returns true
	// Initially added for implementing locking rows by primary keys
	PrimaryKeysMayBeModified(ctx context.Context, from types.TS, to types.TS, keyVector *vector.Vector) (bool, error)

	ApproxObjectsNum(ctx context.Context) int
	MergeObjects(ctx context.Context, objstats []objectio.ObjectStats, policyName string, targetObjSize uint32) (*api.MergeCommitEntry, error)
}

type Reader interface {
	Close() error
	Read(context.Context, []string, *plan.Expr, *mpool.MPool, VectorPool) (*batch.Batch, error)
	SetOrderBy([]*plan.OrderBySpec)
	GetOrderBy() []*plan.OrderBySpec
	SetFilterZM(objectio.ZoneMap)
}

type Database interface {
	Relations(context.Context) ([]string, error)
	Relation(context.Context, string, any) (Relation, error)

	Delete(context.Context, string) error
	Create(context.Context, string, []TableDef) error // Create Table - (name, table define)
	Truncate(context.Context, string) (uint64, error)
	GetDatabaseId(context.Context) string
	IsSubscription(context.Context) bool
	GetCreateSql(context.Context) string
}

type LogtailEngine interface {
	// TryToSubscribeTable tries to subscribe a table.
	TryToSubscribeTable(context.Context, uint64, uint64) error
	// UnsubscribeTable unsubscribes a table from logtail client.
	UnsubscribeTable(context.Context, uint64, uint64) error
}

type Engine interface {
	// LogtailEngine has some actions for logtail.
	LogtailEngine

	// transaction interface
	New(ctx context.Context, op client.TxnOperator) error

	// Delete deletes a database
	Delete(ctx context.Context, databaseName string, op client.TxnOperator) error

	// Create creates a database
	Create(ctx context.Context, databaseName string, op client.TxnOperator) error

	// Databases returns all database names
	Databases(ctx context.Context, op client.TxnOperator) (databaseNames []string, err error)

	// Database creates a handle for a database
	Database(ctx context.Context, databaseName string, op client.TxnOperator) (Database, error)

	// Nodes returns all nodes for worker jobs. isInternal, tenant, cnLabel are
	// used to filter CN servers.
	Nodes(isInternal bool, tenant string, username string, cnLabel map[string]string) (cnNodes Nodes, err error)

	// Hints returns hints of engine features
	// return value should not be cached
	// since implementations may update hints after engine had initialized
	Hints() Hints

	BuildBlockReaders(
		ctx context.Context,
		proc any,
		ts timestamp.Timestamp,
		expr *plan.Expr,
		def *plan.TableDef,
		relData RelData,
		num int) ([]Reader, error)

	// Get database name & table name by table id
	GetNameById(ctx context.Context, op client.TxnOperator, tableId uint64) (dbName string, tblName string, err error)

	// Get relation by table id
	GetRelationById(ctx context.Context, op client.TxnOperator, tableId uint64) (dbName string, tblName string, rel Relation, err error)

	// AllocateIDByKey allocate a globally unique ID by key.
	AllocateIDByKey(ctx context.Context, key string) (uint64, error)

	// Stats returns the stats info of the key.
	// If sync is true, wait for the stats info to be updated, else,
	// just return nil if the current stats info has not been initialized.
	Stats(ctx context.Context, key pb.StatsInfoKey, sync bool) *pb.StatsInfo

	GetMessageCenter() any

	GetService() string
}

type VectorPool interface {
	PutBatch(bat *batch.Batch)
	GetVector(typ types.Type) *vector.Vector
}

type Hints struct {
	CommitOrRollbackTimeout time.Duration
}

// EntireEngine is a wrapper for Engine to support temporary table
type EntireEngine struct {
	Engine     Engine // original engine
	TempEngine Engine // new engine for temporarily table
}

func IsMemtable(tblRange []byte) bool {
	return bytes.Equal(tblRange, objectio.EmptyBlockInfoBytes)
}

type EmptyRelationData struct{}

func BuildEmptyRelData() RelData {
	return &EmptyRelationData{}
}

func (rd *EmptyRelationData) String() string {
	return fmt.Sprintf("RelData[%d]", RelDataEmpty)
}

func (rd *EmptyRelationData) GetShardIDList() []uint64 {
	panic("not supported")
}

func (rd *EmptyRelationData) GetShardID(i int) uint64 {
	panic("not supported")
}

func (rd *EmptyRelationData) SetShardID(i int, id uint64) {
	panic("not supported")
}

func (rd *EmptyRelationData) AppendShardID(id uint64) {
	panic("not supported")
}

func (rd *EmptyRelationData) GetBlockInfoSlice() objectio.BlockInfoSliceInProgress {
	panic("not supported")
}

func (rd *EmptyRelationData) GetBlockInfo(i int) objectio.BlockInfoInProgress {
	panic("not supported")
}

func (rd *EmptyRelationData) SetBlockInfo(i int, blk objectio.BlockInfoInProgress) {
	panic("not supported")
}

func (rd *EmptyRelationData) AppendBlockInfo(blk objectio.BlockInfoInProgress) {
	panic("not supported")
}

func (rd *EmptyRelationData) GetType() RelDataType {
	return RelDataEmpty
}

func (rd *EmptyRelationData) MarshalBinary() ([]byte, error) {
	panic("Not Supported")
}

func (rd *EmptyRelationData) UnmarshalBinary(buf []byte) error {
	panic("Not Supported")
}

func (rd *EmptyRelationData) AttachTombstones(tombstones Tombstoner) error {
	panic("Not Supported")
}

func (rd *EmptyRelationData) GetTombstones() Tombstoner {
	panic("Not Supported")
}

func (rd *EmptyRelationData) ForeachDataBlk(begin, end int, f func(blk any) error) error {
	panic("Not Supported")
}

func (rd *EmptyRelationData) GetDataBlk(i int) any {
	panic("Not Supported")
}

func (rd *EmptyRelationData) SetDataBlk(i int, blk any) {
	panic("Not Supported")
}

func (rd *EmptyRelationData) DataSlice(begin, end int) RelData {
	panic("Not Supported")
}

func (rd *EmptyRelationData) GroupByPartitionNum() map[int16]RelData {
	panic("Not Supported")
}

func (rd *EmptyRelationData) AppendDataBlk(blk any) {
	panic("Not Supported")
}

func (rd *EmptyRelationData) BuildEmptyRelData() RelData {
	return &EmptyRelationData{}
}

func (rd *EmptyRelationData) DataCnt() int {
	return 0
}

var forceBuildRemoteDS atomic.Bool
var forceShuffleReader atomic.Bool

func SetForceBuildRemoteDS(force bool) {
	forceBuildRemoteDS.Store(force)
}

func GetForceBuildRemoteDS() bool {
	return forceBuildRemoteDS.Load()
}

func SetForceShuffleReader(force bool) {
	forceShuffleReader.Store(force)
}

func GetForceShuffleReader() bool {
	return forceShuffleReader.Load()
}<|MERGE_RESOLUTION|>--- conflicted
+++ resolved
@@ -18,11 +18,8 @@
 	"bytes"
 	"context"
 	"encoding/binary"
-<<<<<<< HEAD
+	"fmt"
 	"sync/atomic"
-=======
-	"fmt"
->>>>>>> 4911cd5e
 	"time"
 
 	"github.com/matrixorigin/matrixone/pkg/common/mpool"
