--- conflicted
+++ resolved
@@ -72,11 +72,7 @@
 	schema := catalog2.MockSchemaAll(10, 0)
 	schema.Name = tableName
 
-<<<<<<< HEAD
 	defs, err := testutil.EngineTableDefBySchema(schema)
-=======
-	defs, err := catalog2.SchemaToDefs(schema)
->>>>>>> 2f154a06
 	require.Nil(t, err)
 
 	err = db.Create(ctx, tableName, defs)
