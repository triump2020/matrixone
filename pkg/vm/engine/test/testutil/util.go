// Copyright 2024 Matrix Origin
//
// Licensed under the Apache License, Version 2.0 (the "License");
// you may not use this file except in compliance with the License.
// You may obtain a copy of the License at
//
//      http://www.apache.org/licenses/LICENSE-2.0
//
// Unless required by applicable law or agreed to in writing, software
// distributed under the License is distributed on an "AS IS" BASIS,
// WITHOUT WARRANTIES OR CONDITIONS OF ANY KIND, either express or implied.
// See the License for the specific language governing permissions and
// limitations under the License.

package testutil

import (
	"context"
	"fmt"
	"os"
	"os/user"
	"path/filepath"
	"testing"
	"time"

<<<<<<< HEAD
	"github.com/stretchr/testify/assert"
	"github.com/stretchr/testify/require"

	catalog2 "github.com/matrixorigin/matrixone/pkg/catalog"
	"github.com/matrixorigin/matrixone/pkg/common/mpool"
	"github.com/matrixorigin/matrixone/pkg/defines"
	"github.com/matrixorigin/matrixone/pkg/pb/metadata"
	"github.com/matrixorigin/matrixone/pkg/pb/plan"
	"github.com/matrixorigin/matrixone/pkg/pb/timestamp"
	testutil2 "github.com/matrixorigin/matrixone/pkg/testutil"
	"github.com/matrixorigin/matrixone/pkg/vm/engine"
	"github.com/matrixorigin/matrixone/pkg/vm/engine/disttae"
	"github.com/matrixorigin/matrixone/pkg/vm/engine/tae/catalog"
=======
	"github.com/matrixorigin/matrixone/pkg/common/mpool"
	"github.com/matrixorigin/matrixone/pkg/defines"
	"github.com/matrixorigin/matrixone/pkg/pb/metadata"
	"github.com/matrixorigin/matrixone/pkg/txn/client"
	"github.com/matrixorigin/matrixone/pkg/vm/engine"
	catalog2 "github.com/matrixorigin/matrixone/pkg/vm/engine/tae/catalog"
	"github.com/stretchr/testify/assert"
	"github.com/stretchr/testify/require"
>>>>>>> 029a4f02
)

func GetDefaultTestPath(module string, t *testing.T) string {
	usr, _ := user.Current()
	dirName := fmt.Sprintf("%s-ut-workspace", usr.Username)
	return filepath.Join("/tmp", dirName, module, t.Name())
}

func MakeDefaultTestPath(module string, t *testing.T) string {
	path := GetDefaultTestPath(module, t)
	err := os.MkdirAll(path, os.FileMode(0755))
	assert.Nil(t, err)
	return path
}

func RemoveDefaultTestPath(module string, t *testing.T) {
	path := GetDefaultTestPath(module, t)
	os.RemoveAll(path)
}

func InitTestEnv(module string, t *testing.T) string {
	RemoveDefaultTestPath(module, t)
	return MakeDefaultTestPath(module, t)
}

func CreateEngines(ctx context.Context, opts TestOptions,
	t *testing.T) (disttaeEngine *TestDisttaeEngine, taeEngine *TestTxnStorage,
	rpcAgent *MockRPCAgent, mp *mpool.MPool) {

	if v := ctx.Value(defines.TenantIDKey{}); v == nil {
		panic("cannot find account id in ctx")
	}

	var err error

	mp, err = mpool.NewMPool("test", 0, mpool.NoFixed)
	require.Nil(t, err)

	rpcAgent = NewMockLogtailAgent()

	taeEngine, err = NewTestTAEEngine(ctx, "partition_state", t, rpcAgent, opts.TaeEngineOptions)
	require.Nil(t, err)

	disttaeEngine, err = NewTestDisttaeEngine(ctx, mp, taeEngine.GetDB().Runtime.Fs.Service, rpcAgent, taeEngine)
	require.Nil(t, err)

	return
}

func GetDefaultTNShard() metadata.TNShard {
	return metadata.TNShard{
		TNShardRecord: metadata.TNShardRecord{
			ShardID:    0,
			LogShardID: 1,
		},
		ReplicaID: 0x2f,
		Address:   "echo to test",
	}
}

<<<<<<< HEAD
func EngineTableDefBySchema(schema *catalog.Schema) ([]engine.TableDef, error) {
	var defs = make([]engine.TableDef, 0)
	for idx := range schema.ColDefs {
		if schema.ColDefs[idx].Name == catalog2.Row_ID {
			continue
		}

		defs = append(defs, &engine.AttributeDef{
			Attr: engine.Attribute{
				Type:          schema.ColDefs[idx].Type,
				IsRowId:       schema.ColDefs[idx].Name == catalog2.Row_ID,
				Name:          schema.ColDefs[idx].Name,
				ID:            uint64(schema.ColDefs[idx].Idx),
				Primary:       schema.ColDefs[idx].IsPrimary(),
				IsHidden:      schema.ColDefs[idx].IsHidden(),
				Seqnum:        schema.ColDefs[idx].SeqNum,
				ClusterBy:     schema.ColDefs[idx].ClusterBy,
				AutoIncrement: schema.ColDefs[idx].AutoIncrement,
			},
		})
=======
type EnginePack struct {
	D       *TestDisttaeEngine
	T       *TestTxnStorage
	R       *MockRPCAgent
	Mp      *mpool.MPool
	Ctx     context.Context
	t       *testing.T
	cancelF func()
}

func InitEnginePack(opts TestOptions, t *testing.T) *EnginePack {
	ctx := context.WithValue(context.Background(), defines.TenantIDKey{}, uint32(0))
	timeout := opts.Timeout
	if timeout == 0 {
		timeout = 5 * time.Minute
	}
	ctx, cancel := context.WithTimeout(ctx, timeout)
	pack := &EnginePack{
		Ctx:     ctx,
		t:       t,
		cancelF: cancel,
>>>>>>> 029a4f02
	}
	pack.D, pack.T, pack.R, pack.Mp = CreateEngines(pack.Ctx, opts, t)
	return pack
}

func (p *EnginePack) Close() {
	p.cancelF()
	p.D.Close(p.Ctx)
	p.T.Close(true)
	p.R.Close()
}

func (p *EnginePack) StartCNTxn(opts ...client.TxnOption) client.TxnOperator {
	op, err := p.D.NewTxnOperator(p.Ctx, p.D.Now(), opts...)
	require.NoError(p.t, err)
	require.NoError(p.t, p.D.Engine.New(p.Ctx, op))
	return op
}

func (p *EnginePack) CreateDB(txnop client.TxnOperator, dbname string) engine.Database {
	err := p.D.Engine.Create(p.Ctx, dbname, txnop)
	require.NoError(p.t, err)
	db, err := p.D.Engine.Database(p.Ctx, dbname, txnop)
	require.NoError(p.t, err)
	return db
}

func (p *EnginePack) CreateDBAndTables(txnop client.TxnOperator, dbname string, schema ...*catalog2.Schema) (engine.Database, []engine.Relation) {
	db := p.CreateDB(txnop, dbname)
	rels := make([]engine.Relation, 0, len(schema))
	for _, s := range schema {
		defs, err := catalog2.SchemaToDefs(s)
		require.NoError(p.t, err)
		require.NoError(p.t, db.Create(p.Ctx, s.Name, defs))
		tbl, err := db.Relation(p.Ctx, s.Name, nil)
		require.NoError(p.t, err)
		rels = append(rels, tbl)
	}
	return db, rels
}

func (p *EnginePack) CreateTableInDB(txnop client.TxnOperator, dbname string, schema *catalog2.Schema) engine.Relation {
	db, err := p.D.Engine.Database(p.Ctx, dbname, txnop)
	require.NoError(p.t, err)
	defs, err := catalog2.SchemaToDefs(schema)
	require.NoError(p.t, err)
	require.NoError(p.t, db.Create(p.Ctx, schema.Name, defs))
	tbl, err := db.Relation(p.Ctx, schema.Name, nil)
	require.NoError(p.t, err)
	return tbl
}

<<<<<<< HEAD
	return defs, nil
}

func PlanTableDefBySchema(schema *catalog.Schema, tableId uint64, databaseName string) plan.TableDef {
	tblDef := plan.TableDef{
		Pkey: &plan.PrimaryKeyDef{},
	}

	tblDef.Name = schema.Name
	tblDef.TblId = tableId

	for idx := range schema.ColDefs {
		tblDef.Cols = append(tblDef.Cols, &plan.ColDef{
			ColId:     uint64(schema.ColDefs[idx].Idx),
			Name:      schema.ColDefs[idx].Name,
			Hidden:    schema.ColDefs[idx].Hidden,
			NotNull:   !schema.ColDefs[idx].Nullable(),
			TblName:   schema.Name,
			DbName:    databaseName,
			ClusterBy: schema.ColDefs[idx].ClusterBy,
			Primary:   schema.ColDefs[idx].IsPrimary(),
			Pkidx:     int32(schema.GetPrimaryKey().Idx),
			Typ: plan.Type{
				Id:          int32(schema.ColDefs[idx].Type.Oid),
				NotNullable: !schema.ColDefs[idx].Nullable(),
				Width:       schema.ColDefs[idx].Type.Oid.ToType().Width,
			},
			Seqnum: uint32(schema.ColDefs[idx].Idx),
		})
	}

	tblDef.Pkey.PkeyColName = schema.GetPrimaryKey().Name
	tblDef.Pkey.PkeyColId = uint64(schema.GetPrimaryKey().Idx)
	tblDef.Pkey.Names = append(tblDef.Pkey.Names, schema.GetPrimaryKey().Name)
	tblDef.Pkey.CompPkeyCol = nil
	tblDef.Pkey.Cols = append(tblDef.Pkey.Cols, uint64(schema.GetPrimaryKey().Idx))

	tblDef.Name2ColIndex = make(map[string]int32)
	for idx := range schema.ColDefs {
		tblDef.Name2ColIndex[schema.ColDefs[idx].Name] = int32(schema.ColDefs[idx].Idx)
	}

	return tblDef
}

func NewDefaultTableReader(
	ctx context.Context,
	rel engine.Relation,
	databaseName string,
	schema *catalog.Schema,
	expr *plan.Expr,
	mp *mpool.MPool,
	ranges engine.RelData,
	snapshotTS timestamp.Timestamp,
	e *disttae.Engine,
	txnOffset int,
) (*disttae.SingleReaderInProgress, error) {

	tblDef := PlanTableDefBySchema(schema, rel.GetTableID(ctx), databaseName)

	source, err := disttae.BuildLocalDataSource(ctx, rel, ranges, txnOffset)
	if err != nil {
		return nil, err
	}

	r := disttae.NewReader(
		ctx,
		testutil2.NewProcessWithMPool("", mp),
		e,
		&tblDef,
		snapshotTS,
		expr,
		source,
	)

	return &disttae.SingleReaderInProgress{R: r}, nil
=======
func (p *EnginePack) DeleteTableInDB(txnop client.TxnOperator, dbname, tblname string) {
	db, err := p.D.Engine.Database(p.Ctx, dbname, txnop)
	require.NoError(p.t, err)
	require.NoError(p.t, db.Delete(p.Ctx, tblname))
>>>>>>> 029a4f02
}<|MERGE_RESOLUTION|>--- conflicted
+++ resolved
@@ -23,10 +23,6 @@
 	"testing"
 	"time"
 
-<<<<<<< HEAD
-	"github.com/stretchr/testify/assert"
-	"github.com/stretchr/testify/require"
-
 	catalog2 "github.com/matrixorigin/matrixone/pkg/catalog"
 	"github.com/matrixorigin/matrixone/pkg/common/mpool"
 	"github.com/matrixorigin/matrixone/pkg/defines"
@@ -34,19 +30,13 @@
 	"github.com/matrixorigin/matrixone/pkg/pb/plan"
 	"github.com/matrixorigin/matrixone/pkg/pb/timestamp"
 	testutil2 "github.com/matrixorigin/matrixone/pkg/testutil"
-	"github.com/matrixorigin/matrixone/pkg/vm/engine"
-	"github.com/matrixorigin/matrixone/pkg/vm/engine/disttae"
-	"github.com/matrixorigin/matrixone/pkg/vm/engine/tae/catalog"
-=======
-	"github.com/matrixorigin/matrixone/pkg/common/mpool"
-	"github.com/matrixorigin/matrixone/pkg/defines"
-	"github.com/matrixorigin/matrixone/pkg/pb/metadata"
 	"github.com/matrixorigin/matrixone/pkg/txn/client"
 	"github.com/matrixorigin/matrixone/pkg/vm/engine"
 	catalog2 "github.com/matrixorigin/matrixone/pkg/vm/engine/tae/catalog"
 	"github.com/stretchr/testify/assert"
 	"github.com/stretchr/testify/require"
->>>>>>> 029a4f02
+	"github.com/matrixorigin/matrixone/pkg/vm/engine/disttae"
+	"github.com/matrixorigin/matrixone/pkg/vm/engine/tae/catalog"
 )
 
 func GetDefaultTestPath(module string, t *testing.T) string {
@@ -107,28 +97,12 @@
 	}
 }
 
-<<<<<<< HEAD
 func EngineTableDefBySchema(schema *catalog.Schema) ([]engine.TableDef, error) {
 	var defs = make([]engine.TableDef, 0)
 	for idx := range schema.ColDefs {
 		if schema.ColDefs[idx].Name == catalog2.Row_ID {
 			continue
 		}
-
-		defs = append(defs, &engine.AttributeDef{
-			Attr: engine.Attribute{
-				Type:          schema.ColDefs[idx].Type,
-				IsRowId:       schema.ColDefs[idx].Name == catalog2.Row_ID,
-				Name:          schema.ColDefs[idx].Name,
-				ID:            uint64(schema.ColDefs[idx].Idx),
-				Primary:       schema.ColDefs[idx].IsPrimary(),
-				IsHidden:      schema.ColDefs[idx].IsHidden(),
-				Seqnum:        schema.ColDefs[idx].SeqNum,
-				ClusterBy:     schema.ColDefs[idx].ClusterBy,
-				AutoIncrement: schema.ColDefs[idx].AutoIncrement,
-			},
-		})
-=======
 type EnginePack struct {
 	D       *TestDisttaeEngine
 	T       *TestTxnStorage
@@ -150,7 +124,6 @@
 		Ctx:     ctx,
 		t:       t,
 		cancelF: cancel,
->>>>>>> 029a4f02
 	}
 	pack.D, pack.T, pack.R, pack.Mp = CreateEngines(pack.Ctx, opts, t)
 	return pack
@@ -203,8 +176,10 @@
 	return tbl
 }
 
-<<<<<<< HEAD
-	return defs, nil
+func (p *EnginePack) DeleteTableInDB(txnop client.TxnOperator, dbname, tblname string) {
+	db, err := p.D.Engine.Database(p.Ctx, dbname, txnop)
+	require.NoError(p.t, err)
+	require.NoError(p.t, db.Delete(p.Ctx, tblname))
 }
 
 func PlanTableDefBySchema(schema *catalog.Schema, tableId uint64, databaseName string) plan.TableDef {
@@ -280,10 +255,4 @@
 	)
 
 	return &disttae.SingleReaderInProgress{R: r}, nil
-=======
-func (p *EnginePack) DeleteTableInDB(txnop client.TxnOperator, dbname, tblname string) {
-	db, err := p.D.Engine.Database(p.Ctx, dbname, txnop)
-	require.NoError(p.t, err)
-	require.NoError(p.t, db.Delete(p.Ctx, tblname))
->>>>>>> 029a4f02
 }