--- conflicted
+++ resolved
@@ -20,11 +20,8 @@
 	"fmt"
 	"io"
 	"net/http"
-<<<<<<< HEAD
 	"os"
 	"runtime/debug"
-=======
->>>>>>> 48afc2f8
 	gotrace "runtime/trace"
 	"strconv"
 	"time"
