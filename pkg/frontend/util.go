// Copyright 2021 Matrix Origin
//
// Licensed under the Apache License, Version 2.0 (the "License");
// you may not use this file except in compliance with the License.
// You may obtain a copy of the License at
//
//      http://www.apache.org/licenses/LICENSE-2.0
//
// Unless required by applicable law or agreed to in writing, software
// distributed under the License is distributed on an "AS IS" BASIS,
// WITHOUT WARRANTIES OR CONDITIONS OF ANY KIND, either express or implied.
// See the License for the specific language governing permissions and
// limitations under the License.

package frontend

import (
	"bytes"
	"context"
	"fmt"
	"os"
	"runtime"
	"strconv"
	"strings"
	"sync/atomic"
	"time"

	"github.com/matrixorigin/matrixone/pkg/container/batch"
	"github.com/matrixorigin/matrixone/pkg/pb/plan"
	"github.com/matrixorigin/matrixone/pkg/sql/colexec"

	"github.com/matrixorigin/matrixone/pkg/defines"

	"github.com/BurntSushi/toml"
	"github.com/matrixorigin/matrixone/pkg/common/moerr"
	mo_config "github.com/matrixorigin/matrixone/pkg/config"
	"github.com/matrixorigin/matrixone/pkg/container/types"
	"github.com/matrixorigin/matrixone/pkg/container/vector"
	"github.com/matrixorigin/matrixone/pkg/logutil"
	"github.com/matrixorigin/matrixone/pkg/sql/parsers/dialect"
	"github.com/matrixorigin/matrixone/pkg/sql/parsers/tree"
	plan2 "github.com/matrixorigin/matrixone/pkg/sql/plan"
	"github.com/matrixorigin/matrixone/pkg/util/trace"
	"github.com/matrixorigin/matrixone/pkg/util/trace/impl/motrace"
	"github.com/matrixorigin/matrixone/pkg/vm/engine"
	"github.com/matrixorigin/matrixone/pkg/vm/process"
	"go.uber.org/zap"
)

type CloseFlag struct {
	//closed flag
	closed uint32
}

// 1 for closed
// 0 for others
func (cf *CloseFlag) setClosed(value uint32) {
	atomic.StoreUint32(&cf.closed, value)
}

func (cf *CloseFlag) Open() {
	cf.setClosed(0)
}

func (cf *CloseFlag) Close() {
	cf.setClosed(1)
}

func (cf *CloseFlag) IsClosed() bool {
	return atomic.LoadUint32(&cf.closed) != 0
}

func (cf *CloseFlag) IsOpened() bool {
	return atomic.LoadUint32(&cf.closed) == 0
}

func Min(a int, b int) int {
	if a < b {
		return a
	} else {
		return b
	}
}

func Max(a int, b int) int {
	if a < b {
		return b
	} else {
		return a
	}
}

// GetRoutineId gets the routine id
func GetRoutineId() uint64 {
	data := make([]byte, 64)
	data = data[:runtime.Stack(data, false)]
	data = bytes.TrimPrefix(data, []byte("goroutine "))
	data = data[:bytes.IndexByte(data, ' ')]
	id, _ := strconv.ParseUint(string(data), 10, 64)
	return id
}

type Timeout struct {
	//last record of the time
	lastTime atomic.Value //time.Time

	//period
	timeGap time.Duration

	//auto update
	autoUpdate bool
}

func NewTimeout(tg time.Duration, autoUpdateWhenChecked bool) *Timeout {
	ret := &Timeout{
		timeGap:    tg,
		autoUpdate: autoUpdateWhenChecked,
	}
	ret.lastTime.Store(time.Now())
	return ret
}

func (t *Timeout) UpdateTime(tn time.Time) {
	t.lastTime.Store(tn)
}

/*
----------+---------+------------------+--------

	lastTime     Now         lastTime + timeGap

return true  :  is timeout. the lastTime has been updated.
return false :  is not timeout. the lastTime has not been updated.
*/
func (t *Timeout) isTimeout() bool {
	if time.Since(t.lastTime.Load().(time.Time)) <= t.timeGap {
		return false
	}

	if t.autoUpdate {
		t.lastTime.Store(time.Now())
	}
	return true
}

/*
length:
-1, complete string.
0, empty string
>0 , length of characters at the header of the string.
*/
func SubStringFromBegin(str string, length int) string {
	if length == 0 || length < -1 {
		return ""
	}

	if length == -1 {
		return str
	}

	l := Min(len(str), length)
	if l != len(str) {
		return str[:l] + "..."
	}
	return str[:l]
}

/*
path exists in the system
return:
true/false - exists or not.
true/false - file or directory
error
*/
var PathExists = func(path string) (bool, bool, error) {
	fi, err := os.Stat(path)
	if err == nil {
		return true, !fi.IsDir(), nil
	}
	if os.IsNotExist(err) {
		return false, false, err
	}

	return false, false, err
}

/*
MakeDebugInfo prints bytes in multi-lines.
*/
func MakeDebugInfo(data []byte, bytesCount int, bytesPerLine int) string {
	if len(data) == 0 || bytesCount == 0 || bytesPerLine == 0 {
		return ""
	}
	pl := Min(bytesCount, len(data))
	ps := ""
	for i := 0; i < pl; i++ {
		if i > 0 && (i%bytesPerLine == 0) {
			ps += "\n"
		}
		if i%bytesPerLine == 0 {
			ps += fmt.Sprintf("%d", i/bytesPerLine) + " : "
		}
		ps += fmt.Sprintf("%02x ", data[i])
	}
	return ps
}

func getSystemVariables(configFile string) (*mo_config.FrontendParameters, error) {
	sv := &mo_config.FrontendParameters{}
	var err error
	_, err = toml.DecodeFile(configFile, sv)
	if err != nil {
		return nil, err
	}
	return sv, err
}

func getParameterUnit(configFile string, eng engine.Engine, txnClient TxnClient) (*mo_config.ParameterUnit, error) {
	sv, err := getSystemVariables(configFile)
	if err != nil {
		return nil, err
	}
	logutil.Info("Using Dump Storage Engine and Cluster Nodes.")
	pu := mo_config.NewParameterUnit(sv, eng, txnClient, engine.Nodes{})

	return pu, nil
}

// WildcardMatch implements wildcard pattern match algorithm.
// pattern and target are ascii characters
// TODO: add \_ and \%
func WildcardMatch(pattern, target string) bool {
	var p = 0
	var t = 0
	var positionOfPercentPlusOne int = -1
	var positionOfTargetEncounterPercent int = -1
	plen := len(pattern)
	tlen := len(target)
	for t < tlen {
		//%
		if p < plen && pattern[p] == '%' {
			p++
			positionOfPercentPlusOne = p
			if p >= plen {
				//pattern end with %
				return true
			}
			//means % matches empty
			positionOfTargetEncounterPercent = t
		} else if p < plen && (pattern[p] == '_' || pattern[p] == target[t]) { //match or _
			p++
			t++
		} else {
			if positionOfPercentPlusOne == -1 {
				//have not matched a %
				return false
			}
			if positionOfTargetEncounterPercent == -1 {
				return false
			}
			//backtrace to last % position + 1
			p = positionOfPercentPlusOne
			//means % matches multiple characters
			positionOfTargetEncounterPercent++
			t = positionOfTargetEncounterPercent
		}
	}
	//skip %
	for p < plen && pattern[p] == '%' {
		p++
	}
	return p >= plen
}

// only support single value and unary minus
func GetSimpleExprValue(e tree.Expr, ses *Session) (interface{}, error) {
	switch v := e.(type) {
	case *tree.UnresolvedName:
		// set @a = on, type of a is bool.
		return v.Parts[0], nil
	default:
		builder := plan2.NewQueryBuilder(plan.Query_SELECT, ses.GetTxnCompileCtx())
		bindContext := plan2.NewBindContext(builder, nil)
		binder := plan2.NewSetVarBinder(builder, bindContext)
		planExpr, err := binder.BindExpr(e, 0, false)
		if err != nil {
			return nil, err
		}
		// set @a = 'on', type of a is bool. And mo cast rule does not fit set variable rule so delay to convert type.
		bat := batch.NewWithSize(0)
		bat.Zs = []int64{1}
		// Here the evalExpr may execute some function that needs engine.Engine.
		ses.txnCompileCtx.GetProcess().Ctx = context.WithValue(ses.txnCompileCtx.GetProcess().Ctx, defines.EngineKey{}, ses.storage)

		vec, err := colexec.EvalExpressionOnce(ses.txnCompileCtx.GetProcess(), planExpr, []*batch.Batch{bat})
		if err != nil {
			return nil, err
		}

		value, err := getValueFromVector(vec, ses, planExpr)
		vec.Free(ses.txnCompileCtx.GetProcess().Mp())
		return value, err
	}
}

func getValueFromVector(vec *vector.Vector, ses *Session, expr *plan2.Expr) (interface{}, error) {
	if vec.IsConstNull() || vec.GetNulls().Contains(0) {
		return nil, nil
	}
	switch vec.GetType().Oid {
	case types.T_bool:
		return vector.MustFixedCol[bool](vec)[0], nil
	case types.T_int8:
		return vector.MustFixedCol[int8](vec)[0], nil
	case types.T_int16:
		return vector.MustFixedCol[int16](vec)[0], nil
	case types.T_int32:
		return vector.MustFixedCol[int32](vec)[0], nil
	case types.T_int64:
		return vector.MustFixedCol[int64](vec)[0], nil
	case types.T_uint8:
		return vector.MustFixedCol[uint8](vec)[0], nil
	case types.T_uint16:
		return vector.MustFixedCol[uint16](vec)[0], nil
	case types.T_uint32:
		return vector.MustFixedCol[uint32](vec)[0], nil
	case types.T_uint64:
		return vector.MustFixedCol[uint64](vec)[0], nil
	case types.T_float32:
		return vector.MustFixedCol[float32](vec)[0], nil
	case types.T_float64:
		return vector.MustFixedCol[float64](vec)[0], nil
	case types.T_char, types.T_varchar, types.T_binary, types.T_varbinary, types.T_text, types.T_blob:
		return vec.GetStringAt(0), nil
	case types.T_decimal64:
		val := vector.GetFixedAt[types.Decimal64](vec, 0)
		return plan2.MakePlan2Decimal64ExprWithType(val, plan2.DeepCopyType(expr.Typ)), nil
	case types.T_decimal128:
		val := vector.GetFixedAt[types.Decimal128](vec, 0)
		return plan2.MakePlan2Decimal128ExprWithType(val, plan2.DeepCopyType(expr.Typ)), nil
	case types.T_json:
		val := vec.GetBytesAt(0)
		byteJson := types.DecodeJson(val)
		return byteJson.String(), nil
	case types.T_uuid:
		val := vector.MustFixedCol[types.Uuid](vec)[0]
		return val.ToString(), nil
	case types.T_date:
		val := vector.MustFixedCol[types.Date](vec)[0]
		return val.String(), nil
	case types.T_time:
		val := vector.MustFixedCol[types.Time](vec)[0]
		return val.String(), nil
	case types.T_datetime:
		val := vector.MustFixedCol[types.Datetime](vec)[0]
		return val.String(), nil
	case types.T_timestamp:
		val := vector.MustFixedCol[types.Timestamp](vec)[0]
		return val.String2(ses.GetTimeZone(), vec.GetType().Scale), nil
	default:
		return nil, moerr.NewInvalidArg(ses.GetRequestContext(), "variable type", vec.GetType().Oid.String())
	}
}

type statementStatus int

const (
	success statementStatus = iota
	fail
)

func (s statementStatus) String() string {
	switch s {
	case success:
		return "success"
	case fail:
		return "fail"
	}
	return "running"
}

// logStatementStatus prints the status of the statement into the log.
func logStatementStatus(ctx context.Context, ses *Session, stmt tree.Statement, status statementStatus, err error) {
	var stmtStr string
	stm := motrace.StatementFromContext(ctx)
	if stm == nil {
		fmtCtx := tree.NewFmtCtx(dialect.MYSQL)
		stmt.Format(fmtCtx)
		stmtStr = fmtCtx.String()
	} else {
		stmtStr = stm.Statement
	}
	logStatementStringStatus(ctx, ses, stmtStr, status, err)
}

func logStatementStringStatus(ctx context.Context, ses *Session, stmtStr string, status statementStatus, err error) {
	str := SubStringFromBegin(stmtStr, int(ses.GetParameterUnit().SV.LengthOfQueryPrinted))
	if status == success {
		motrace.EndStatement(ctx, nil, ses.sentRows.Load())
		logInfo(ses.GetDebugString(), "query trace status", logutil.ConnectionIdField(ses.GetConnectionID()), logutil.StatementField(str), logutil.StatusField(status.String()), trace.ContextField(ctx))
	} else {
		motrace.EndStatement(ctx, err, ses.sentRows.Load())
		logError(ses.GetDebugString(), "query trace status", logutil.ConnectionIdField(ses.GetConnectionID()), logutil.StatementField(str), logutil.StatusField(status.String()), logutil.ErrorField(err), trace.ContextField(ctx))
	}
}

func logInfo(info string, msg string, fields ...zap.Field) {
	fields = append(fields, zap.String("session_info", info))
	logutil.Info(msg, fields...)
}

//func logDebug(info string, msg string, fields ...zap.Field) {
//	fields = append(fields, zap.String("session_info", info))
//	logutil.Debug(msg, fields...)
//}

func logError(info string, msg string, fields ...zap.Field) {
	fields = append(fields, zap.String("session_info", info))
	logutil.Error(msg, fields...)
}

func logInfof(info string, msg string, fields ...interface{}) {
	fields = append(fields, info)
	logutil.Infof(msg+" %s", fields...)
}

func logDebugf(info string, msg string, fields ...interface{}) {
	fields = append(fields, info)
	logutil.Debugf(msg+" %s", fields...)
}

func logErrorf(info string, msg string, fields ...interface{}) {
	fields = append(fields, info)
	logutil.Errorf(msg+" %s", fields...)
}

func isInvalidConfigInput(config string) bool {
	// first verify if the input string can parse as a josn type data
	_, err := types.ParseStringToByteJson(config)
	return err != nil
}

// isCmdFieldListSql checks the sql is the cmdFieldListSql or not.
func isCmdFieldListSql(sql string) bool {
	return strings.HasPrefix(strings.ToLower(sql), cmdFieldListSql)
}

// makeCmdFieldListSql makes the internal CMD_FIELD_LIST sql
func makeCmdFieldListSql(query string) string {
	return cmdFieldListSql + " " + query
}

// parseCmdFieldList parses the internal cmd field list
func parseCmdFieldList(ctx context.Context, sql string) (*InternalCmdFieldList, error) {
	if !isCmdFieldListSql(sql) {
		return nil, moerr.NewInternalError(ctx, "it is not the CMD_FIELD_LIST")
	}
	rest := strings.TrimSpace(sql[len(cmdFieldListSql):])
	//find null
	nullIdx := strings.IndexRune(rest, rune(0))
	var tableName string
	if nullIdx < len(rest) {
		tableName = rest[:nullIdx]
		//neglect wildcard
		//wildcard := payload[nullIdx+1:]
		return &InternalCmdFieldList{tableName: tableName}, nil
	} else {
		return nil, moerr.NewInternalError(ctx, "wrong format for COM_FIELD_LIST")
	}
}

func getAccountId(ctx context.Context) uint32 {
	var accountId uint32

	if v := ctx.Value(defines.TenantIDKey{}); v != nil {
		accountId = v.(uint32)
	}
	return accountId
}

//func getAccount(ctx context.Context) (uint32, uint32, uint32) {
//	var accountId, userId, roleId uint32
//
//	if v := ctx.Value(defines.TenantIDKey{}); v != nil {
//		accountId = v.(uint32)
//	}
//	if v := ctx.Value(defines.UserIDKey{}); v != nil {
//		userId = v.(uint32)
//	}
//	if v := ctx.Value(defines.RoleIDKey{}); v != nil {
//		roleId = v.(uint32)
//	}
//	return accountId, userId, roleId
//}

func rewriteExpr(
	ctx context.Context,
	proc *process.Process,
	compileCtx plan2.CompilerContext,
	emptyBatch *batch.Batch,
	params []*plan.Expr,
	e *plan.Expr) (*plan.Expr, error) {

	var err error
	switch exprImpl := e.Expr.(type) {
	case *plan.Expr_F:
		needResetFunction := false
		for i, arg := range exprImpl.F.Args {
			if _, ok := arg.Expr.(*plan.Expr_P); ok {
				needResetFunction = true
			}
			if _, ok := arg.Expr.(*plan.Expr_V); ok {
				needResetFunction = true
			}
			exprImpl.F.Args[i], err = rewriteExpr(ctx, proc, compileCtx, emptyBatch, params, arg)
			if err != nil {
				return nil, err
			}
		}

		// reset function
		if needResetFunction {
			e, err = plan2.BindFuncExprImplByPlanExpr(ctx, exprImpl.F.Func.GetObjName(), exprImpl.F.Args)
			if err != nil {
				return nil, err
			}
		}
		return e, nil

	case *plan.Expr_P:
		return plan2.GetVarValue(ctx, compileCtx, proc, emptyBatch, params[int(exprImpl.P.Pos)])

	case *plan.Expr_V:
		return plan2.GetVarValue(ctx, compileCtx, proc, emptyBatch, e)
	}

	return e, nil
}

func rowsetDataToVector(
	ctx context.Context,
	proc *process.Process,
	compileCtx plan2.CompilerContext,
	exprs []*plan.Expr,
	tarVec *vector.Vector,
	emptyBatch *batch.Batch,
	params []*plan.Expr,
	uf func(*vector.Vector, *vector.Vector, int64) error,
) error {
	var exprImpl *plan.Expr
	var typ = plan2.MakePlan2Type(tarVec.GetType())
	var err error

	for _, e := range exprs {
		if expr, ok := e.Expr.(*plan.Expr_F); ok {
			if expr.F.Func.ObjName == "cast" {
				castTyp := expr.F.Args[1].Typ
				if typ.Id == castTyp.Id && typ.Width == castTyp.Width && typ.Scale == castTyp.Scale {
					e = expr.F.Args[0]
				}
			}
		}

		if expr, ok := e.Expr.(*plan.Expr_P); ok {
			exprImpl, err = plan2.GetVarValue(ctx, compileCtx, proc, emptyBatch, params[int(expr.P.Pos)])
			if err != nil {
				return err
			}
		} else if _, ok := e.Expr.(*plan.Expr_V); ok {
			exprImpl, err = plan2.GetVarValue(ctx, compileCtx, proc, emptyBatch, e)
			if err != nil {
				return err
			}
		} else if _, ok := e.Expr.(*plan.Expr_C); ok {
			exprImpl = e
		} else {
			exprImpl = plan2.DeepCopyExpr(e)
			exprImpl, err = rewriteExpr(ctx, proc, compileCtx, emptyBatch, params, exprImpl)
			if err != nil {
				return err
			}
		}

		exprImpl, err = plan2.ForceCastExpr(ctx, exprImpl, typ)
		if err != nil {
			return err
		}

		var vec *vector.Vector
		vec, err = colexec.EvalExpressionOnce(proc, exprImpl, []*batch.Batch{emptyBatch})
		if err != nil {
			return err
		}

<<<<<<< HEAD
		if err = uf(targeVec, vec, 1); err != nil {
=======
		if err = uf(tarVec, vec, 0); err != nil {
			vec.Free(proc.Mp())
>>>>>>> 24086be2
			return err
		}
		vec.Free(proc.Mp())
	}

	return nil
}<|MERGE_RESOLUTION|>--- conflicted
+++ resolved
@@ -592,12 +592,8 @@
 			return err
 		}
 
-<<<<<<< HEAD
-		if err = uf(targeVec, vec, 1); err != nil {
-=======
 		if err = uf(tarVec, vec, 0); err != nil {
 			vec.Free(proc.Mp())
->>>>>>> 24086be2
 			return err
 		}
 		vec.Free(proc.Mp())
