// Copyright 2022 Matrix Origin
//
// Licensed under the Apache License, Version 2.0 (the "License");
// you may not use this file except in compliance with the License.
// You may obtain a copy of the License at
//
// http://www.apache.org/licenses/LICENSE-2.0
//
// Unless required by applicable law or agreed to in writing, software
// distributed under the License is distributed on an "AS IS" BASIS,
// WITHOUT WARRANTIES OR CONDITIONS OF ANY KIND, either express or implied.
// See the License for the specific language governing permissions and
// limitations under the License.

package frontend

import (
	"context"
	"math"
	"testing"
	"time"

	"github.com/fagongzi/goetty/v2/buf"
	"github.com/golang/mock/gomock"
	"github.com/matrixorigin/matrixone/pkg/common/moerr"
	"github.com/matrixorigin/matrixone/pkg/config"
	"github.com/matrixorigin/matrixone/pkg/defines"
	mock_frontend "github.com/matrixorigin/matrixone/pkg/frontend/test"
	"github.com/matrixorigin/matrixone/pkg/pb/txn"
	plan2 "github.com/matrixorigin/matrixone/pkg/sql/plan"
	"github.com/matrixorigin/matrixone/pkg/txn/client"
	"github.com/matrixorigin/matrixone/pkg/txn/clock"
	"github.com/matrixorigin/matrixone/pkg/vm/engine"
	"github.com/smartystreets/goconvey/convey"
	"github.com/stretchr/testify/assert"
)

func TestTxnHandler_NewTxn(t *testing.T) {
	convey.Convey("new txn", t, func() {
		ctrl := gomock.NewController(t)
		defer ctrl.Finish()

		ctx := context.TODO()
		txnOperator := mock_frontend.NewMockTxnOperator(ctrl)
		txnOperator.EXPECT().Txn().Return(txn.TxnMeta{}).AnyTimes()
		txnOperator.EXPECT().Rollback(gomock.Any()).Return(nil).AnyTimes()
		txnOperator.EXPECT().Commit(gomock.Any()).Return(nil).AnyTimes()
		txnClient := mock_frontend.NewMockTxnClient(ctrl)
		cnt := 0
		txnClient.EXPECT().New().DoAndReturn(
			func(ootions ...client.TxnOption) (client.TxnOperator, error) {
				cnt++
				if cnt%2 != 0 {
					return txnOperator, nil
				} else {
					return nil, moerr.NewInternalError(ctx, "startTxn failed")
				}
			}).AnyTimes()
		eng := mock_frontend.NewMockEngine(ctrl)
		eng.EXPECT().New(gomock.Any(), gomock.Any()).Return(nil).AnyTimes()
		eng.EXPECT().Commit(gomock.Any(), gomock.Any()).Return(nil).AnyTimes()
		eng.EXPECT().Rollback(gomock.Any(), gomock.Any()).Return(nil).AnyTimes()
		eng.EXPECT().New(gomock.Any(), gomock.Any()).Return(nil).AnyTimes()
		eng.EXPECT().Commit(gomock.Any(), gomock.Any()).Return(nil).AnyTimes()
		eng.EXPECT().Rollback(gomock.Any(), gomock.Any()).Return(nil).AnyTimes()
		eng.EXPECT().Hints().Return(engine.Hints{
			CommitOrRollbackTimeout: time.Second,
		}).AnyTimes()

<<<<<<< HEAD
		ioses := mock_frontend.NewMockIOSession(ctrl)
		ioses.EXPECT().OutBuf().Return(buf.NewByteBuf(1024)).AnyTimes()
		ioses.EXPECT().Write(gomock.Any(), gomock.Any()).Return(nil).AnyTimes()
		ioses.EXPECT().RemoteAddress().Return("").AnyTimes()
		ioses.EXPECT().Ref().AnyTimes()
		_, err := getParameterUnit("test/system_vars_config.toml", eng, txnClient)
		if err != nil {
			t.Error(err)
		}

		var gSys GlobalSystemVariables
		InitGlobalSystemVariables(&gSys)
=======
		pu, err := getParameterUnit("test/system_vars_config.toml", eng, txnClient)
		convey.So(err, convey.ShouldBeNil)
>>>>>>> 83512757

		txn := InitTxnHandler(eng, txnClient)
		txn.ses = &Session{
			requestCtx: ctx,
<<<<<<< HEAD
			gSysVars:   &gSys,
=======
			pu:         pu,
			connectCtx: ctx,
>>>>>>> 83512757
		}
		err = txn.NewTxn()
		convey.So(err, convey.ShouldBeNil)
		err = txn.NewTxn()
		convey.So(err, convey.ShouldNotBeNil)
		err = txn.NewTxn()
		convey.So(err, convey.ShouldBeNil)
	})
}

func TestTxnHandler_CommitTxn(t *testing.T) {
	convey.Convey("commit txn", t, func() {
		ctrl := gomock.NewController(t)
		defer ctrl.Finish()

		ctx := context.TODO()
		txnOperator := mock_frontend.NewMockTxnOperator(ctrl)
		txnOperator.EXPECT().Txn().Return(txn.TxnMeta{}).AnyTimes()
		cnt := 0
		txnOperator.EXPECT().Commit(gomock.Any()).DoAndReturn(
			func(ctx context.Context) error {
				cnt++
				if cnt%2 != 0 {
					return nil
				} else {
					return moerr.NewInternalError(ctx, "commit failed")
				}
			}).AnyTimes()

		txnClient := mock_frontend.NewMockTxnClient(ctrl)
		eng := mock_frontend.NewMockEngine(ctrl)
		eng.EXPECT().New(gomock.Any(), gomock.Any()).Return(nil).AnyTimes()
		eng.EXPECT().Commit(gomock.Any(), gomock.Any()).Return(nil).AnyTimes()
		eng.EXPECT().Rollback(gomock.Any(), gomock.Any()).Return(nil).AnyTimes()
		eng.EXPECT().Hints().Return(engine.Hints{
			CommitOrRollbackTimeout: time.Second,
		}).AnyTimes()

		txnClient.EXPECT().New().Return(txnOperator, nil).AnyTimes()

<<<<<<< HEAD
		ioses := mock_frontend.NewMockIOSession(ctrl)
		ioses.EXPECT().OutBuf().Return(buf.NewByteBuf(1024)).AnyTimes()
		ioses.EXPECT().Write(gomock.Any(), gomock.Any()).Return(nil).AnyTimes()
		ioses.EXPECT().RemoteAddress().Return("").AnyTimes()
		ioses.EXPECT().Ref().AnyTimes()
		_, err := getParameterUnit("test/system_vars_config.toml", eng, txnClient)
		if err != nil {
			t.Error(err)
		}

		var gSys GlobalSystemVariables
		InitGlobalSystemVariables(&gSys)
=======
		pu, err := getParameterUnit("test/system_vars_config.toml", eng, txnClient)
		convey.So(err, convey.ShouldBeNil)
>>>>>>> 83512757

		txn := InitTxnHandler(eng, txnClient)
		txn.ses = &Session{
			requestCtx: ctx,
<<<<<<< HEAD
			gSysVars:   &gSys,
=======
			pu:         pu,
			connectCtx: ctx,
>>>>>>> 83512757
		}
		err = txn.NewTxn()
		convey.So(err, convey.ShouldBeNil)
		err = txn.CommitTxn()
		convey.So(err, convey.ShouldBeNil)
		err = txn.NewTxn()
		convey.So(err, convey.ShouldBeNil)
		err = txn.CommitTxn()
		convey.So(err, convey.ShouldNotBeNil)
	})
}

func TestTxnHandler_RollbackTxn(t *testing.T) {
	convey.Convey("rollback txn", t, func() {
		ctrl := gomock.NewController(t)
		defer ctrl.Finish()

		ctx := context.TODO()
		txnOperator := mock_frontend.NewMockTxnOperator(ctrl)
		txnOperator.EXPECT().Txn().Return(txn.TxnMeta{}).AnyTimes()
		cnt := 0
		txnOperator.EXPECT().Rollback(gomock.Any()).DoAndReturn(
			func(ctc context.Context) error {
				cnt++
				if cnt%2 != 0 {
					return nil
				} else {
					return moerr.NewInternalError(ctx, "rollback failed")
				}
			}).AnyTimes()

		txnClient := mock_frontend.NewMockTxnClient(ctrl)
		eng := mock_frontend.NewMockEngine(ctrl)
		eng.EXPECT().New(gomock.Any(), gomock.Any()).Return(nil).AnyTimes()
		eng.EXPECT().Commit(gomock.Any(), gomock.Any()).Return(nil).AnyTimes()
		eng.EXPECT().Rollback(gomock.Any(), gomock.Any()).Return(nil).AnyTimes()
		eng.EXPECT().Hints().Return(engine.Hints{
			CommitOrRollbackTimeout: time.Second,
		}).AnyTimes()

		txnClient.EXPECT().New().Return(txnOperator, nil).AnyTimes()

		pu, err := getParameterUnit("test/system_vars_config.toml", eng, txnClient)
		convey.So(err, convey.ShouldBeNil)

		txn := InitTxnHandler(eng, txnClient)
		txn.ses = &Session{
			requestCtx: ctx,
			pu:         pu,
			connectCtx: ctx,
		}
		err = txn.NewTxn()
		convey.So(err, convey.ShouldBeNil)
		err = txn.RollbackTxn()
		convey.So(err, convey.ShouldBeNil)
		err = txn.NewTxn()
		convey.So(err, convey.ShouldBeNil)
		err = txn.RollbackTxn()
		convey.So(err, convey.ShouldNotBeNil)
	})
}

func TestSession_TxnBegin(t *testing.T) {
	genSession := func(ctrl *gomock.Controller, gSysVars *GlobalSystemVariables) *Session {
		ioses := mock_frontend.NewMockIOSession(ctrl)
		ioses.EXPECT().OutBuf().Return(buf.NewByteBuf(1024)).AnyTimes()
		ioses.EXPECT().Write(gomock.Any(), gomock.Any()).Return(nil).AnyTimes()
		ioses.EXPECT().RemoteAddress().Return("").AnyTimes()
		ioses.EXPECT().Ref().AnyTimes()
		sv, err := getSystemVariables("test/system_vars_config.toml")
		if err != nil {
			t.Error(err)
		}
		proto := NewMysqlClientProtocol(0, ioses, 1024, sv)
		txnOperator := mock_frontend.NewMockTxnOperator(ctrl)
		txnOperator.EXPECT().Txn().Return(txn.TxnMeta{}).AnyTimes()
		txnOperator.EXPECT().Commit(gomock.Any()).Return(nil).AnyTimes()
		txnClient := mock_frontend.NewMockTxnClient(ctrl)
		txnClient.EXPECT().New().Return(txnOperator, nil).AnyTimes()
		eng := mock_frontend.NewMockEngine(ctrl)
		hints := engine.Hints{CommitOrRollbackTimeout: time.Second * 10}
		eng.EXPECT().Hints().Return(hints).AnyTimes()
		eng.EXPECT().New(gomock.Any(), gomock.Any()).Return(nil).AnyTimes()
		eng.EXPECT().Commit(gomock.Any(), gomock.Any()).Return(nil).AnyTimes()
		session := NewSession(proto, nil, config.NewParameterUnit(&config.FrontendParameters{}, eng, txnClient, nil), gSysVars, false)
		session.SetRequestContext(context.Background())
		session.SetConnectContext(context.Background())
		return session
	}
	convey.Convey("new session", t, func() {
		ctrl := gomock.NewController(t)
		defer ctrl.Finish()

		gSysVars := &GlobalSystemVariables{}
		InitGlobalSystemVariables(gSysVars)

		ses := genSession(ctrl, gSysVars)
		err := ses.TxnBegin()
		convey.So(err, convey.ShouldBeNil)
		err = ses.TxnCommit()
		convey.So(err, convey.ShouldBeNil)
		err = ses.TxnBegin()
		convey.So(err, convey.ShouldBeNil)
		err = ses.SetAutocommit(false)
		convey.So(err, convey.ShouldNotBeNil)
		err = ses.TxnCommit()
		convey.So(err, convey.ShouldBeNil)
		_, _ = ses.GetTxnHandler().GetTxn()
		convey.So(err, convey.ShouldBeNil)

		err = ses.TxnCommit()
		convey.So(err, convey.ShouldBeNil)

		err = ses.SetAutocommit(true)
		convey.So(err, convey.ShouldBeNil)

		err = ses.SetAutocommit(false)
		convey.So(err, convey.ShouldBeNil)
	})
}

func TestVariables(t *testing.T) {
	genSession := func(ctrl *gomock.Controller, gSysVars *GlobalSystemVariables) *Session {
		ioses := mock_frontend.NewMockIOSession(ctrl)
		ioses.EXPECT().OutBuf().Return(buf.NewByteBuf(1024)).AnyTimes()
		ioses.EXPECT().Write(gomock.Any(), gomock.Any()).Return(nil).AnyTimes()
		ioses.EXPECT().RemoteAddress().Return("").AnyTimes()
		ioses.EXPECT().Ref().AnyTimes()
		sv, err := getSystemVariables("test/system_vars_config.toml")
		if err != nil {
			t.Error(err)
		}
		proto := NewMysqlClientProtocol(0, ioses, 1024, sv)
		txnClient := mock_frontend.NewMockTxnClient(ctrl)
		txnClient.EXPECT().New().AnyTimes()
		session := NewSession(proto, nil, config.NewParameterUnit(&config.FrontendParameters{}, nil, txnClient, nil), gSysVars, true)
		session.SetRequestContext(context.Background())
		return session
	}

	checkWant := func(ses, existSes, newSesAfterSession *Session,
		v string,
		sameSesWant1, existSesWant2, newSesAfterSesWant3,
		saneSesGlobalWant4, existSesGlobalWant5, newSesAfterSesGlobalWant6 interface{}) {

		//same session
		v1_val, err := ses.GetSessionVar(v)
		convey.So(err, convey.ShouldBeNil)
		convey.So(sameSesWant1, convey.ShouldEqual, v1_val)
		v1_ctx_val, err := ses.GetTxnCompileCtx().ResolveVariable(v, true, false)
		convey.So(err, convey.ShouldBeNil)
		convey.So(v1_ctx_val, convey.ShouldEqual, v1_val)

		//exist session
		v2_val, err := existSes.GetSessionVar(v)
		convey.So(err, convey.ShouldBeNil)
		convey.So(existSesWant2, convey.ShouldEqual, v2_val)
		v2_ctx_val, err := existSes.GetTxnCompileCtx().ResolveVariable(v, true, false)
		convey.So(err, convey.ShouldBeNil)
		convey.So(v2_ctx_val, convey.ShouldEqual, v2_val)

		//new session after session
		v3_val, err := newSesAfterSession.GetSessionVar(v)
		convey.So(err, convey.ShouldBeNil)
		convey.So(newSesAfterSesWant3, convey.ShouldEqual, v3_val)
		v3_ctx_val, err := newSesAfterSession.GetTxnCompileCtx().ResolveVariable(v, true, false)
		convey.So(err, convey.ShouldBeNil)
		convey.So(v3_ctx_val, convey.ShouldEqual, v3_val)

		//same session global
		v4_val, err := ses.GetGlobalVar(v)
		convey.So(err, convey.ShouldBeNil)
		convey.So(saneSesGlobalWant4, convey.ShouldEqual, v4_val)
		v4_ctx_val, err := ses.GetTxnCompileCtx().ResolveVariable(v, true, true)
		convey.So(err, convey.ShouldBeNil)
		convey.So(v4_ctx_val, convey.ShouldEqual, v4_val)

		//exist session global
		v5_val, err := existSes.GetGlobalVar(v)
		convey.So(err, convey.ShouldBeNil)
		convey.So(existSesGlobalWant5, convey.ShouldEqual, v5_val)
		v5_ctx_val, err := existSes.GetTxnCompileCtx().ResolveVariable(v, true, true)
		convey.So(err, convey.ShouldBeNil)
		convey.So(v5_ctx_val, convey.ShouldEqual, v5_val)

		//new session after session global
		v6_val, err := newSesAfterSession.GetGlobalVar(v)
		convey.So(err, convey.ShouldBeNil)
		convey.So(newSesAfterSesGlobalWant6, convey.ShouldEqual, v6_val)
		v6_ctx_val, err := newSesAfterSession.GetTxnCompileCtx().ResolveVariable(v, true, true)
		convey.So(err, convey.ShouldBeNil)
		convey.So(v6_ctx_val, convey.ShouldEqual, v6_val)
	}

	checkWant2 := func(ses, existSes, newSesAfterSession *Session,
		v string,
		sameSesWant1, existSesWant2, newSesAfterSesWant3 interface{}) {

		//same session
		v1_val, err := ses.GetSessionVar(v)
		convey.So(err, convey.ShouldBeNil)
		convey.So(sameSesWant1, convey.ShouldEqual, v1_val)
		v1_ctx_val, err := ses.GetTxnCompileCtx().ResolveVariable(v, true, false)
		convey.So(err, convey.ShouldBeNil)
		convey.So(v1_ctx_val, convey.ShouldEqual, v1_val)

		//exist session
		v2_val, err := existSes.GetSessionVar(v)
		convey.So(err, convey.ShouldBeNil)
		convey.So(existSesWant2, convey.ShouldEqual, v2_val)
		v2_ctx_val, err := existSes.GetTxnCompileCtx().ResolveVariable(v, true, false)
		convey.So(err, convey.ShouldBeNil)
		convey.So(v2_ctx_val, convey.ShouldEqual, v2_val)

		//new session after session
		v3_val, err := newSesAfterSession.GetSessionVar(v)
		convey.So(err, convey.ShouldBeNil)
		convey.So(newSesAfterSesWant3, convey.ShouldEqual, v3_val)
		v3_ctx_val, err := newSesAfterSession.GetTxnCompileCtx().ResolveVariable(v, true, false)
		convey.So(err, convey.ShouldBeNil)
		convey.So(v3_ctx_val, convey.ShouldEqual, v3_val)

		//same session global
		_, err = ses.GetGlobalVar(v)
		convey.So(err, convey.ShouldNotBeNil)
		convey.So(err, convey.ShouldBeError, moerr.NewInternalError(context.TODO(), errorSystemVariableSessionEmpty()))
		_, err = ses.GetTxnCompileCtx().ResolveVariable(v, true, true)
		convey.So(err, convey.ShouldNotBeNil)
		convey.So(err, convey.ShouldBeError, moerr.NewInternalError(context.TODO(), errorSystemVariableSessionEmpty()))

		//exist session global
		_, err = existSes.GetGlobalVar(v)
		convey.So(err, convey.ShouldNotBeNil)
		convey.So(err, convey.ShouldBeError, moerr.NewInternalError(context.TODO(), errorSystemVariableSessionEmpty()))
		_, err = existSes.GetTxnCompileCtx().ResolveVariable(v, true, true)
		convey.So(err, convey.ShouldNotBeNil)
		convey.So(err, convey.ShouldBeError, moerr.NewInternalError(context.TODO(), errorSystemVariableSessionEmpty()))

		//new session after session global
		_, err = newSesAfterSession.GetGlobalVar(v)
		convey.So(err, convey.ShouldNotBeNil)
		convey.So(err, convey.ShouldBeError, moerr.NewInternalError(context.TODO(), errorSystemVariableSessionEmpty()))
		_, err = newSesAfterSession.GetTxnCompileCtx().ResolveVariable(v, true, true)
		convey.So(err, convey.ShouldNotBeNil)
		convey.So(err, convey.ShouldBeError, moerr.NewInternalError(context.TODO(), errorSystemVariableSessionEmpty()))
	}

	convey.Convey("scope global", t, func() {
		ctrl := gomock.NewController(t)
		defer ctrl.Finish()

		gSysVars := &GlobalSystemVariables{}
		InitGlobalSystemVariables(gSysVars)

		ses := genSession(ctrl, gSysVars)
		existSes := genSession(ctrl, gSysVars)

		v1 := "testglobalvar_dyn"
		_, v1_default, _ := gSysVars.GetGlobalSysVar(v1)
		v1_want := 10
		err := ses.SetSessionVar(v1, v1_want)
		convey.So(err, convey.ShouldNotBeNil)

		// no check after fail set
		newSes2 := genSession(ctrl, gSysVars)
		checkWant(ses, existSes, newSes2, v1, v1_default, v1_default, v1_default, v1_default, v1_default, v1_default)

		err = ses.SetGlobalVar(v1, v1_want)
		convey.So(err, convey.ShouldBeNil)

		newSes3 := genSession(ctrl, gSysVars)
		checkWant(ses, existSes, newSes3, v1, v1_want, v1_want, v1_want, v1_want, v1_want, v1_want)

		v2 := "testglobalvar_nodyn"
		_, v2_default, _ := gSysVars.GetGlobalSysVar(v2)
		v2_want := 10
		err = ses.SetSessionVar(v2, v2_want)
		convey.So(err, convey.ShouldNotBeNil)

		newSes4 := genSession(ctrl, gSysVars)
		checkWant(ses, existSes, newSes4, v2, v2_default, v2_default, v2_default, v2_default, v2_default, v2_default)

		err = ses.SetGlobalVar(v2, v2_want)
		convey.So(err, convey.ShouldNotBeNil)

		newSes5 := genSession(ctrl, gSysVars)
		checkWant(ses, existSes, newSes5, v2, v2_default, v2_default, v2_default, v2_default, v2_default, v2_default)
	})

	convey.Convey("scope session", t, func() {
		ctrl := gomock.NewController(t)
		defer ctrl.Finish()

		gSysVars := &GlobalSystemVariables{}
		InitGlobalSystemVariables(gSysVars)

		ses := genSession(ctrl, gSysVars)
		existSes := genSession(ctrl, gSysVars)

		v1 := "testsessionvar_dyn"
		_, v1_default, _ := gSysVars.GetGlobalSysVar(v1)
		v1_want := 10
		err := ses.SetSessionVar(v1, v1_want)
		convey.So(err, convey.ShouldBeNil)

		newSes1 := genSession(ctrl, gSysVars)
		checkWant2(ses, existSes, newSes1, v1, v1_want, v1_default, v1_default)

		err = ses.SetGlobalVar(v1, v1_want)
		convey.So(err, convey.ShouldNotBeNil)

		newSes2 := genSession(ctrl, gSysVars)
		checkWant2(ses, existSes, newSes2, v1, v1_want, v1_default, v1_default)

		v2 := "testsessionvar_nodyn"
		_, v2_default, _ := gSysVars.GetGlobalSysVar(v2)
		v2_want := 10
		err = ses.SetSessionVar(v2, v2_want)
		convey.So(err, convey.ShouldNotBeNil)

		newSes3 := genSession(ctrl, gSysVars)
		checkWant2(ses, existSes, newSes3, v2, v2_default, v2_default, v2_default)

		err = ses.SetGlobalVar(v2, v2_want)
		convey.So(err, convey.ShouldNotBeNil)
		newSes4 := genSession(ctrl, gSysVars)
		checkWant2(ses, existSes, newSes4, v2, v2_default, v2_default, v2_default)

	})

	convey.Convey("scope both - set session", t, func() {
		ctrl := gomock.NewController(t)
		defer ctrl.Finish()

		gSysVars := &GlobalSystemVariables{}
		InitGlobalSystemVariables(gSysVars)

		ses := genSession(ctrl, gSysVars)
		existSes := genSession(ctrl, gSysVars)

		v1 := "testbothvar_dyn"
		_, v1_default, _ := gSysVars.GetGlobalSysVar(v1)
		v1_want := 10
		err := ses.SetSessionVar(v1, v1_want)
		convey.So(err, convey.ShouldBeNil)

		newSes2 := genSession(ctrl, gSysVars)
		checkWant(ses, existSes, newSes2, v1, v1_want, v1_default, v1_default, v1_default, v1_default, v1_default)

		v2 := "testbotchvar_nodyn"
		err = ses.SetSessionVar(v2, 10)
		convey.So(err, convey.ShouldNotBeNil)

		err = ses.SetGlobalVar(v2, 10)
		convey.So(err, convey.ShouldNotBeNil)
	})

	convey.Convey("scope both", t, func() {
		ctrl := gomock.NewController(t)
		defer ctrl.Finish()

		gSysVars := &GlobalSystemVariables{}
		InitGlobalSystemVariables(gSysVars)

		ses := genSession(ctrl, gSysVars)
		existSes := genSession(ctrl, gSysVars)

		v1 := "testbothvar_dyn"
		_, v1_default, _ := gSysVars.GetGlobalSysVar(v1)
		v1_want := 10

		err := ses.SetGlobalVar(v1, v1_want)
		convey.So(err, convey.ShouldBeNil)

		newSes2 := genSession(ctrl, gSysVars)
		checkWant(ses, existSes, newSes2, v1, v1_default, v1_default, v1_want, v1_want, v1_want, v1_want)
	})

	convey.Convey("user variables", t, func() {
		ctrl := gomock.NewController(t)
		defer ctrl.Finish()

		gSysVars := &GlobalSystemVariables{}
		InitGlobalSystemVariables(gSysVars)

		ses := genSession(ctrl, gSysVars)

		vars := ses.CopyAllSessionVars()
		convey.So(len(vars), convey.ShouldNotBeZeroValue)

		err := ses.SetUserDefinedVar("abc", 1)
		convey.So(err, convey.ShouldBeNil)

		_, _, err = ses.GetUserDefinedVar("abc")
		convey.So(err, convey.ShouldBeNil)
	})
}

func TestSession_TxnCompilerContext(t *testing.T) {
	genSession := func(ctrl *gomock.Controller, pu *config.ParameterUnit, gSysVars *GlobalSystemVariables) *Session {
		ioses := mock_frontend.NewMockIOSession(ctrl)
		ioses.EXPECT().OutBuf().Return(buf.NewByteBuf(1024)).AnyTimes()
		ioses.EXPECT().Write(gomock.Any(), gomock.Any()).Return(nil).AnyTimes()
		ioses.EXPECT().RemoteAddress().Return("").AnyTimes()
		ioses.EXPECT().Ref().AnyTimes()
		sv, err := getSystemVariables("test/system_vars_config.toml")
		if err != nil {
			t.Error(err)
		}
		proto := NewMysqlClientProtocol(0, ioses, 1024, sv)
		session := NewSession(proto, nil, pu, gSysVars, false)
		session.SetRequestContext(context.Background())
		session.SetConnectContext(context.Background())
		return session
	}

	convey.Convey("test", t, func() {
		ctrl := gomock.NewController(t)
		defer ctrl.Finish()

		ctx := context.TODO()
		txnOperator := mock_frontend.NewMockTxnOperator(ctrl)
		txnOperator.EXPECT().Commit(ctx).Return(nil).AnyTimes()
		txnOperator.EXPECT().Rollback(ctx).Return(nil).AnyTimes()
		txnClient := mock_frontend.NewMockTxnClient(ctrl)
		txnClient.EXPECT().New().Return(txnOperator, nil).AnyTimes()
		eng := mock_frontend.NewMockEngine(ctrl)
		eng.EXPECT().New(gomock.Any(), gomock.Any()).Return(nil).AnyTimes()
		eng.EXPECT().Commit(gomock.Any(), gomock.Any()).Return(nil).AnyTimes()
		eng.EXPECT().Rollback(gomock.Any(), gomock.Any()).Return(nil).AnyTimes()
		eng.EXPECT().Hints().Return(engine.Hints{
			CommitOrRollbackTimeout: time.Second,
		}).AnyTimes()

		db := mock_frontend.NewMockDatabase(ctrl)
		db.EXPECT().Relations(gomock.Any()).Return(nil, nil).AnyTimes()

		table := mock_frontend.NewMockRelation(ctrl)
		table.EXPECT().Ranges(gomock.Any(), gomock.Any()).Return(nil, nil).AnyTimes()
		table.EXPECT().TableDefs(gomock.Any()).Return(nil, nil).AnyTimes()
		table.EXPECT().GetPrimaryKeys(gomock.Any()).Return(nil, nil).AnyTimes()
		table.EXPECT().GetHideKeys(gomock.Any()).Return(nil, nil).AnyTimes()
		table.EXPECT().Stats(gomock.Any(), gomock.Any()).Return(nil, nil).AnyTimes()
		table.EXPECT().TableColumns(gomock.Any()).Return(nil, nil).AnyTimes()
		table.EXPECT().GetTableID(gomock.Any()).Return(uint64(10)).AnyTimes()
		db.EXPECT().Relation(gomock.Any(), gomock.Any()).Return(table, nil).AnyTimes()
		eng.EXPECT().Database(gomock.Any(), gomock.Any(), gomock.Any()).Return(db, nil).AnyTimes()

		pu := config.NewParameterUnit(&config.FrontendParameters{}, eng, txnClient, nil)

		gSysVars := &GlobalSystemVariables{}
		InitGlobalSystemVariables(gSysVars)

		ses := genSession(ctrl, pu, gSysVars)

		tcc := ses.GetTxnCompileCtx()
		defDBName := tcc.DefaultDatabase()
		convey.So(defDBName, convey.ShouldEqual, "")
		convey.So(tcc.DatabaseExists("abc"), convey.ShouldBeTrue)

		_, _, err := tcc.getRelation("abc", "t1")
		convey.So(err, convey.ShouldBeNil)

		object, tableRef := tcc.Resolve("abc", "t1")
		convey.So(object, convey.ShouldNotBeNil)
		convey.So(tableRef, convey.ShouldNotBeNil)

		pkd := tcc.GetPrimaryKeyDef("abc", "t1")
		convey.So(len(pkd), convey.ShouldBeZeroValue)

		hkd := tcc.GetHideKeyDef("abc", "t1")
		convey.So(hkd, convey.ShouldBeNil)

		stats := tcc.Stats(&plan2.ObjectRef{SchemaName: "abc", ObjName: "t1"}, &plan2.Expr{})
		convey.So(stats, convey.ShouldBeNil)
	})
}

func TestSession_GetTempTableStorage(t *testing.T) {
	genSession := func(ctrl *gomock.Controller, pu *config.ParameterUnit, gSysVars *GlobalSystemVariables) *Session {
		ioses := mock_frontend.NewMockIOSession(ctrl)
		ioses.EXPECT().OutBuf().Return(buf.NewByteBuf(1024)).AnyTimes()
		ioses.EXPECT().Write(gomock.Any(), gomock.Any()).Return(nil).AnyTimes()
		ioses.EXPECT().RemoteAddress().Return("").AnyTimes()
		ioses.EXPECT().Ref().AnyTimes()
		sv, err := getSystemVariables("test/system_vars_config.toml")
		if err != nil {
			t.Error(err)
		}
		proto := NewMysqlClientProtocol(0, ioses, 1024, sv)
		session := NewSession(proto, nil, pu, gSysVars, false)
		session.SetRequestContext(context.Background())
		session.SetConnectContext(context.Background())
		return session
	}

	ctrl := gomock.NewController(t)
	defer ctrl.Finish()
	txnClient := mock_frontend.NewMockTxnClient(ctrl)
	eng := mock_frontend.NewMockEngine(ctrl)
	pu := config.NewParameterUnit(&config.FrontendParameters{}, eng, txnClient, nil)
	gSysVars := &GlobalSystemVariables{}

	ses := genSession(ctrl, pu, gSysVars)
	assert.Panics(t, func() {
		_ = ses.GetTempTableStorage()
	})
}

func TestIfInitedTempEngine(t *testing.T) {
	genSession := func(ctrl *gomock.Controller, pu *config.ParameterUnit, gSysVars *GlobalSystemVariables) *Session {
		ioses := mock_frontend.NewMockIOSession(ctrl)
		ioses.EXPECT().OutBuf().Return(buf.NewByteBuf(1024)).AnyTimes()
		ioses.EXPECT().Write(gomock.Any(), gomock.Any()).Return(nil).AnyTimes()
		ioses.EXPECT().RemoteAddress().Return("").AnyTimes()
		ioses.EXPECT().Ref().AnyTimes()
		sv, err := getSystemVariables("test/system_vars_config.toml")
		if err != nil {
			t.Error(err)
		}
		proto := NewMysqlClientProtocol(0, ioses, 1024, sv)
		session := NewSession(proto, nil, pu, gSysVars, false)
		session.SetRequestContext(context.Background())
		return session
	}

	ctrl := gomock.NewController(t)
	defer ctrl.Finish()
	txnClient := mock_frontend.NewMockTxnClient(ctrl)
	eng := mock_frontend.NewMockEngine(ctrl)
	pu := config.NewParameterUnit(&config.FrontendParameters{}, eng, txnClient, nil)
	gSysVars := &GlobalSystemVariables{}

	ses := genSession(ctrl, pu, gSysVars)
	assert.False(t, ses.IfInitedTempEngine())
}

func TestSetTempTableStorage(t *testing.T) {
	genSession := func(ctrl *gomock.Controller, pu *config.ParameterUnit, gSysVars *GlobalSystemVariables) *Session {
		ioses := mock_frontend.NewMockIOSession(ctrl)
		ioses.EXPECT().OutBuf().Return(buf.NewByteBuf(1024)).AnyTimes()
		ioses.EXPECT().Write(gomock.Any(), gomock.Any()).Return(nil).AnyTimes()
		ioses.EXPECT().RemoteAddress().Return("").AnyTimes()
		ioses.EXPECT().Ref().AnyTimes()
		sv, err := getSystemVariables("test/system_vars_config.toml")
		if err != nil {
			t.Error(err)
		}
		proto := NewMysqlClientProtocol(0, ioses, 1024, sv)
		session := NewSession(proto, nil, pu, gSysVars, false)
		session.SetRequestContext(context.Background())
		return session
	}

	ctrl := gomock.NewController(t)
	defer ctrl.Finish()
	txnClient := mock_frontend.NewMockTxnClient(ctrl)
	eng := mock_frontend.NewMockEngine(ctrl)
	pu := config.NewParameterUnit(&config.FrontendParameters{}, eng, txnClient, nil)
	gSysVars := &GlobalSystemVariables{}

	ses := genSession(ctrl, pu, gSysVars)

	ck := clock.NewHLCClock(func() int64 {
		return time.Now().Unix()
	}, math.MaxInt)
	dnStore, _ := ses.SetTempTableStorage(ck)

	assert.Equal(t, defines.TEMPORARY_TABLE_DN_ADDR, dnStore.TxnServiceAddress)
}<|MERGE_RESOLUTION|>--- conflicted
+++ resolved
@@ -67,33 +67,14 @@
 			CommitOrRollbackTimeout: time.Second,
 		}).AnyTimes()
 
-<<<<<<< HEAD
-		ioses := mock_frontend.NewMockIOSession(ctrl)
-		ioses.EXPECT().OutBuf().Return(buf.NewByteBuf(1024)).AnyTimes()
-		ioses.EXPECT().Write(gomock.Any(), gomock.Any()).Return(nil).AnyTimes()
-		ioses.EXPECT().RemoteAddress().Return("").AnyTimes()
-		ioses.EXPECT().Ref().AnyTimes()
-		_, err := getParameterUnit("test/system_vars_config.toml", eng, txnClient)
-		if err != nil {
-			t.Error(err)
-		}
-
-		var gSys GlobalSystemVariables
-		InitGlobalSystemVariables(&gSys)
-=======
 		pu, err := getParameterUnit("test/system_vars_config.toml", eng, txnClient)
 		convey.So(err, convey.ShouldBeNil)
->>>>>>> 83512757
 
 		txn := InitTxnHandler(eng, txnClient)
 		txn.ses = &Session{
 			requestCtx: ctx,
-<<<<<<< HEAD
-			gSysVars:   &gSys,
-=======
 			pu:         pu,
 			connectCtx: ctx,
->>>>>>> 83512757
 		}
 		err = txn.NewTxn()
 		convey.So(err, convey.ShouldBeNil)
@@ -134,33 +115,14 @@
 
 		txnClient.EXPECT().New().Return(txnOperator, nil).AnyTimes()
 
-<<<<<<< HEAD
-		ioses := mock_frontend.NewMockIOSession(ctrl)
-		ioses.EXPECT().OutBuf().Return(buf.NewByteBuf(1024)).AnyTimes()
-		ioses.EXPECT().Write(gomock.Any(), gomock.Any()).Return(nil).AnyTimes()
-		ioses.EXPECT().RemoteAddress().Return("").AnyTimes()
-		ioses.EXPECT().Ref().AnyTimes()
-		_, err := getParameterUnit("test/system_vars_config.toml", eng, txnClient)
-		if err != nil {
-			t.Error(err)
-		}
-
-		var gSys GlobalSystemVariables
-		InitGlobalSystemVariables(&gSys)
-=======
 		pu, err := getParameterUnit("test/system_vars_config.toml", eng, txnClient)
 		convey.So(err, convey.ShouldBeNil)
->>>>>>> 83512757
 
 		txn := InitTxnHandler(eng, txnClient)
 		txn.ses = &Session{
 			requestCtx: ctx,
-<<<<<<< HEAD
-			gSysVars:   &gSys,
-=======
 			pu:         pu,
 			connectCtx: ctx,
->>>>>>> 83512757
 		}
 		err = txn.NewTxn()
 		convey.So(err, convey.ShouldBeNil)
