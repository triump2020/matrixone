// Copyright 2021 Matrix Origin
//
// Licensed under the Apache License, Version 2.0 (the "License");
// you may not use this file except in compliance with the License.
// You may obtain a copy of the License at
//
//      http://www.apache.org/licenses/LICENSE-2.0
//
// Unless required by applicable law or agreed to in writing, software
// distributed under the License is distributed on an "AS IS" BASIS,
// WITHOUT WARRANTIES OR CONDITIONS OF ANY KIND, either express or implied.
// See the License for the specific language governing permissions and
// limitations under the License.

package deletion

import (
	"bytes"
	"sync/atomic"

	"github.com/matrixorigin/matrixone/pkg/catalog"
	"github.com/matrixorigin/matrixone/pkg/container/batch"
	"github.com/matrixorigin/matrixone/pkg/container/nulls"
	"github.com/matrixorigin/matrixone/pkg/container/types"
	"github.com/matrixorigin/matrixone/pkg/container/vector"
	"github.com/matrixorigin/matrixone/pkg/sql/colexec"
	"github.com/matrixorigin/matrixone/pkg/vm/engine/tae/options"
	"github.com/matrixorigin/matrixone/pkg/vm/process"
)

const (
	RawRowIdBatch = iota
	// remember that, for one block,
	// when it sends the info to mergedeletes,
	// either it's Compaction or not.
	Compaction
	CNBlockOffset
	RawBatchOffset
	FlushMetaLoc
)

func String(arg any, buf *bytes.Buffer) {
	buf.WriteString("delete rows")
}

func Prepare(_ *process.Process, arg any) error {
	ap := arg.(*Argument)
	if ap.RemoteDelete {
		ap.ctr = new(container)
		ap.ctr.blockId_rowIdBatch = make(map[string]*batch.Batch)
		ap.ctr.blockId_metaLoc = make(map[string]*batch.Batch)
		ap.ctr.blockId_type = make(map[string]int8)
		ap.ctr.blockId_bitmap = make(map[string]*nulls.Nulls)
		ap.ctr.pool = &BatchPool{pools: make([]*batch.Batch, 0, options.DefaultBlocksPerSegment)}
	}
	return nil
}

// the bool return value means whether it completed its work or not
func Call(_ int, proc *process.Process, arg any, isFirst bool, isLast bool) (bool, error) {
	p := arg.(*Argument)
	bat := proc.InputBatch()

	// last batch of block
	if bat == nil {
		if p.RemoteDelete {
			// ToDo: CNBlock Compaction
			// blkId,delta_metaLoc,type
			resBat := batch.NewWithSize(4)
			resBat.Attrs = []string{
				catalog.BlockMeta_Delete_ID,
				catalog.BlockMeta_DeltaLoc,
				catalog.BlockMeta_Type,
				catalog.BlockMeta_Deletes_Length,
			}
			resBat.SetVector(0, vector.NewVec(types.T_text.ToType()))
			resBat.SetVector(1, vector.NewVec(types.T_text.ToType()))
			resBat.SetVector(2, vector.NewVec(types.T_int8.ToType()))
			for blkid, bat := range p.ctr.blockId_rowIdBatch {
				vector.AppendBytes(resBat.GetVector(0), []byte(blkid), false, proc.GetMPool())
				bat.SetZs(bat.GetVector(0).Length(), proc.GetMPool())
				bytes, err := bat.MarshalBinary()
				if err != nil {
					return true, err
				}
				vector.AppendBytes(resBat.GetVector(1), bytes, false, proc.GetMPool())
				vector.AppendFixed(resBat.GetVector(2), p.ctr.blockId_type[blkid], false, proc.GetMPool())
			}
			for blkid, bat := range p.ctr.blockId_metaLoc {
				vector.AppendBytes(resBat.GetVector(0), []byte(blkid), false, proc.GetMPool())
				bat.SetZs(bat.GetVector(0).Length(), proc.GetMPool())
				bytes, err := bat.MarshalBinary()
				if err != nil {
					return true, err
				}
				vector.AppendBytes(resBat.GetVector(1), bytes, false, proc.GetMPool())
				vector.AppendFixed(resBat.GetVector(2), int8(FlushMetaLoc), false, proc.GetMPool())
			}
			resBat.SetZs(resBat.Vecs[0].Length(), proc.GetMPool())
			resBat.SetVector(3, vector.NewConstFixed(types.T_uint32.ToType(), p.ctr.deleted_length, resBat.Length(), proc.GetMPool()))
			proc.SetInputBatch(resBat)
		}
		// else {
		// ToDo: need ouyuaning to make sure there are only one table
		// in a deletion operator
		// do compaction here
		// p.DeleteCtx.DelSource[0].Delete(proc.Ctx, nil, catalog.Row_ID)
		// }
		return true, nil
	}

	// empty batch
	if len(bat.Zs) == 0 {
		return false, nil
	}

	defer proc.PutBatch(bat)
	if p.RemoteDelete {
		// we will cache all rowId in memory,
		// when the size is too large we will
		// trigger write s3
		p.SplitBatch(proc, bat)
		return false, nil
	}

	var affectedRows uint64
	var err error
	delCtx := p.DeleteCtx

	if len(delCtx.PartitionTableIDs) > 0 {
		delBatches, err := colexec.GroupByPartitionForDelete(proc, bat, delCtx.RowIdIdx, delCtx.PartitionIndexInBatch, len(delCtx.PartitionTableIDs))
		if err != nil {
			return false, err
		}

		for i, delBatch := range delBatches {
			tempRows := uint64(delBatch.Length())
			if tempRows > 0 {
				affectedRows += tempRows
				err = delCtx.PartitionSources[i].Delete(proc.Ctx, delBatch, catalog.Row_ID)
				if err != nil {
					delBatch.Clean(proc.Mp())
					return false, err
				}
				delBatch.Clean(proc.Mp())
			}
		}
	} else {
		delBatch := colexec.FilterRowIdForDel(proc, bat, delCtx.RowIdIdx)
		affectedRows = uint64(delBatch.Length())
		if affectedRows > 0 {
			err = delCtx.Source.Delete(proc.Ctx, delBatch, catalog.Row_ID)
			if err != nil {
				delBatch.Clean(proc.GetMPool())
				return false, err
			}
		}
	}

	newBat := batch.NewWithSize(len(bat.Vecs))
	for j := range bat.Vecs {
		newBat.SetVector(int32(j), vector.NewVec(*bat.GetVector(int32(j)).GetType()))
	}
<<<<<<< HEAD
	if _, err := newBat.Append(proc.Ctx, proc.GetMPool(), bat); err != nil {
		newBat.Clean(proc.GetMPool())
=======

	// update child table(which ref on delete set null)
	_, err = colexec.FilterAndUpdateByRowId(proc, bat, delCtx.OnSetIdx, delCtx.OnSetSource, delCtx.OnSetRef, delCtx.OnSetTableDef, delCtx.OnSetUpdateCol, nil, delCtx.OnSetUniqueSource)
	if err != nil {
>>>>>>> d15e37b5
		return false, err
	}

	if delCtx.IsEnd {
		proc.SetInputBatch(nil)
		newBat.Clean(proc.GetMPool())
	} else {
		proc.SetInputBatch(newBat)
	}

	if delCtx.AddAffectedRows {
		atomic.AddUint64(&p.affectedRows, affectedRows)
	}
	return false, nil
}<|MERGE_RESOLUTION|>--- conflicted
+++ resolved
@@ -161,15 +161,8 @@
 	for j := range bat.Vecs {
 		newBat.SetVector(int32(j), vector.NewVec(*bat.GetVector(int32(j)).GetType()))
 	}
-<<<<<<< HEAD
 	if _, err := newBat.Append(proc.Ctx, proc.GetMPool(), bat); err != nil {
 		newBat.Clean(proc.GetMPool())
-=======
-
-	// update child table(which ref on delete set null)
-	_, err = colexec.FilterAndUpdateByRowId(proc, bat, delCtx.OnSetIdx, delCtx.OnSetSource, delCtx.OnSetRef, delCtx.OnSetTableDef, delCtx.OnSetUpdateCol, nil, delCtx.OnSetUniqueSource)
-	if err != nil {
->>>>>>> d15e37b5
 		return false, err
 	}
 
@@ -183,5 +176,6 @@
 	if delCtx.AddAffectedRows {
 		atomic.AddUint64(&p.affectedRows, affectedRows)
 	}
+
 	return false, nil
 }