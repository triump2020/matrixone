--- conflicted
+++ resolved
@@ -26,23 +26,16 @@
 )
 
 type container struct {
-	state     int
-	s3Writers []*colexec.S3Writer
+	state int
+	// s3Writers []*colexec.S3Writer
 }
 
 type Argument struct {
-<<<<<<< HEAD
+	ctr      *container
 	Affected uint64
 	Engine   engine.Engine
 	IsRemote bool // mark if this insert is cn2s3 directly
 	// s3Writers []*colexec.S3Writer
-=======
-	ctr       *container
-	Affected  uint64
-	Engine    engine.Engine
-	IsRemote  bool // mark if this insert is cn2s3 directly
->>>>>>> d8f67c26
-	InsertCtx *InsertCtx
 }
 
 type InsertCtx struct {
@@ -57,20 +50,15 @@
 
 // The Argument for insert data directly to s3 can not be free when this function called as some datastructure still needed.
 // therefore, those argument in remote CN will be free in connector operator, and local argument will be free in mergeBlock operator
-<<<<<<< HEAD
-func (arg *Argument) Free(proc *process.Process, pipelineFailed bool) {
-
+func (ap *Argument) Free(proc *process.Process, pipelineFailed bool) {
+	// if ap.ctr.s3Writers != nil {
+	// 	for _, w := range ap.ctr.s3Writers {
+	// 		w.Free(proc)
+	// 	}
+	// 	ap.ctr.s3Writers = nil
+	// }
 }
 
 func (arg *Argument) AffectedRows() uint64 {
 	return arg.Affected
-=======
-func (ap *Argument) Free(proc *process.Process, pipelineFailed bool) {
-	if ap.ctr.s3Writers != nil {
-		for _, w := range ap.ctr.s3Writers {
-			w.Free(proc)
-		}
-		ap.ctr.s3Writers = nil
-	}
->>>>>>> d8f67c26
 }