--- conflicted
+++ resolved
@@ -79,10 +79,7 @@
 					continue
 				}
 				if ctr.inBat.IsEmpty() {
-<<<<<<< HEAD
-=======
 					ctr.inBat = nil
->>>>>>> 01e10a9c
 					continue
 				}
 				if ctr.bat == nil {
