--- conflicted
+++ resolved
@@ -191,10 +191,6 @@
 //	}
 //}
 
-<<<<<<< HEAD
-func (w *S3Writer) Output(proc *process.Process) {
-	proc.SetInputBatch(w.metaLocBat)
-=======
 func (w *S3Writer) Output(proc *process.Process) error {
 	bat := batch.NewWithSize(len(w.metaLocBat.Attrs))
 	bat.SetAttributes(w.metaLocBat.Attrs)
@@ -210,7 +206,6 @@
 
 	proc.SetInputBatch(bat)
 	return nil
->>>>>>> 9c9312bd
 }
 
 func (w *S3Writer) WriteS3CacheBatch(proc *process.Process) error {
