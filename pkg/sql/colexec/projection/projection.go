// Copyright 2021 Matrix Origin
//
// Licensed under the Apache License, Version 2.0 (the "License");
// you may not use this file except in compliance with the License.
// You may obtain a copy of the License at
//
//      http://www.apache.org/licenses/LICENSE-2.0
//
// Unless required by applicable law or agreed to in writing, software
// distributed under the License is distributed on an "AS IS" BASIS,
// WITHOUT WARRANTIES OR CONDITIONS OF ANY KIND, either express or implied.
// See the License for the specific language governing permissions and
// limitations under the License.

package projection

import (
	"bytes"

	"github.com/matrixorigin/matrixone/pkg/container/batch"
	"github.com/matrixorigin/matrixone/pkg/container/vector"
	"github.com/matrixorigin/matrixone/pkg/sql/colexec"
	"github.com/matrixorigin/matrixone/pkg/vm/process"
)

func String(arg any, buf *bytes.Buffer) {
	n := arg.(*Argument)
	buf.WriteString("projection(")
	for i, e := range n.Es {
		if i > 0 {
			buf.WriteString(",")
		}
		buf.WriteString(e.String())
	}
	buf.WriteString(")")
}

func Prepare(_ *process.Process, _ any) error {
	return nil
}

func Call(idx int, proc *process.Process, arg any, isFirst bool, isLast bool) (bool, error) {
	anal := proc.GetAnalyze(idx)
	anal.Start()
	defer anal.Stop()

	bat := proc.InputBatch()
	if bat == nil {
		proc.SetInputBatch(nil)
		return true, nil
	}
	if bat.Length() == 0 {
		bat.Clean(proc.Mp())
		return false, nil
	}
	anal.Input(bat, isFirst)
	ap := arg.(*Argument)
	rbat := batch.NewWithSize(len(ap.Es))
	for i, e := range ap.Es {
		vec, err := colexec.EvalExpr(bat, proc, e)
		if err != nil {
			return false, err
		}
		needCopy := false
		for i := range bat.Vecs {
			if vec == bat.Vecs[i] {
				needCopy = true
			}
		}
		if needCopy {
			rbat.Vecs[i] = proc.GetVector(*vec.GetType())
			if err := vector.GetUnionFunction(*vec.GetType(), proc.Mp())(rbat.Vecs[i], vec); err != nil {
				return false, err
			}
		} else {
			rbat.Vecs[i] = vec
		}
	}
	rbat.Zs = bat.Zs
<<<<<<< HEAD
	// bat.Zs = nil
	bat.Clean(proc.Mp())
=======
	bat.Zs = nil
	proc.PutBatch(bat)
>>>>>>> d8f67c26
	anal.Output(rbat, isLast)
	proc.SetInputBatch(rbat)
	return false, nil
}<|MERGE_RESOLUTION|>--- conflicted
+++ resolved
@@ -77,13 +77,8 @@
 		}
 	}
 	rbat.Zs = bat.Zs
-<<<<<<< HEAD
-	// bat.Zs = nil
-	bat.Clean(proc.Mp())
-=======
 	bat.Zs = nil
 	proc.PutBatch(bat)
->>>>>>> d8f67c26
 	anal.Output(rbat, isLast)
 	proc.SetInputBatch(rbat)
 	return false, nil
