--- conflicted
+++ resolved
@@ -82,17 +82,11 @@
 					continue
 				}
 				if ctr.inBat.IsEmpty() {
-<<<<<<< HEAD
-					continue
-				}
-				if ctr.bat == nil {
-=======
 					ctr.inBat = nil
 					continue
 				}
 				if ctr.bat == nil {
 					ctr.inBat = nil
->>>>>>> 01e10a9c
 					continue
 				}
 				anal.Input(ctr.inBat, productl2.GetIsFirst())
