// Copyright 2021 Matrix Origin
//
// Licensed under the Apache License, Version 2.0 (the "License");
// you may not use this file except in compliance with the License.
// You may obtain a copy of the License at
//
//	http://www.apache.org/licenses/LICENSE-2.0
//
// Unless required by applicable law or agreed to in writing, software
// distributed under the License is distributed on an "AS IS" BASIS,
// WITHOUT WARRANTIES OR CONDITIONS OF ANY KIND, either express or implied.
// See the License for the specific language governing permissions and
// limitations under the License.

package mergeblock

import (
	"bytes"

	"github.com/matrixorigin/matrixone/pkg/container/batch"
	"github.com/matrixorigin/matrixone/pkg/container/vector"
	"github.com/matrixorigin/matrixone/pkg/vm/process"
)

func String(_ any, buf *bytes.Buffer) {
	buf.WriteString(" MergeS3BlocksMetaLoc ")
}

func Prepare(proc *process.Process, arg any) error {
	ap := arg.(*Argument)
	ap.container = new(Container)
	ap.container.mp = make(map[int]*batch.Batch)
	ap.container.mp2 = make(map[int][]*batch.Batch)
	return nil
}

func Call(idx int, proc *process.Process, arg any, isFirst bool, isLast bool) (bool, error) {
	var err error
	ap := arg.(*Argument)
	bat := proc.Reg.InputBatch
	if bat == nil {
		return true, nil
	}

	if len(bat.Zs) == 0 {
		bat.Clean(proc.Mp())
		return false, nil
	}
	defer proc.PutBatch(bat)

	if err := ap.Split(proc, bat); err != nil {
		return false, err
	}

	if !ap.notFreeBatch {
		defer func() {
			for k := range ap.container.mp {
				ap.container.mp[k].Clean(proc.GetMPool())
			}
		}()
	}

	var insertBatch *batch.Batch
	// If the target is a partition table
	if len(ap.PartitionSources) > 0 {
		// 'i' aligns with partition number
		for i := range ap.PartitionSources {
			if ap.container.mp[i].Length() > 0 {
				// batches in mp will be deeply copied into txn's workspace.
				if err = ap.PartitionSources[i].Write(proc.Ctx, ap.container.mp[i]); err != nil {
					return false, err
				}

				if !ap.IsEnd {
					if insertBatch == nil {
						insertBatch = batch.NewWithSize(len(bat.Attrs))
						insertBatch.SetAttributes(bat.Attrs)
						for i := range bat.Attrs {
							vec := vector.NewVec(*bat.Vecs[i].GetType())
							if err := vec.UnionBatch(bat.Vecs[i], 0, bat.Vecs[i].Length(), nil, proc.GetMPool()); err != nil {
								return false, err
							}
							insertBatch.SetVector(int32(i), vec)
							insertBatch.Zs = append(insertBatch.Zs, bat.Zs...)
						}
					} else {
						_, err := insertBatch.Append(proc.Ctx, proc.GetMPool(), bat)
						if err != nil {
							return false, err
						}
					}
				}
			}

			for _, bat := range ap.container.mp2[i] {
				// batches in mp2 will be deeply copied into txn's workspace.
				if err = ap.PartitionSources[i].Write(proc.Ctx, bat); err != nil {
					return false, err
				}

				if !ap.IsEnd {
					if insertBatch == nil {
						insertBatch = batch.NewWithSize(len(bat.Attrs))
						insertBatch.SetAttributes(bat.Attrs)
						for i := range bat.Attrs {
							vec := vector.NewVec(*bat.Vecs[i].GetType())
							if err := vec.UnionBatch(bat.Vecs[i], 0, bat.Vecs[i].Length(), nil, proc.GetMPool()); err != nil {
								return false, err
							}
							insertBatch.SetVector(int32(i), vec)
							insertBatch.Zs = append(insertBatch.Zs, bat.Zs...)
						}
					} else {
						_, err := insertBatch.Append(proc.Ctx, proc.GetMPool(), bat)
						if err != nil {
							return false, err
						}
					}
				}

			}
			ap.container.mp2[i] = ap.container.mp2[i][:0]
		}
	} else {
		// handle origin/main table.
		if ap.container.mp[0].Length() > 0 {
			//batches in mp will be deeply copied into txn's workspace.
			if err = ap.Tbl.Write(proc.Ctx, ap.container.mp[0]); err != nil {
				return false, err
			}
			if !ap.IsEnd {
				if insertBatch == nil {
					insertBatch = batch.NewWithSize(len(bat.Attrs))
					insertBatch.SetAttributes(bat.Attrs)
					for i := range bat.Attrs {
						vec := vector.NewVec(*bat.Vecs[i].GetType())
						if err := vec.UnionBatch(bat.Vecs[i], 0, bat.Vecs[i].Length(), nil, proc.GetMPool()); err != nil {
							return false, err
						}
						insertBatch.SetVector(int32(i), vec)
						insertBatch.Zs = append(insertBatch.Zs, bat.Zs...)
					}
				} else {
					_, err := insertBatch.Append(proc.Ctx, proc.GetMPool(), bat)
					if err != nil {
						return false, err
					}
				}
			}
		}

		for _, bat := range ap.container.mp2[0] {
			//batches in mp2 will be deeply copied into txn's workspace.
			if err = ap.Tbl.Write(proc.Ctx, bat); err != nil {
				return false, err
			}
			if !ap.IsEnd {
				if insertBatch == nil {
					insertBatch = batch.NewWithSize(len(bat.Attrs))
					insertBatch.SetAttributes(bat.Attrs)
					for i := range bat.Attrs {
						vec := vector.NewVec(*bat.Vecs[i].GetType())
						if err := vec.UnionBatch(bat.Vecs[i], 0, bat.Vecs[i].Length(), nil, proc.GetMPool()); err != nil {
							return false, err
						}
						insertBatch.SetVector(int32(i), vec)
						insertBatch.Zs = append(insertBatch.Zs, bat.Zs...)
					}
				} else {
					_, err := insertBatch.Append(proc.Ctx, proc.GetMPool(), bat)
					if err != nil {
						return false, err
					}
				}
			}
		}
		ap.container.mp2[0] = ap.container.mp2[0][:0]
	}

	if ap.IsEnd {
		proc.SetInputBatch(nil)
		bat.Clean(proc.GetMPool())
	} else {
		proc.SetInputBatch(insertBatch)
	}

<<<<<<< HEAD
	atomic.AddUint64(&ap.affectedRows, affectedRows)
=======
	//ap.container.mp2[0] = ap.container.mp2[0][:0]
>>>>>>> bf488b2f
	return false, nil
}<|MERGE_RESOLUTION|>--- conflicted
+++ resolved
@@ -11,11 +11,11 @@
 // WITHOUT WARRANTIES OR CONDITIONS OF ANY KIND, either express or implied.
 // See the License for the specific language governing permissions and
 // limitations under the License.
-
 package mergeblock
 
 import (
 	"bytes"
+	"sync/atomic"
 
 	"github.com/matrixorigin/matrixone/pkg/container/batch"
 	"github.com/matrixorigin/matrixone/pkg/container/vector"
@@ -61,6 +61,7 @@
 	}
 
 	var insertBatch *batch.Batch
+	var affectedRows uint64
 	// If the target is a partition table
 	if len(ap.PartitionSources) > 0 {
 		// 'i' aligns with partition number
@@ -93,6 +94,7 @@
 			}
 
 			for _, bat := range ap.container.mp2[i] {
+				affectedRows = affectedRows + uint64(bat.Length())
 				// batches in mp2 will be deeply copied into txn's workspace.
 				if err = ap.PartitionSources[i].Write(proc.Ctx, bat); err != nil {
 					return false, err
@@ -151,6 +153,7 @@
 
 		for _, bat := range ap.container.mp2[0] {
 			//batches in mp2 will be deeply copied into txn's workspace.
+			affectedRows = affectedRows + uint64(bat.Length())
 			if err = ap.Tbl.Write(proc.Ctx, bat); err != nil {
 				return false, err
 			}
@@ -184,10 +187,6 @@
 		proc.SetInputBatch(insertBatch)
 	}
 
-<<<<<<< HEAD
 	atomic.AddUint64(&ap.affectedRows, affectedRows)
-=======
-	//ap.container.mp2[0] = ap.container.mp2[0][:0]
->>>>>>> bf488b2f
 	return false, nil
 }