// Copyright 2021 Matrix Origin
//
// Licensed under the Apache License, Version 2.0 (the "License");
// you may not use this file except in compliance with the License.
// You may obtain a copy of the License at
//
//	http://www.apache.org/licenses/LICENSE-2.0
//
// Unless required by applicable law or agreed to in writing, software
// distributed under the License is distributed on an "AS IS" BASIS,
// WITHOUT WARRANTIES OR CONDITIONS OF ANY KIND, either express or implied.
// See the License for the specific language governing permissions and
// limitations under the License.
package mergeblock

import (
	"github.com/matrixorigin/matrixone/pkg/container/batch"
	"github.com/matrixorigin/matrixone/pkg/container/types"
	"github.com/matrixorigin/matrixone/pkg/container/vector"
	"github.com/matrixorigin/matrixone/pkg/vm/engine"
	"github.com/matrixorigin/matrixone/pkg/vm/engine/tae/blockio"
	"github.com/matrixorigin/matrixone/pkg/vm/process"
)

type Container struct {
	// mp is used to store the metaLoc Batch.
	// Notice that batches in mp should be free, since the memory of these batches be allocated from mpool.
	mp map[int]*batch.Batch
	// mp2 is used to store the normal data batches
	mp2 map[int][]*batch.Batch
}

type Argument struct {
	// 1. main table
	Tbl engine.Relation
	// 2. partition sub tables
	PartitionSources []engine.Relation
	affectedRows     uint64
	// 3. used for ut_test, otherwise the batch will free,
	// and we can't get the result to check
	notFreeBatch bool
	IsEnd        bool
	container    *Container
}

func (arg *Argument) Free(proc *process.Process, pipelineFailed bool) {
	for k := range arg.container.mp {
		arg.container.mp[k].Clean(proc.GetMPool())
		arg.container.mp[k] = nil
	}
}

func (arg *Argument) GetMetaLocBat(name string) {
	// If the target is a partition table
	if len(arg.PartitionSources) > 0 {
		// 'i' aligns with partition number
		for i := range arg.PartitionSources {
			bat := batch.NewWithSize(1)
			bat.Attrs = []string{name}
			bat.Cnt = 1
			bat.Vecs[0] = vector.NewVec(types.New(types.T_text, 0, 0))
			arg.container.mp[i] = bat
		}
	} else {
		bat := batch.NewWithSize(1)
		bat.Attrs = []string{name}
		bat.Cnt = 1
		bat.Vecs[0] = vector.NewVec(types.New(types.T_text, 0, 0))
		arg.container.mp[0] = bat
	}
}

func (arg *Argument) Split(proc *process.Process, bat *batch.Batch) error {
	arg.GetMetaLocBat(bat.Attrs[1])
	tblIdx := vector.MustFixedCol[int16](bat.GetVector(0))
	metaLocs := vector.MustStrCol(bat.GetVector(1))
	for i := range tblIdx {
		if tblIdx[i] >= 0 {
			//if tblIdx[i] == 0 {
			//	location, err := blockio.EncodeLocationFromString(metaLocs[i])
			//	if err != nil {
			//		return err
			//	}
			//	arg.affectedRows += uint64(location.Rows())
			//}
			location, err := blockio.EncodeLocationFromString(metaLocs[i])
			if err != nil {
				return err
			}
			arg.affectedRows += uint64(location.Rows())
			vector.AppendBytes(arg.container.mp[int(tblIdx[i])].Vecs[0], []byte(metaLocs[i]), false, proc.GetMPool())
		} else {
			idx := int(-(tblIdx[i] + 1))
			bat := &batch.Batch{}
			if err := bat.UnmarshalBinary([]byte(metaLocs[i])); err != nil {
				return err
			}
<<<<<<< HEAD
			//if idx == 0 {
			//	arg.affectedRows += uint64(bat.Length())
			//}
			arg.affectedRows += uint64(bat.Length())
=======
>>>>>>> 7da2acca
			arg.container.mp2[idx] = append(arg.container.mp2[idx], bat)
		}
	}
	for _, bat := range arg.container.mp {
		bat.SetZs(bat.Vecs[0].Length(), proc.GetMPool())
	}
	return nil
}

func (arg *Argument) AffectedRows() uint64 {
	return arg.affectedRows
}<|MERGE_RESOLUTION|>--- conflicted
+++ resolved
@@ -95,13 +95,10 @@
 			if err := bat.UnmarshalBinary([]byte(metaLocs[i])); err != nil {
 				return err
 			}
-<<<<<<< HEAD
 			//if idx == 0 {
 			//	arg.affectedRows += uint64(bat.Length())
 			//}
 			arg.affectedRows += uint64(bat.Length())
-=======
->>>>>>> 7da2acca
 			arg.container.mp2[idx] = append(arg.container.mp2[idx], bat)
 		}
 	}
