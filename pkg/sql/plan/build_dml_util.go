--- conflicted
+++ resolved
@@ -921,20 +921,11 @@
 	}
 
 	// make plan: sink_scan -> join -> filter	// check if pk is unique in rows & snapshot
-<<<<<<< HEAD
-
-	{
-		if pkPos, pkTyp := getPkPos(tableDef, true); pkPos != -1 {
-			lastNodeId = appendSinkScanNode(builder, bindCtx, sourceStep)
-			isUpdate := updateColLength > 0
-
-=======
 	if CNPrimaryCheck {
 		if pkPos, pkTyp := getPkPos(tableDef, true); pkPos != -1 {
 			lastNodeId = appendSinkScanNode(builder, bindCtx, sourceStep)
 			isUpdate := updateColLength > 0
 
->>>>>>> ded44d59
 			if isUpdate {
 				rowIdDef := MakeRowIdColDef()
 				tableDef.Cols = append(tableDef.Cols, rowIdDef)
@@ -1262,7 +1253,6 @@
 				assertExpr, err := bindFuncExprImplByPlanExpr(builder.GetContext(), "assert", []*Expr{isEmptyExpr, varcharExpr, makePlan2StringConstExprWithType(tableDef.Cols[pkPos].Name)})
 				if err != nil {
 					return err
-<<<<<<< HEAD
 				}
 				filterNode := &Node{
 					NodeType:   plan.Node_FILTER,
@@ -1270,15 +1260,6 @@
 					FilterList: []*Expr{assertExpr},
 					IsEnd:      true,
 				}
-=======
-				}
-				filterNode := &Node{
-					NodeType:   plan.Node_FILTER,
-					Children:   []int32{lastNodeId},
-					FilterList: []*Expr{assertExpr},
-					IsEnd:      true,
-				}
->>>>>>> ded44d59
 				lastNodeId = builder.appendNode(filterNode, bindCtx)
 				builder.appendStep(lastNodeId)
 			}
@@ -2196,10 +2177,6 @@
 			resetColPos(arg, colPos)
 		}
 	}
-<<<<<<< HEAD
-
-=======
->>>>>>> ded44d59
 }
 
 func appendInsertNode(
