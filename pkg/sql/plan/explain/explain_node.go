--- conflicted
+++ resolved
@@ -18,10 +18,11 @@
 	"bytes"
 	"context"
 	"fmt"
+	"strconv"
+
 	"github.com/matrixorigin/matrixone/pkg/common/moerr"
 	"github.com/matrixorigin/matrixone/pkg/pb/plan"
 	plan2 "github.com/matrixorigin/matrixone/pkg/sql/plan"
-	"strconv"
 )
 
 var _ NodeDescribe = &NodeDescribeImpl{}
@@ -134,27 +135,9 @@
 			} else if ndesc.Node.TableDef != nil {
 				buf.WriteString(ndesc.Node.TableDef.GetName())
 			}
-<<<<<<< HEAD
-=======
-		case plan.Node_UPDATE:
-			buf.WriteString(" on ")
-			if ndesc.Node.UpdateCtx != nil {
-				first := true
-				for _, ctx := range ndesc.Node.UpdateCtx.Ref {
-					if !first {
-						buf.WriteString(", ")
-					}
-					buf.WriteString(ctx.SchemaName + "." + ctx.ObjName)
-					if first {
-						first = false
-					}
-				}
-			}
->>>>>>> 1db9350f
 		case plan.Node_DELETE:
 			buf.WriteString(" on ")
 			if ndesc.Node.DeleteCtx != nil {
-<<<<<<< HEAD
 				ctx := ndesc.Node.DeleteCtx.Ref
 				result += ctx.SchemaName + "." + ctx.ObjName
 			}
@@ -165,17 +148,6 @@
 					result += ndesc.Node.PreInsertCtx.Ref.GetSchemaName() + "." + ndesc.Node.PreInsertCtx.Ref.GetObjName()
 				} else if ndesc.Node.PreInsertCtx.TableDef != nil {
 					result += ndesc.Node.TableDef.GetName()
-=======
-				first := true
-				for _, ctx := range ndesc.Node.DeleteCtx.Ref {
-					if !first {
-						buf.WriteString(", ")
-					}
-					buf.WriteString(ctx.SchemaName + "." + ctx.ObjName)
-					if first {
-						first = false
-					}
->>>>>>> 1db9350f
 				}
 			}
 		case plan.Node_PRE_DELETE:
@@ -594,31 +566,5 @@
 		first = false
 		buf.WriteString("\"*VALUES*\".column" + strconv.Itoa(index+1))
 	}
-<<<<<<< HEAD
-	return result, nil
-=======
 	return nil
-}
-
-type UpdateCtxsDescribeImpl struct {
-	UpdateCtx *plan.UpdateCtx
-}
-
-func (u *UpdateCtxsDescribeImpl) GetDescription(ctx context.Context, options *ExplainOptions, buf *bytes.Buffer) error {
-	buf.WriteString("Update Columns: ")
-	first := true
-	for i, ctx := range u.UpdateCtx.Ref {
-		if u.UpdateCtx.UpdateCol[i] != nil {
-			for colName := range u.UpdateCtx.UpdateCol[i].Map {
-				if !first {
-					buf.WriteString(", ")
-				} else {
-					first = false
-				}
-				buf.WriteString(ctx.SchemaName + "." + ctx.ObjName + "." + colName)
-			}
-		}
-	}
-	return nil
->>>>>>> 1db9350f
 }