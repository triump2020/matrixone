--- conflicted
+++ resolved
@@ -1101,9 +1101,7 @@
 		return e, nil
 	}
 
-<<<<<<< HEAD
 	var err error
-=======
 	if elist, ok := e.Expr.(*plan.Expr_List); ok {
 		for i, expr := range elist.List.List {
 			if elist.List.List[i], err = ConstantFold(bat, expr, proc); err != nil {
@@ -1113,7 +1111,6 @@
 		return e, nil
 	}
 
->>>>>>> 00b4be78
 	ef, ok := e.Expr.(*plan.Expr_F)
 	if !ok || proc == nil {
 		return e, nil
