--- conflicted
+++ resolved
@@ -58,13 +58,8 @@
 	tableDef *plan.TableDef,
 	relData engine.RelData,
 	exprs []*plan.Expr,
-<<<<<<< HEAD
-	runtimeFilters []process.RuntimeFilterMessage,
+	runtimeFilters []message.RuntimeFilterMessage,
 ) (engine.RelData, error) {
-=======
-	runtimeFilters []message.RuntimeFilterMessage,
-) ([]byte, error) {
->>>>>>> 2f154a06
 	var err error
 	evaluators := make([]RuntimeFilterEvaluator, len(runtimeFilters))
 
