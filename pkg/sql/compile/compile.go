--- conflicted
+++ resolved
@@ -18,12 +18,9 @@
 	"context"
 	"encoding/json"
 	"fmt"
-<<<<<<< HEAD
 	"github.com/google/uuid"
 	"github.com/matrixorigin/matrixone/pkg/sql/colexec/deletion"
-=======
 	"net"
->>>>>>> 04d5ae60
 	"runtime"
 	"sort"
 	"strings"
