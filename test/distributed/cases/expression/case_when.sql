-- @suit

-- @case
-- @desc:test for case_when expression with constant operand
-- @label:bvt
select CASE "b" when "a" then 1 when "b" then 2 END;
select CASE "c" when "a" then 1 when "b" then 2 END;
select CASE "c" when "a" then 1 when "b" then 2 ELSE 3 END;
select CASE when 1=0 then "true" else "false" END;
select CASE 1 when 1 then "one" WHEN 2 then "two" ELSE "more" END;
select CASE 2.0 when 1 then "one" WHEN 2.0 then "two" ELSE "more" END;

select (CASE "two" when "one" then "1" WHEN "two" then "2" END) | 0;

select (CASE "two" when "one" then 1.00 WHEN "two" then 2.00 END) +0.0;
select case 1/0 when "a" then "true" else "false" END;
select case 1/0 when "a" then "true" END;

select (case 1/0 when "a" then "true" END) | 0;

select (case 1/0 when "a" then "true" END) + 0.0;
select case when 1>0 then "TRUE" else "FALSE" END;
select case when 1<0 then "TRUE" else "FALSE" END;
SELECT CAST(CASE WHEN 0 THEN '2001-01-01' END AS DATE);
SELECT CAST(CASE WHEN 0 THEN DATE'2001-01-01' END AS DATE);
select case 1.0 when 0.1 then "a" when 1.0 then "b" else "c" END;
select case 0.1 when 0.1 then "a" when 1.0 then "b" else "c" END;
select case 1 when 0.1 then "a" when 1.0 then "b" else "c" END;
select case 1.0 when 0.1 then "a" when 1 then "b" else "c" END;
select case 1.001 when 0.1 then "a" when 1 then "b" else "c" END;

-- @case
-- @desc:test for case_when expression with normal select
-- @label:bvt
drop table if exists t1;
drop table if exists t2;
CREATE TABLE t1 (a varchar(10), PRIMARY KEY (a));
CREATE TABLE t2 (a varchar(10), b date, PRIMARY KEY(a));
INSERT INTO t1 VALUES ('test1');
INSERT INTO t2 VALUES
('test1','2016-12-13'),('test2','2016-12-14'),('test3','2016-12-15');
-- @bvt:issue#3254
SELECT b, b = '20161213',
       CASE b WHEN '20161213' then 'found' ELSE 'not found' END FROM t2;
-- @bvt:issue


-- @case
-- @desc:test for case_when expression with group by
-- @label:bvt
drop table if exists t1;
create table t1 (a int);
insert into t1 values(1),(2),(3),(4);
select case a when 1 then 2 when 2 then 3 else 0 end as fcase, count(*) from t1 group by fcase;
select case a when 1 then 2 when 2 then 3 else 0 end as fcase, count(*) from t1 group by fcase;
select case a when 1 then "one" when 2 then "two" else "nothing" end as fcase, count(*) from t1 group by fcase;
drop table if exists t1;

-- @case
-- @desc:test for case_when expression with function
-- @label:bvt
create table t1 (`row` int not null, col int not null, val varchar(255) not null);
insert into t1 values (1,1,'orange'),(1,2,'large'),(2,1,'yellow'),(2,2,'medium'),(3,1,'green'),(3,2,'small');
select max(case col when 1 then val else null end) as color from t1 group by `row`;
drop table if exists t1;

create table t1(a float, b int default 3);
insert into t1 (a) values (2), (11), (8);
select min(a), min(case when 1=1 then a else NULL end),
  min(case when 1!=1 then NULL else a end)
from t1 where b=3 group by b;

drop table if exists  t1;
CREATE TABLE t1 (a INT, b INT);
INSERT INTO t1 VALUES (1,1),(2,1),(3,2),(4,2),(5,3),(6,3);
SELECT CASE WHEN AVG(a)>=0 THEN 'Positive' ELSE 'Negative' END FROM t1 GROUP BY b;

drop table if exists  t1;

-- @case
-- @desc:test for case_when expression with join
-- @label:bvt
drop table if exists  t1;
drop table if exists  t2;
create table t1 (a int, b bigint unsigned);
create table t2 (c int);
insert into t1 (a, b) values (1,4572794622775114594), (2,18196094287899841997),
  (3,11120436154190595086);
insert into t2 (c) values (1), (2), (3);
select t1.a, (case t1.a when 0 then 0 else t1.b end) d from t1
  join t2 on t1.a=t2.c order by d;
select t1.a, (case t1.a when 0 then 0 else t1.b end) d from t1
  join t2 on t1.a=t2.c where b=11120436154190595086 order by d;
drop table if exists small;
drop table if exists big;
CREATE TABLE small (id int not null,PRIMARY KEY (id));
CREATE TABLE big (id int not null,PRIMARY KEY (id));
INSERT INTO small VALUES (1), (2);
INSERT INTO big VALUES (1), (2), (3), (4);
SELECT big.*, dt.* FROM big LEFT JOIN (SELECT id as dt_id,
                           CASE id WHEN 0 THEN 0 ELSE 1 END AS simple,
                           CASE WHEN id=0 THEN NULL ELSE 1 END AS cond
                    FROM small) AS dt
     ON big.id=dt.dt_id;

drop table if exists small;
drop table if exists big;

-- @case
-- @desc:test for case_when expression with union
-- @label:bvt
SELECT 'case+union+test'
UNION
SELECT CASE '1' WHEN '2' THEN 'BUG' ELSE 'nobug' END;

-- @case
-- @desc:test for case_when expression in where filter
-- @label:bvt
drop table t1;
CREATE TABLE t1(a int);
insert into t1 values(1),(1),(2),(1),(3),(2),(1);
SELECT 1 FROM t1 WHERE a=1 AND CASE 1 WHEN a THEN 1 ELSE 1 END;
DROP TABLE if exists t1;

-- @case
-- @desc:test for case_when expression with count()
-- @label:bvt
DROP TABLE if exists t1;
create table t1 (USR_ID int not null, MAX_REQ int not null);
insert into t1 values (1, 3);
select count(*) + MAX_REQ - MAX_REQ + MAX_REQ - MAX_REQ + MAX_REQ - MAX_REQ + MAX_REQ - MAX_REQ + MAX_REQ - MAX_REQ from t1 group by MAX_REQ;
select Case When Count(*) < MAX_REQ Then 1 Else 0 End from t1 where t1.USR_ID = 1 group by MAX_REQ;
DROP TABLE if exists t1;

select case when 1 in (1.0, 2.0, 3.0) then true else false end;

DROP TABLE if exists t1;
CREATE TABLE t1 (
<<<<<<< HEAD
id int NOT NULL AUTO_INCREMENT,
key_num int NOT NULL DEFAULT '0',
hiredate date NOT NULL,
PRIMARY KEY (id),
KEY key_num (key_num)
);

insert into t1 values
 (1, 7369, '1980-12-17'),
 (2, 7499, '1981-02-20'),
 (3, 7521, '1981-02-22'),
 (4, 7566, '1981-04-02'),
 (5, 7654, '1981-09-28'),
 (6, 7698, '1981-05-01'),
 (7, 7782, '1981-06-09'),
 (8, 7788, '0087-07-13'),
 (9, 7839, '1981-11-17'),
 (10, 7844, '1981-09-08'),
 (11, 7876, '2007-07-13'),
 (12, 7900, '1981-12-03'),
 (13, 7980, '1987-07-13'),
 (14, 7981, '2001-11-17'),
 (15, 7982, '1951-11-08'),
 (16, 7983, '1927-10-13'),
 (17, 7984, '1671-12-09'),
 (18, 7985, '1981-11-06'),
 (19, 7986, '1771-12-06'),
 (20, 7987, '1985-10-06');
=======
                    id int NOT NULL AUTO_INCREMENT,
                    key_num int NOT NULL DEFAULT '0',
                    hiredate date NOT NULL,
                    PRIMARY KEY (id),
                    KEY key_num (key_num)
);

insert into t1 values
                   (1, 7369, '1980-12-17'),
                   (2, 7499, '1981-02-20'),
                   (3, 7521, '1981-02-22'),
                   (4, 7566, '1981-04-02'),
                   (5, 7654, '1981-09-28'),
                   (6, 7698, '1981-05-01'),
                   (7, 7782, '1981-06-09'),
                   (8, 7788, '0087-07-13'),
                   (9, 7839, '1981-11-17'),
                   (10, 7844, '1981-09-08'),
                   (11, 7876, '2007-07-13'),
                   (12, 7900, '1981-12-03'),
                   (13, 7980, '1987-07-13'),
                   (14, 7981, '2001-11-17'),
                   (15, 7982, '1951-11-08'),
                   (16, 7983, '1927-10-13'),
                   (17, 7984, '1671-12-09'),
                   (18, 7985, '1981-11-06'),
                   (19, 7986, '1771-12-06'),
                   (20, 7987, '1985-10-06');
>>>>>>> 065ab7c4
select id, case when id < 5 then 0 when id < 10 then 1 when id < 15 then 2 when true then 3 else -1 end as xxx from t1;
DROP TABLE t1;<|MERGE_RESOLUTION|>--- conflicted
+++ resolved
@@ -1,199 +1,168 @@
--- @suit
-
--- @case
--- @desc:test for case_when expression with constant operand
--- @label:bvt
-select CASE "b" when "a" then 1 when "b" then 2 END;
-select CASE "c" when "a" then 1 when "b" then 2 END;
-select CASE "c" when "a" then 1 when "b" then 2 ELSE 3 END;
-select CASE when 1=0 then "true" else "false" END;
-select CASE 1 when 1 then "one" WHEN 2 then "two" ELSE "more" END;
-select CASE 2.0 when 1 then "one" WHEN 2.0 then "two" ELSE "more" END;
-
-select (CASE "two" when "one" then "1" WHEN "two" then "2" END) | 0;
-
-select (CASE "two" when "one" then 1.00 WHEN "two" then 2.00 END) +0.0;
-select case 1/0 when "a" then "true" else "false" END;
-select case 1/0 when "a" then "true" END;
-
-select (case 1/0 when "a" then "true" END) | 0;
-
-select (case 1/0 when "a" then "true" END) + 0.0;
-select case when 1>0 then "TRUE" else "FALSE" END;
-select case when 1<0 then "TRUE" else "FALSE" END;
-SELECT CAST(CASE WHEN 0 THEN '2001-01-01' END AS DATE);
-SELECT CAST(CASE WHEN 0 THEN DATE'2001-01-01' END AS DATE);
-select case 1.0 when 0.1 then "a" when 1.0 then "b" else "c" END;
-select case 0.1 when 0.1 then "a" when 1.0 then "b" else "c" END;
-select case 1 when 0.1 then "a" when 1.0 then "b" else "c" END;
-select case 1.0 when 0.1 then "a" when 1 then "b" else "c" END;
-select case 1.001 when 0.1 then "a" when 1 then "b" else "c" END;
-
--- @case
--- @desc:test for case_when expression with normal select
--- @label:bvt
-drop table if exists t1;
-drop table if exists t2;
-CREATE TABLE t1 (a varchar(10), PRIMARY KEY (a));
-CREATE TABLE t2 (a varchar(10), b date, PRIMARY KEY(a));
-INSERT INTO t1 VALUES ('test1');
-INSERT INTO t2 VALUES
-('test1','2016-12-13'),('test2','2016-12-14'),('test3','2016-12-15');
--- @bvt:issue#3254
-SELECT b, b = '20161213',
-       CASE b WHEN '20161213' then 'found' ELSE 'not found' END FROM t2;
--- @bvt:issue
-
-
--- @case
--- @desc:test for case_when expression with group by
--- @label:bvt
-drop table if exists t1;
-create table t1 (a int);
-insert into t1 values(1),(2),(3),(4);
-select case a when 1 then 2 when 2 then 3 else 0 end as fcase, count(*) from t1 group by fcase;
-select case a when 1 then 2 when 2 then 3 else 0 end as fcase, count(*) from t1 group by fcase;
-select case a when 1 then "one" when 2 then "two" else "nothing" end as fcase, count(*) from t1 group by fcase;
-drop table if exists t1;
-
--- @case
--- @desc:test for case_when expression with function
--- @label:bvt
-create table t1 (`row` int not null, col int not null, val varchar(255) not null);
-insert into t1 values (1,1,'orange'),(1,2,'large'),(2,1,'yellow'),(2,2,'medium'),(3,1,'green'),(3,2,'small');
-select max(case col when 1 then val else null end) as color from t1 group by `row`;
-drop table if exists t1;
-
-create table t1(a float, b int default 3);
-insert into t1 (a) values (2), (11), (8);
-select min(a), min(case when 1=1 then a else NULL end),
-  min(case when 1!=1 then NULL else a end)
-from t1 where b=3 group by b;
-
-drop table if exists  t1;
-CREATE TABLE t1 (a INT, b INT);
-INSERT INTO t1 VALUES (1,1),(2,1),(3,2),(4,2),(5,3),(6,3);
-SELECT CASE WHEN AVG(a)>=0 THEN 'Positive' ELSE 'Negative' END FROM t1 GROUP BY b;
-
-drop table if exists  t1;
-
--- @case
--- @desc:test for case_when expression with join
--- @label:bvt
-drop table if exists  t1;
-drop table if exists  t2;
-create table t1 (a int, b bigint unsigned);
-create table t2 (c int);
-insert into t1 (a, b) values (1,4572794622775114594), (2,18196094287899841997),
-  (3,11120436154190595086);
-insert into t2 (c) values (1), (2), (3);
-select t1.a, (case t1.a when 0 then 0 else t1.b end) d from t1
-  join t2 on t1.a=t2.c order by d;
-select t1.a, (case t1.a when 0 then 0 else t1.b end) d from t1
-  join t2 on t1.a=t2.c where b=11120436154190595086 order by d;
-drop table if exists small;
-drop table if exists big;
-CREATE TABLE small (id int not null,PRIMARY KEY (id));
-CREATE TABLE big (id int not null,PRIMARY KEY (id));
-INSERT INTO small VALUES (1), (2);
-INSERT INTO big VALUES (1), (2), (3), (4);
-SELECT big.*, dt.* FROM big LEFT JOIN (SELECT id as dt_id,
-                           CASE id WHEN 0 THEN 0 ELSE 1 END AS simple,
-                           CASE WHEN id=0 THEN NULL ELSE 1 END AS cond
-                    FROM small) AS dt
-     ON big.id=dt.dt_id;
-
-drop table if exists small;
-drop table if exists big;
-
--- @case
--- @desc:test for case_when expression with union
--- @label:bvt
-SELECT 'case+union+test'
-UNION
-SELECT CASE '1' WHEN '2' THEN 'BUG' ELSE 'nobug' END;
-
--- @case
--- @desc:test for case_when expression in where filter
--- @label:bvt
-drop table t1;
-CREATE TABLE t1(a int);
-insert into t1 values(1),(1),(2),(1),(3),(2),(1);
-SELECT 1 FROM t1 WHERE a=1 AND CASE 1 WHEN a THEN 1 ELSE 1 END;
-DROP TABLE if exists t1;
-
--- @case
--- @desc:test for case_when expression with count()
--- @label:bvt
-DROP TABLE if exists t1;
-create table t1 (USR_ID int not null, MAX_REQ int not null);
-insert into t1 values (1, 3);
-select count(*) + MAX_REQ - MAX_REQ + MAX_REQ - MAX_REQ + MAX_REQ - MAX_REQ + MAX_REQ - MAX_REQ + MAX_REQ - MAX_REQ from t1 group by MAX_REQ;
-select Case When Count(*) < MAX_REQ Then 1 Else 0 End from t1 where t1.USR_ID = 1 group by MAX_REQ;
-DROP TABLE if exists t1;
-
-select case when 1 in (1.0, 2.0, 3.0) then true else false end;
-
-DROP TABLE if exists t1;
-CREATE TABLE t1 (
-<<<<<<< HEAD
-id int NOT NULL AUTO_INCREMENT,
-key_num int NOT NULL DEFAULT '0',
-hiredate date NOT NULL,
-PRIMARY KEY (id),
-KEY key_num (key_num)
-);
-
-insert into t1 values
- (1, 7369, '1980-12-17'),
- (2, 7499, '1981-02-20'),
- (3, 7521, '1981-02-22'),
- (4, 7566, '1981-04-02'),
- (5, 7654, '1981-09-28'),
- (6, 7698, '1981-05-01'),
- (7, 7782, '1981-06-09'),
- (8, 7788, '0087-07-13'),
- (9, 7839, '1981-11-17'),
- (10, 7844, '1981-09-08'),
- (11, 7876, '2007-07-13'),
- (12, 7900, '1981-12-03'),
- (13, 7980, '1987-07-13'),
- (14, 7981, '2001-11-17'),
- (15, 7982, '1951-11-08'),
- (16, 7983, '1927-10-13'),
- (17, 7984, '1671-12-09'),
- (18, 7985, '1981-11-06'),
- (19, 7986, '1771-12-06'),
- (20, 7987, '1985-10-06');
-=======
-                    id int NOT NULL AUTO_INCREMENT,
-                    key_num int NOT NULL DEFAULT '0',
-                    hiredate date NOT NULL,
-                    PRIMARY KEY (id),
-                    KEY key_num (key_num)
-);
-
-insert into t1 values
-                   (1, 7369, '1980-12-17'),
-                   (2, 7499, '1981-02-20'),
-                   (3, 7521, '1981-02-22'),
-                   (4, 7566, '1981-04-02'),
-                   (5, 7654, '1981-09-28'),
-                   (6, 7698, '1981-05-01'),
-                   (7, 7782, '1981-06-09'),
-                   (8, 7788, '0087-07-13'),
-                   (9, 7839, '1981-11-17'),
-                   (10, 7844, '1981-09-08'),
-                   (11, 7876, '2007-07-13'),
-                   (12, 7900, '1981-12-03'),
-                   (13, 7980, '1987-07-13'),
-                   (14, 7981, '2001-11-17'),
-                   (15, 7982, '1951-11-08'),
-                   (16, 7983, '1927-10-13'),
-                   (17, 7984, '1671-12-09'),
-                   (18, 7985, '1981-11-06'),
-                   (19, 7986, '1771-12-06'),
-                   (20, 7987, '1985-10-06');
->>>>>>> 065ab7c4
-select id, case when id < 5 then 0 when id < 10 then 1 when id < 15 then 2 when true then 3 else -1 end as xxx from t1;
+-- @suit
+
+-- @case
+-- @desc:test for case_when expression with constant operand
+-- @label:bvt
+select CASE "b" when "a" then 1 when "b" then 2 END;
+select CASE "c" when "a" then 1 when "b" then 2 END;
+select CASE "c" when "a" then 1 when "b" then 2 ELSE 3 END;
+select CASE when 1=0 then "true" else "false" END;
+select CASE 1 when 1 then "one" WHEN 2 then "two" ELSE "more" END;
+select CASE 2.0 when 1 then "one" WHEN 2.0 then "two" ELSE "more" END;
+
+select (CASE "two" when "one" then "1" WHEN "two" then "2" END) | 0;
+
+select (CASE "two" when "one" then 1.00 WHEN "two" then 2.00 END) +0.0;
+select case 1/0 when "a" then "true" else "false" END;
+select case 1/0 when "a" then "true" END;
+
+select (case 1/0 when "a" then "true" END) | 0;
+
+select (case 1/0 when "a" then "true" END) + 0.0;
+select case when 1>0 then "TRUE" else "FALSE" END;
+select case when 1<0 then "TRUE" else "FALSE" END;
+SELECT CAST(CASE WHEN 0 THEN '2001-01-01' END AS DATE);
+SELECT CAST(CASE WHEN 0 THEN DATE'2001-01-01' END AS DATE);
+select case 1.0 when 0.1 then "a" when 1.0 then "b" else "c" END;
+select case 0.1 when 0.1 then "a" when 1.0 then "b" else "c" END;
+select case 1 when 0.1 then "a" when 1.0 then "b" else "c" END;
+select case 1.0 when 0.1 then "a" when 1 then "b" else "c" END;
+select case 1.001 when 0.1 then "a" when 1 then "b" else "c" END;
+
+-- @case
+-- @desc:test for case_when expression with normal select
+-- @label:bvt
+drop table if exists t1;
+drop table if exists t2;
+CREATE TABLE t1 (a varchar(10), PRIMARY KEY (a));
+CREATE TABLE t2 (a varchar(10), b date, PRIMARY KEY(a));
+INSERT INTO t1 VALUES ('test1');
+INSERT INTO t2 VALUES
+('test1','2016-12-13'),('test2','2016-12-14'),('test3','2016-12-15');
+-- @bvt:issue#3254
+SELECT b, b = '20161213',
+       CASE b WHEN '20161213' then 'found' ELSE 'not found' END FROM t2;
+-- @bvt:issue
+
+
+-- @case
+-- @desc:test for case_when expression with group by
+-- @label:bvt
+drop table if exists t1;
+create table t1 (a int);
+insert into t1 values(1),(2),(3),(4);
+select case a when 1 then 2 when 2 then 3 else 0 end as fcase, count(*) from t1 group by fcase;
+select case a when 1 then 2 when 2 then 3 else 0 end as fcase, count(*) from t1 group by fcase;
+select case a when 1 then "one" when 2 then "two" else "nothing" end as fcase, count(*) from t1 group by fcase;
+drop table if exists t1;
+
+-- @case
+-- @desc:test for case_when expression with function
+-- @label:bvt
+create table t1 (`row` int not null, col int not null, val varchar(255) not null);
+insert into t1 values (1,1,'orange'),(1,2,'large'),(2,1,'yellow'),(2,2,'medium'),(3,1,'green'),(3,2,'small');
+select max(case col when 1 then val else null end) as color from t1 group by `row`;
+drop table if exists t1;
+
+create table t1(a float, b int default 3);
+insert into t1 (a) values (2), (11), (8);
+select min(a), min(case when 1=1 then a else NULL end),
+  min(case when 1!=1 then NULL else a end)
+from t1 where b=3 group by b;
+
+drop table if exists  t1;
+CREATE TABLE t1 (a INT, b INT);
+INSERT INTO t1 VALUES (1,1),(2,1),(3,2),(4,2),(5,3),(6,3);
+SELECT CASE WHEN AVG(a)>=0 THEN 'Positive' ELSE 'Negative' END FROM t1 GROUP BY b;
+
+drop table if exists  t1;
+
+-- @case
+-- @desc:test for case_when expression with join
+-- @label:bvt
+drop table if exists  t1;
+drop table if exists  t2;
+create table t1 (a int, b bigint unsigned);
+create table t2 (c int);
+insert into t1 (a, b) values (1,4572794622775114594), (2,18196094287899841997),
+  (3,11120436154190595086);
+insert into t2 (c) values (1), (2), (3);
+select t1.a, (case t1.a when 0 then 0 else t1.b end) d from t1
+  join t2 on t1.a=t2.c order by d;
+select t1.a, (case t1.a when 0 then 0 else t1.b end) d from t1
+  join t2 on t1.a=t2.c where b=11120436154190595086 order by d;
+drop table if exists small;
+drop table if exists big;
+CREATE TABLE small (id int not null,PRIMARY KEY (id));
+CREATE TABLE big (id int not null,PRIMARY KEY (id));
+INSERT INTO small VALUES (1), (2);
+INSERT INTO big VALUES (1), (2), (3), (4);
+SELECT big.*, dt.* FROM big LEFT JOIN (SELECT id as dt_id,
+                           CASE id WHEN 0 THEN 0 ELSE 1 END AS simple,
+                           CASE WHEN id=0 THEN NULL ELSE 1 END AS cond
+                    FROM small) AS dt
+     ON big.id=dt.dt_id;
+
+drop table if exists small;
+drop table if exists big;
+
+-- @case
+-- @desc:test for case_when expression with union
+-- @label:bvt
+SELECT 'case+union+test'
+UNION
+SELECT CASE '1' WHEN '2' THEN 'BUG' ELSE 'nobug' END;
+
+-- @case
+-- @desc:test for case_when expression in where filter
+-- @label:bvt
+drop table t1;
+CREATE TABLE t1(a int);
+insert into t1 values(1),(1),(2),(1),(3),(2),(1);
+SELECT 1 FROM t1 WHERE a=1 AND CASE 1 WHEN a THEN 1 ELSE 1 END;
+DROP TABLE if exists t1;
+
+-- @case
+-- @desc:test for case_when expression with count()
+-- @label:bvt
+DROP TABLE if exists t1;
+create table t1 (USR_ID int not null, MAX_REQ int not null);
+insert into t1 values (1, 3);
+select count(*) + MAX_REQ - MAX_REQ + MAX_REQ - MAX_REQ + MAX_REQ - MAX_REQ + MAX_REQ - MAX_REQ + MAX_REQ - MAX_REQ from t1 group by MAX_REQ;
+select Case When Count(*) < MAX_REQ Then 1 Else 0 End from t1 where t1.USR_ID = 1 group by MAX_REQ;
+DROP TABLE if exists t1;
+
+select case when 1 in (1.0, 2.0, 3.0) then true else false end;
+
+DROP TABLE if exists t1;
+CREATE TABLE t1 (
+                    id int NOT NULL AUTO_INCREMENT,
+                    key_num int NOT NULL DEFAULT '0',
+                    hiredate date NOT NULL,
+                    PRIMARY KEY (id),
+                    KEY key_num (key_num)
+);
+
+insert into t1 values
+                   (1, 7369, '1980-12-17'),
+                   (2, 7499, '1981-02-20'),
+                   (3, 7521, '1981-02-22'),
+                   (4, 7566, '1981-04-02'),
+                   (5, 7654, '1981-09-28'),
+                   (6, 7698, '1981-05-01'),
+                   (7, 7782, '1981-06-09'),
+                   (8, 7788, '0087-07-13'),
+                   (9, 7839, '1981-11-17'),
+                   (10, 7844, '1981-09-08'),
+                   (11, 7876, '2007-07-13'),
+                   (12, 7900, '1981-12-03'),
+                   (13, 7980, '1987-07-13'),
+                   (14, 7981, '2001-11-17'),
+                   (15, 7982, '1951-11-08'),
+                   (16, 7983, '1927-10-13'),
+                   (17, 7984, '1671-12-09'),
+                   (18, 7985, '1981-11-06'),
+                   (19, 7986, '1771-12-06'),
+                   (20, 7987, '1985-10-06');
+select id, case when id < 5 then 0 when id < 10 then 1 when id < 15 then 2 when true then 3 else -1 end as xxx from t1;
 DROP TABLE t1;